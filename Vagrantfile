--- conflicted
+++ resolved
@@ -69,11 +69,7 @@
 
     # docker
     apt-key adv --keyserver keyserver.ubuntu.com --recv-keys 8D81803C0EBFCD88
-<<<<<<< HEAD
-    add-apt-repository "deb https://download.docker.com/linux/ubuntu focal edge"
-=======
     add-apt-repository "deb https://download.docker.com/linux/ubuntu focal testing"
->>>>>>> a37e8480
     apt-get install --no-install-recommends -y docker-ce pigz
 
     # docker compose
@@ -94,11 +90,7 @@
 
 
     # minikube
-<<<<<<< HEAD
-    MINIKUBE_VERSION=1.17.0
-=======
     MINIKUBE_VERSION=1.17.1
->>>>>>> a37e8480
     wget -c --progress=bar:force:noscroll -O /usr/local/bin/minikube https://github.com/kubernetes/minikube/releases/download/v${MINIKUBE_VERSION}/minikube-linux-amd64
     chmod +x /usr/local/bin/minikube
     # required for k8s 1.18+
@@ -108,14 +100,9 @@
 #    export VALIDATE_YAML=false # only for 1.14
 #    K8S_VERSION=${K8S_VERSION:-1.15.12}
 #    K8S_VERSION=${K8S_VERSION:-1.16.15}
-<<<<<<< HEAD
-#    K8S_VERSION=${K8S_VERSION:-1.17.12}
-#    K8S_VERSION=${K8S_VERSION:-1.18.9}
-=======
 #    K8S_VERSION=${K8S_VERSION:-1.17.14}
 #    K8S_VERSION=${K8S_VERSION:-1.18.12}
 #    K8S_VERSION=${K8S_VERSION:-1.19.7}
->>>>>>> a37e8480
     K8S_VERSION=${K8S_VERSION:-1.20.2}
     export VALIDATE_YAML=true
 
@@ -132,34 +119,20 @@
 
     chown vagrant:vagrant -R /home/vagrant/
 
-<<<<<<< HEAD
-    MEMORY=$(free -m | grep Mem |  tr -s ' ' | cut -d " " -f 2)
-    MEMORY=$(expr $MEMORY - 400)
-    sudo -H -u vagrant minikube delete
-    sudo -H -u vagrant minikube config set memory $MEMORY
-    sudo -H -u vagrant minikube config set vm-driver docker
-=======
     sudo -H -u vagrant minikube delete
     sudo -H -u vagrant minikube config set memory 5G
     sudo -H -u vagrant minikube config set driver docker
->>>>>>> a37e8480
     sudo -H -u vagrant minikube config set kubernetes-version ${K8S_VERSION}
     sudo -H -u vagrant minikube start
     sudo -H -u vagrant minikube addons enable ingress
     sudo -H -u vagrant minikube addons enable ingress-dns
     sudo -H -u vagrant minikube addons enable metrics-server
 
-<<<<<<< HEAD
 #     minikube delete
 #     rm -rf /tmp/juju*
 #     minikube config set vm-driver none
 #     minikube config set kubernetes-version ${K8S_VERSION}
 #     minikube start
-=======
-#     minikube config set vm-driver none
-#     minikube config set kubernetes-version ${K8S_VERSION}
-#     minikube start --vm=true
->>>>>>> a37e8480
 #     minikube addons enable ingress
 #     minikube addons enable ingress-dns
 #     minikube addons enable metrics-server
