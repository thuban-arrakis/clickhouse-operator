#
# Ansible template parameters available:
#
# 1. namespace - namespace to install the operator into and to be watched by the operator.
# 2. password  - password of the clickhouse's user, used by the operator.
#
#
# Template Parameters:
#
# KIND=ClickHouseInstallation
# SINGULAR=clickhouseinstallation
# PLURAL=clickhouseinstallations
# SHORT=chi
<<<<<<< HEAD
# OPERATOR_VERSION=0.23.0
=======
# OPERATOR_VERSION=0.22.2
>>>>>>> c355ff64
#
apiVersion: apiextensions.k8s.io/v1
kind: CustomResourceDefinition
metadata:
  name: clickhouseinstallations.clickhouse.altinity.com
  labels:
<<<<<<< HEAD
    clickhouse.altinity.com/chop: 0.23.0
=======
    clickhouse.altinity.com/chop: 0.22.2
>>>>>>> c355ff64
spec:
  group: clickhouse.altinity.com
  scope: Namespaced
  names:
    kind: ClickHouseInstallation
    singular: clickhouseinstallation
    plural: clickhouseinstallations
    shortNames:
      - chi
  versions:
    - name: v1
      served: true
      storage: true
      additionalPrinterColumns:
        - name: version
          type: string
          description: Operator version
          priority: 1 # show in wide view
          jsonPath: .status.chop-version
        - name: clusters
          type: integer
          description: Clusters count
          jsonPath: .status.clusters
        - name: shards
          type: integer
          description: Shards count
          priority: 1 # show in wide view
          jsonPath: .status.shards
        - name: hosts
          type: integer
          description: Hosts count
          jsonPath: .status.hosts
        - name: taskID
          type: string
          description: TaskID
          priority: 1 # show in wide view
          jsonPath: .status.taskID
        - name: status
          type: string
          description: CHI status
          jsonPath: .status.status
        - name: hosts-updated
          type: integer
          description: Updated hosts count
          priority: 1 # show in wide view
          jsonPath: .status.hostsUpdated
        - name: hosts-added
          type: integer
          description: Added hosts count
          priority: 1 # show in wide view
          jsonPath: .status.hostsAdded
        - name: hosts-completed
          type: integer
          description: Completed hosts count
          jsonPath: .status.hostsCompleted
        - name: hosts-deleted
          type: integer
          description: Hosts deleted count
          priority: 1 # show in wide view
          jsonPath: .status.hostsDeleted
        - name: hosts-delete
          type: integer
          description: Hosts to be deleted count
          priority: 1 # show in wide view
          jsonPath: .status.hostsDelete
        - name: endpoint
          type: string
          description: Client access endpoint
          priority: 1 # show in wide view
          jsonPath: .status.endpoint
        - name: age
          type: date
          description: Age of the resource
          # Displayed in all priorities
          jsonPath: .metadata.creationTimestamp
      subresources:
        status: {}
      schema:
        openAPIV3Schema:
          description: "define a set of Kubernetes resources (StatefulSet, PVC, Service, ConfigMap) which describe behavior one or more ClickHouse clusters"
          type: object
          required:
            - spec
          properties:
            apiVersion:
              description: 'APIVersion defines the versioned schema of this representation
                of an object. Servers should convert recognized schemas to the latest
                internal value, and may reject unrecognized values. More info: https://git.k8s.io/community/contributors/devel/sig-architecture/api-conventions.md#resources'
              type: string
            kind:
              description: 'Kind is a string value representing the REST resource this
                object represents. Servers may infer this from the endpoint the client
                submits requests to. Cannot be updated. In CamelCase. More info: https://git.k8s.io/community/contributors/devel/sig-architecture/api-conventions.md#types-kinds'
              type: string
            metadata:
              type: object
            status:
              type: object
              description: "Current ClickHouseInstallation manifest status, contains many fields like a normalized configuration, clickhouse-operator version, current action and all applied action list, current taskID and all applied taskIDs and other"
              properties:
                chop-version:
                  type: string
                  description: "ClickHouse operator version"
                chop-commit:
                  type: string
                  description: "ClickHouse operator git commit SHA"
                chop-date:
                  type: string
                  description: "ClickHouse operator build date"
                chop-ip:
                  type: string
                  description: "IP address of the operator's pod which managed this CHI"
                clusters:
                  type: integer
                  minimum: 0
                  description: "Clusters count"
                shards:
                  type: integer
                  minimum: 0
                  description: "Shards count"
                replicas:
                  type: integer
                  minimum: 0
                  description: "Replicas count"
                hosts:
                  type: integer
                  minimum: 0
                  description: "Hosts count"
                status:
                  type: string
                  description: "Status"
                taskID:
                  type: string
                  description: "Current task id"
                taskIDsStarted:
                  type: array
                  description: "Started task ids"
                  nullable: true
                  items:
                    type: string
                taskIDsCompleted:
                  type: array
                  description: "Completed task ids"
                  nullable: true
                  items:
                    type: string
                action:
                  type: string
                  description: "Action"
                actions:
                  type: array
                  description: "Actions"
                  nullable: true
                  items:
                    type: string
                error:
                  type: string
                  description: "Last error"
                errors:
                  type: array
                  description: "Errors"
                  nullable: true
                  items:
                    type: string
                hostsUpdated:
                  type: integer
                  minimum: 0
                  description: "Updated Hosts count"
                hostsAdded:
                  type: integer
                  minimum: 0
                  description: "Added Hosts count"
                hostsCompleted:
                  type: integer
                  minimum: 0
                  description: "Completed Hosts count"
                hostsDeleted:
                  type: integer
                  minimum: 0
                  description: "Deleted Hosts count"
                hostsDelete:
                  type: integer
                  minimum: 0
                  description: "About to delete Hosts count"
                pods:
                  type: array
                  description: "Pods"
                  nullable: true
                  items:
                    type: string
                pod-ips:
                  type: array
                  description: "Pod IPs"
                  nullable: true
                  items:
                    type: string
                fqdns:
                  type: array
                  description: "Pods FQDNs"
                  nullable: true
                  items:
                    type: string
                endpoint:
                  type: string
                  description: "Endpoint"
                generation:
                  type: integer
                  minimum: 0
                  description: "Generation"
                normalized:
                  type: object
                  description: "Normalized CHI requested"
                  x-kubernetes-preserve-unknown-fields: true
                normalizedCompleted:
                  type: object
                  description: "Normalized CHI completed"
                  x-kubernetes-preserve-unknown-fields: true
                hostsWithTablesCreated:
                  type: array
                  description: "List of hosts with tables created by the operator"
                  nullable: true
                  items:
                    type: string
                usedTemplates:
                  type: array
                  description: "List of templates used to build this CHI"
                  nullable: true
                  x-kubernetes-preserve-unknown-fields: true
                  items:
                    type: object
                    x-kubernetes-preserve-unknown-fields: true
            spec:
              type: object
              # x-kubernetes-preserve-unknown-fields: true
              description: |
                Specification of the desired behavior of one or more ClickHouse clusters
                More info: https://github.com/Altinity/clickhouse-operator/blob/master/docs/custom_resource_explained.md
              properties:
                taskID:
                  type: string
                  description: |
                    Allows to define custom taskID for CHI update and watch status of this update execution.
                    Displayed in all .status.taskID* fields.
                    By default (if not filled) every update of CHI manifest will generate random taskID
                stop: &TypeStringBool
                  type: string
                  description: |
                    Allows to stop all ClickHouse clusters defined in a CHI.
                    Works as the following:
                     - When `stop` is `1` operator sets `Replicas: 0` in each StatefulSet. Thie leads to having all `Pods` and `Service` deleted. All PVCs are kept intact.
                     - When `stop` is `0` operator sets `Replicas: 1` and `Pod`s and `Service`s will created again and all retained PVCs will be attached to `Pod`s.
                  enum:
                    # List StringBoolXXX constants from model
                    - ""
                    - "0"
                    - "1"
                    - "False"
                    - "false"
                    - "True"
                    - "true"
                    - "No"
                    - "no"
                    - "Yes"
                    - "yes"
                    - "Off"
                    - "off"
                    - "On"
                    - "on"
                    - "Disable"
                    - "disable"
                    - "Enable"
                    - "enable"
                    - "Disabled"
                    - "disabled"
                    - "Enabled"
                    - "enabled"
                restart:
                  type: string
                  description: |
                    In case 'RollingUpdate' specified, the operator will always restart ClickHouse pods during reconcile.
                    This options is used in rare cases when force restart is required and is typically removed after the use in order to avoid unneeded restarts.
                  enum:
                    - ""
                    - "RollingUpdate"
                troubleshoot:
                  <<: *TypeStringBool
                  description: |
                    Allows to troubleshoot Pods during CrashLoopBack state.
                    This may happen when wrong configuration applied, in this case `clickhouse-server` wouldn't start.
                    Command within ClickHouse container is modified with `sleep` in order to avoid quick restarts
                    and give time to troubleshoot via CLI.
                    Liveness and Readiness probes are disabled as well.
                namespaceDomainPattern:
                  type: string
                  description: |
                    Custom domain pattern which will be used for DNS names of `Service` or `Pod`.
                    Typical use scenario - custom cluster domain in Kubernetes cluster
                    Example: %s.svc.my.test
                templating:
                  type: object
                  # nullable: true
                  description: |
                    Optional, applicable inside ClickHouseInstallationTemplate only.
                    Defines current ClickHouseInstallationTemplate application options to target ClickHouseInstallation(s)."
                  properties:
                    policy:
                      type: string
                      description: |
                        When defined as `auto` inside ClickhouseInstallationTemplate, this ClickhouseInstallationTemplate
                        will be auto-added into ClickHouseInstallation, selectable by `chiSelector`.
                        Default value is `manual`, meaning ClickHouseInstallation should request this ClickhouseInstallationTemplate explicitly.
                      enum:
                        - ""
                        - "auto"
                        - "manual"
                    chiSelector:
                      type: object
                      description: "Optional, defines selector for ClickHouseInstallation(s) to be templated with ClickhouseInstallationTemplate"
                      # nullable: true
                      x-kubernetes-preserve-unknown-fields: true
                reconciling:
                  type: object
                  description: "Optional, allows tuning reconciling cycle for ClickhouseInstallation from clickhouse-operator side"
                  # nullable: true
                  properties:
                    policy:
                      type: string
                      description: |
                        DISCUSSED TO BE DEPRECATED
                        Syntax sugar
                        Overrides all three 'reconcile.host.wait.{exclude, queries, include}' values from the operator's config
                        Possible values:
                         - wait - should wait to exclude host, complete queries and include host back into the cluster
                         - nowait - should NOT wait to exclude host, complete queries and include host back into the cluster
                      enum:
                        - ""
                        - "wait"
                        - "nowait"
                    configMapPropagationTimeout:
                      type: integer
                      description: |
                        Timeout in seconds for `clickhouse-operator` to wait for modified `ConfigMap` to propagate into the `Pod`
                        More details: https://kubernetes.io/docs/concepts/configuration/configmap/#mounted-configmaps-are-updated-automatically
                      minimum: 0
                      maximum: 3600
                    cleanup:
                      type: object
                      description: "Optional, defines behavior for cleanup Kubernetes resources during reconcile cycle"
                      # nullable: true
                      properties:
                        unknownObjects:
                          type: object
                          description: |
                            Describes what clickhouse-operator should do with found Kubernetes resources which should be managed by clickhouse-operator,
                            but do not have `ownerReference` to any currently managed `ClickHouseInstallation` resource.
                            Default behavior is `Delete`"
                          # nullable: true
                          properties:
                            statefulSet: &TypeObjectsCleanup
                              type: string
                              description: "Behavior policy for unknown StatefulSet, `Delete` by default"
                              enum:
                                # List ObjectsCleanupXXX constants from model
                                - ""
                                - "Retain"
                                - "Delete"
                            pvc:
                              type: string
                              <<: *TypeObjectsCleanup
                              description: "Behavior policy for unknown PVC, `Delete` by default"
                            configMap:
                              <<: *TypeObjectsCleanup
                              description: "Behavior policy for unknown ConfigMap, `Delete` by default"
                            service:
                              <<: *TypeObjectsCleanup
                              description: "Behavior policy for unknown Service, `Delete` by default"
                        reconcileFailedObjects:
                          type: object
                          description: |
                            Describes what clickhouse-operator should do with Kubernetes resources which are failed during reconcile.
                            Default behavior is `Retain`"
                          # nullable: true
                          properties:
                            statefulSet:
                              <<: *TypeObjectsCleanup
                              description: "Behavior policy for failed StatefulSet, `Retain` by default"
                            pvc:
                              <<: *TypeObjectsCleanup
                              description: "Behavior policy for failed PVC, `Retain` by default"
                            configMap:
                              <<: *TypeObjectsCleanup
                              description: "Behavior policy for failed ConfigMap, `Retain` by default"
                            service:
                              <<: *TypeObjectsCleanup
                              description: "Behavior policy for failed Service, `Retain` by default"
                defaults:
                  type: object
                  description: |
                    define default behavior for whole ClickHouseInstallation, some behavior can be re-define on cluster, shard and replica level
                    More info: https://github.com/Altinity/clickhouse-operator/blob/master/docs/custom_resource_explained.md#specdefaults
                  # nullable: true
                  properties:
                    replicasUseFQDN:
                      <<: *TypeStringBool
                      description: |
                        define should replicas be specified by FQDN in `<host></host>`.
                        In case of "no" will use short hostname and clickhouse-server will use kubernetes default suffixes for DNS lookup
                        "yes" by default
                    distributedDDL:
                      type: object
                      description: |
                        allows change `<yandex><distributed_ddl></distributed_ddl></yandex>` settings
                        More info: https://clickhouse.tech/docs/en/operations/server-configuration-parameters/settings/#server-settings-distributed_ddl
                      # nullable: true
                      properties:
                        profile:
                          type: string
                          description: "Settings from this profile will be used to execute DDL queries"
                    storageManagement:
                      type: object
                      description: default storage management options
                      properties:
                        provisioner: &TypePVCProvisioner
                          type: string
                          description: "defines `PVC` provisioner - be it StatefulSet or the Operator"
                          enum:
                            - ""
                            - "StatefulSet"
                            - "Operator"
                        reclaimPolicy: &TypePVCReclaimPolicy
                          type: string
                          description: |
                            defines behavior of `PVC` deletion.
                            `Delete` by default, if `Retain` specified then `PVC` will be kept when deleting StatefulSet
                          enum:
                            - ""
                            - "Retain"
                            - "Delete"
                    templates: &TypeTemplateNames
                      type: object
                      description: "optional, configuration of the templates names which will use for generate Kubernetes resources according to one or more ClickHouse clusters described in current ClickHouseInstallation (chi) resource"
                      # nullable: true
                      properties:
                        hostTemplate:
                          type: string
                          description: "optional, template name from chi.spec.templates.hostTemplates, which will apply to configure every `clickhouse-server` instance during render ConfigMap resources which will mount into `Pod`"
                        podTemplate:
                          type: string
                          description: "optional, template name from chi.spec.templates.podTemplates, allows customization each `Pod` resource during render and reconcile each StatefulSet.spec resource described in `chi.spec.configuration.clusters`"
                        dataVolumeClaimTemplate:
                          type: string
                          description: "optional, template name from chi.spec.templates.volumeClaimTemplates, allows customization each `PVC` which will mount for clickhouse data directory in each `Pod` during render and reconcile every StatefulSet.spec resource described in `chi.spec.configuration.clusters`"
                        logVolumeClaimTemplate:
                          type: string
                          description: "optional, template name from chi.spec.templates.volumeClaimTemplates, allows customization each `PVC` which will mount for clickhouse log directory in each `Pod` during render and reconcile every StatefulSet.spec resource described in `chi.spec.configuration.clusters`"
                        serviceTemplate:
                          type: string
                          description: "optional, template name from chi.spec.templates.serviceTemplates, allows customization for one `Service` resource which will created by `clickhouse-operator` which cover all clusters in whole `chi` resource"
                        clusterServiceTemplate:
                          type: string
                          description: "optional, template name from chi.spec.templates.serviceTemplates, allows customization for each `Service` resource which will created by `clickhouse-operator` which cover each clickhouse cluster described in `chi.spec.configuration.clusters`"
                        shardServiceTemplate:
                          type: string
                          description: "optional, template name from chi.spec.templates.serviceTemplates, allows customization for each `Service` resource which will created by `clickhouse-operator` which cover each shard inside clickhouse cluster described in `chi.spec.configuration.clusters`"
                        replicaServiceTemplate:
                          type: string
                          description: "optional, template name from chi.spec.templates.serviceTemplates, allows customization for each `Service` resource which will created by `clickhouse-operator` which cover each replica inside each shard inside each clickhouse cluster described in `chi.spec.configuration.clusters`"
                        volumeClaimTemplate:
                          type: string
                          description: "DEPRECATED! VolumeClaimTemplate is deprecated in favor of DataVolumeClaimTemplate and LogVolumeClaimTemplate"
                configuration:
                  type: object
                  description: "allows configure multiple aspects and behavior for `clickhouse-server` instance and also allows describe multiple `clickhouse-server` clusters inside one `chi` resource"
                  # nullable: true
                  properties:
                    zookeeper: &TypeZookeeperConfig
                      type: object
                      description: |
                        allows configure <yandex><zookeeper>..</zookeeper></yandex> section in each `Pod` during generate `ConfigMap` which will mounted in `/etc/clickhouse-server/config.d/`
                        `clickhouse-operator` itself doesn't manage Zookeeper, please install Zookeeper separatelly look examples on https://github.com/Altinity/clickhouse-operator/tree/master/deploy/zookeeper/
                        currently, zookeeper (or clickhouse-keeper replacement) used for *ReplicatedMergeTree table engines and for `distributed_ddl`
                        More details: https://clickhouse.tech/docs/en/operations/server-configuration-parameters/settings/#server-settings_zookeeper
                      # nullable: true
                      properties:
                        nodes:
                          type: array
                          description: "describe every available zookeeper cluster node for interaction"
                          # nullable: true
                          items:
                            type: object
                            #required:
                            #  - host
                            properties:
                              host:
                                type: string
                                description: "dns name or ip address for Zookeeper node"
                              port:
                                type: integer
                                description: "TCP port which used to connect to Zookeeper node"
                                minimum: 0
                                maximum: 65535
                              secure:
                                <<: *TypeStringBool
                                description: "if a secure connection to Zookeeper is required"
                        session_timeout_ms:
                          type: integer
                          description: "session timeout during connect to Zookeeper"
                        operation_timeout_ms:
                          type: integer
                          description: "one operation timeout during Zookeeper transactions"
                        root:
                          type: string
                          description: "optional root znode path inside zookeeper to store ClickHouse related data (replication queue or distributed DDL)"
                        identity:
                          type: string
                          description: "optional access credentials string with `user:password` format used when use digest authorization in Zookeeper"
                    users:
                      type: object
                      description: |
                        allows configure <yandex><users>..</users></yandex> section in each `Pod` during generate `ConfigMap` which will mount in `/etc/clickhouse-server/users.d/`
                        you can configure password hashed, authorization restrictions, database level security row filters etc.
                        More details: https://clickhouse.tech/docs/en/operations/settings/settings-users/
                        Your yaml code will convert to XML, see examples https://github.com/Altinity/clickhouse-operator/blob/master/docs/custom_resource_explained.md#specconfigurationusers
                      # nullable: true
                      x-kubernetes-preserve-unknown-fields: true
                    profiles:
                      type: object
                      description: |
                        allows configure <yandex><profiles>..</profiles></yandex> section in each `Pod` during generate `ConfigMap` which will mount in `/etc/clickhouse-server/users.d/`
                        you can configure any aspect of settings profile
                        More details: https://clickhouse.tech/docs/en/operations/settings/settings-profiles/
                        Your yaml code will convert to XML, see examples https://github.com/Altinity/clickhouse-operator/blob/master/docs/custom_resource_explained.md#specconfigurationprofiles
                      # nullable: true
                      x-kubernetes-preserve-unknown-fields: true
                    quotas:
                      type: object
                      description: |
                        allows configure <yandex><quotas>..</quotas></yandex> section in each `Pod` during generate `ConfigMap` which will mount in `/etc/clickhouse-server/users.d/`
                        you can configure any aspect of resource quotas
                        More details: https://clickhouse.tech/docs/en/operations/quotas/
                        Your yaml code will convert to XML, see examples https://github.com/Altinity/clickhouse-operator/blob/master/docs/custom_resource_explained.md#specconfigurationquotas
                      # nullable: true
                      x-kubernetes-preserve-unknown-fields: true
                    settings: &TypeSettings
                      type: object
                      description: |
                        allows configure `clickhouse-server` settings inside <yandex>...</yandex> tag in each `Pod` during generate `ConfigMap` which will mount in `/etc/clickhouse-server/config.d/`
                        More details: https://clickhouse.tech/docs/en/operations/settings/settings/
                        Your yaml code will convert to XML, see examples https://github.com/Altinity/clickhouse-operator/blob/master/docs/custom_resource_explained.md#specconfigurationsettings
                      # nullable: true
                      x-kubernetes-preserve-unknown-fields: true
                    files: &TypeFiles
                      type: object
                      description: |
                        allows define content of any setting file inside each `Pod` during generate `ConfigMap` which will mount in `/etc/clickhouse-server/config.d/` or `/etc/clickhouse-server/conf.d/` or `/etc/clickhouse-server/users.d/`
                        every key in this object is the file name
                        every value in this object is the file content
                        you can use `!!binary |` and base64 for binary files, see details here https://yaml.org/type/binary.html
                        each key could contains prefix like USERS, COMMON, HOST or config.d, users.d, cond.d, wrong prefixes will ignored, subfolders also will ignored
                        More details: https://github.com/Altinity/clickhouse-operator/blob/master/docs/chi-examples/05-settings-05-files-nested.yaml
                      # nullable: true
                      x-kubernetes-preserve-unknown-fields: true
                    clusters:
                      type: array
                      description: |
                        describes ClickHouse clusters layout and allows change settings on cluster-level, shard-level and replica-level
                        every cluster is a set of StatefulSet, one StatefulSet contains only one Pod with `clickhouse-server`
                        all Pods will rendered in <remote_server> part of ClickHouse configs, mounted from ConfigMap as `/etc/clickhouse-server/config.d/chop-generated-remote_servers.xml`
                        Clusters will use for Distributed table engine, more details: https://clickhouse.tech/docs/en/engines/table-engines/special/distributed/
                        If `cluster` contains zookeeper settings (could be inherited from top `chi` level), when you can create *ReplicatedMergeTree tables
                      # nullable: true
                      items:
                        type: object
                        #required:
                        #  - name
                        properties:
                          name:
                            type: string
                            description: "cluster name, used to identify set of ClickHouse servers and wide used during generate names of related Kubernetes resources"
                            minLength: 1
                            # See namePartClusterMaxLen const
                            maxLength: 15
                            pattern: "^[a-zA-Z0-9-]{0,15}$"
                          zookeeper:
                            <<: *TypeZookeeperConfig
                            description: |
                              optional, allows configure <yandex><zookeeper>..</zookeeper></yandex> section in each `Pod` only in current ClickHouse cluster, during generate `ConfigMap` which will mounted in `/etc/clickhouse-server/config.d/`
                              override top-level `chi.spec.configuration.zookeeper` settings
                          settings:
                            <<: *TypeSettings
                            description: |
                              optional, allows configure `clickhouse-server` settings inside <yandex>...</yandex> tag in each `Pod` only in one cluster during generate `ConfigMap` which will mount in `/etc/clickhouse-server/config.d/`
                              override top-level `chi.spec.configuration.settings`
                              More details: https://clickhouse.tech/docs/en/operations/settings/settings/
                          files:
                            <<: *TypeFiles
                            description: |
                              optional, allows define content of any setting file inside each `Pod` on current cluster during generate `ConfigMap` which will mount in `/etc/clickhouse-server/config.d/` or `/etc/clickhouse-server/conf.d/` or `/etc/clickhouse-server/users.d/`
                              override top-level `chi.spec.configuration.files`
                          templates:
                            <<: *TypeTemplateNames
                            description: |
                              optional, configuration of the templates names which will use for generate Kubernetes resources according to selected cluster
                              override top-level `chi.spec.configuration.templates`
                          schemaPolicy:
                            type: object
                            description: |
                              describes how schema is propagated within replicas and shards
                            properties:
                              replica:
                                type: string
                                description: "how schema is propagated within a replica"
                                enum:
                                  # List SchemaPolicyReplicaXXX constants from model
                                  - ""
                                  - "None"
                                  - "All"
                              shard:
                                type: string
                                description: "how schema is propagated between shards"
                                enum:
                                  # List SchemaPolicyShardXXX constants from model
                                  - ""
                                  - "None"
                                  - "All"
                                  - "DistributedTablesOnly"
                          insecure:
                            <<: *TypeStringBool
                            description: optional, open insecure ports for cluster, defaults to "yes"
                          secure:
                            <<: *TypeStringBool
                            description: optional, open secure ports for cluster
                          secret:
                            type: object
                            description: "optional, shared secret value to secure cluster communications"
                            properties:
                              auto:
                                <<: *TypeStringBool
                                description: "Auto-generate shared secret value to secure cluster communications"
                              value:
                                description: "Cluster shared secret value in plain text"
                                type: string
                              valueFrom:
                                description: "Cluster shared secret source"
                                type: object
                                properties:
                                  secretKeyRef:
                                    description: |
                                      Selects a key of a secret in the clickhouse installation namespace.
                                      Should not be used if value is not empty.
                                    type: object
                                    properties:
                                      name:
                                        description: |
                                          Name of the referent. More info:
                                          https://kubernetes.io/docs/concepts/overview/working-with-objects/names/#names
                                        type: string
                                      key:
                                        description: The key of the secret to select from. Must be a valid secret key.
                                        type: string
                                      optional:
                                        description: Specify whether the Secret or its key must be defined
                                        type: boolean
                                    required:
                                      - name
                                      - key
                          layout:
                            type: object
                            description: |
                              describe current cluster layout, how much shards in cluster, how much replica in shard
                              allows override settings on each shard and replica separatelly
                            # nullable: true
                            properties:
                              type:
                                type: string
                                description: "DEPRECATED - to be removed soon"
                              shardsCount:
                                type: integer
                                description: "how much shards for current ClickHouse cluster will run in Kubernetes, each shard contains shared-nothing part of data and contains set of replicas, cluster contains 1 shard by default"
                              replicasCount:
                                type: integer
                                description: "how much replicas in each shards for current ClickHouse cluster will run in Kubernetes, each replica is a separate `StatefulSet` which contains only one `Pod` with `clickhouse-server` instance, every shard contains 1 replica by default"
                              shards:
                                type: array
                                description: "optional, allows override top-level `chi.spec.configuration`, cluster-level `chi.spec.configuration.clusters` settings for each shard separately, use it only if you fully understand what you do"
                                # nullable: true
                                items:
                                  type: object
                                  properties:
                                    name:
                                      type: string
                                      description: "optional, by default shard name is generated, but you can override it and setup custom name"
                                      minLength: 1
                                      # See namePartShardMaxLen const
                                      maxLength: 15
                                      pattern: "^[a-zA-Z0-9-]{0,15}$"
                                    definitionType:
                                      type: string
                                      description: "DEPRECATED - to be removed soon"
                                    weight:
                                      type: integer
                                      description: |
                                        optional, 1 by default, allows setup shard <weight> setting which will use during insert into tables with `Distributed` engine,
                                        will apply in <remote_servers> inside ConfigMap which will mount in /etc/clickhouse-server/config.d/chop-generated-remote_servers.xml
                                        More details: https://clickhouse.tech/docs/en/engines/table-engines/special/distributed/
                                    internalReplication:
                                      <<: *TypeStringBool
                                      description: |
                                        optional, `true` by default when `chi.spec.configuration.clusters[].layout.ReplicaCount` > 1 and 0 otherwise
                                        allows setup <internal_replication> setting which will use during insert into tables with `Distributed` engine for insert only in one live replica and other replicas will download inserted data during replication,
                                        will apply in <remote_servers> inside ConfigMap which will mount in /etc/clickhouse-server/config.d/chop-generated-remote_servers.xml
                                        More details: https://clickhouse.tech/docs/en/engines/table-engines/special/distributed/
                                    settings:
                                      <<: *TypeSettings
                                      description: |
                                        optional, allows configure `clickhouse-server` settings inside <yandex>...</yandex> tag in each `Pod` only in one shard during generate `ConfigMap` which will mount in `/etc/clickhouse-server/config.d/`
                                        override top-level `chi.spec.configuration.settings` and cluster-level `chi.spec.configuration.clusters.settings`
                                        More details: https://clickhouse.tech/docs/en/operations/settings/settings/
                                    files:
                                      <<: *TypeFiles
                                      description: |
                                        optional, allows define content of any setting file inside each `Pod` only in one shard during generate `ConfigMap` which will mount in `/etc/clickhouse-server/config.d/` or `/etc/clickhouse-server/conf.d/` or `/etc/clickhouse-server/users.d/`
                                        override top-level `chi.spec.configuration.files` and cluster-level `chi.spec.configuration.clusters.files`
                                    templates:
                                      <<: *TypeTemplateNames
                                      description: |
                                        optional, configuration of the templates names which will use for generate Kubernetes resources according to selected shard
                                        override top-level `chi.spec.configuration.templates` and cluster-level `chi.spec.configuration.clusters.templates`
                                    replicasCount:
                                      type: integer
                                      description: |
                                        optional, how much replicas in selected shard for selected ClickHouse cluster will run in Kubernetes, each replica is a separate `StatefulSet` which contains only one `Pod` with `clickhouse-server` instance,
                                        shard contains 1 replica by default
                                        override cluster-level `chi.spec.configuration.clusters.layout.replicasCount`
                                      minimum: 1
                                    replicas:
                                      type: array
                                      description: |
                                        optional, allows override behavior for selected replicas from cluster-level `chi.spec.configuration.clusters` and shard-level `chi.spec.configuration.clusters.layout.shards`
                                      # nullable: true
                                      items:
                                        # Host
                                        type: object
                                        properties:
                                          name:
                                            type: string
                                            description: "optional, by default replica name is generated, but you can override it and setup custom name"
                                            minLength: 1
                                            # See namePartReplicaMaxLen const
                                            maxLength: 15
                                            pattern: "^[a-zA-Z0-9-]{0,15}$"
                                          insecure:
                                            <<: *TypeStringBool
                                            description: |
                                              optional, open insecure ports for cluster, defaults to "yes"
                                          secure:
                                            <<: *TypeStringBool
                                            description: |
                                              optional, open secure ports
                                          tcpPort:
                                            type: integer
                                            description: |
                                              optional, setup `Pod.spec.containers.ports` with name `tcp` for selected replica, override `chi.spec.templates.hostTemplates.spec.tcpPort`
                                              allows connect to `clickhouse-server` via TCP Native protocol via kubernetes `Service`
                                            minimum: 1
                                            maximum: 65535
                                          tlsPort:
                                            type: integer
                                            minimum: 1
                                            maximum: 65535
                                          httpPort:
                                            type: integer
                                            description: |
                                              optional, setup `Pod.spec.containers.ports` with name `http` for selected replica, override `chi.spec.templates.hostTemplates.spec.httpPort`
                                              allows connect to `clickhouse-server` via HTTP protocol via kubernetes `Service`
                                            minimum: 1
                                            maximum: 65535
                                          httpsPort:
                                            type: integer
                                            minimum: 1
                                            maximum: 65535
                                          interserverHTTPPort:
                                            type: integer
                                            description: |
                                              optional, setup `Pod.spec.containers.ports` with name `interserver` for selected replica, override `chi.spec.templates.hostTemplates.spec.interserverHTTPPort`
                                              allows connect between replicas inside same shard during fetch replicated data parts HTTP protocol
                                            minimum: 1
                                            maximum: 65535
                                          settings:
                                            <<: *TypeSettings
                                            description: |
                                              optional, allows configure `clickhouse-server` settings inside <yandex>...</yandex> tag in `Pod` only in one replica during generate `ConfigMap` which will mount in `/etc/clickhouse-server/conf.d/`
                                              override top-level `chi.spec.configuration.settings`, cluster-level `chi.spec.configuration.clusters.settings` and shard-level `chi.spec.configuration.clusters.layout.shards.settings`
                                              More details: https://clickhouse.tech/docs/en/operations/settings/settings/
                                          files:
                                            <<: *TypeFiles
                                            description: |
                                              optional, allows define content of any setting file inside `Pod` only in one replica during generate `ConfigMap` which will mount in `/etc/clickhouse-server/config.d/` or `/etc/clickhouse-server/conf.d/` or `/etc/clickhouse-server/users.d/`
                                              override top-level `chi.spec.configuration.files`, cluster-level `chi.spec.configuration.clusters.files` and shard-level `chi.spec.configuration.clusters.layout.shards.files`
                                          templates:
                                            <<: *TypeTemplateNames
                                            description: |
                                              optional, configuration of the templates names which will use for generate Kubernetes resources according to selected replica
                                              override top-level `chi.spec.configuration.templates`, cluster-level `chi.spec.configuration.clusters.templates` and shard-level `chi.spec.configuration.clusters.layout.shards.templates`
                              replicas:
                                type: array
                                description: "optional, allows override top-level `chi.spec.configuration` and cluster-level `chi.spec.configuration.clusters` configuration for each replica and each shard relates to selected replica, use it only if you fully understand what you do"
                                # nullable: true
                                items:
                                  type: object
                                  properties:
                                    name:
                                      type: string
                                      description: "optional, by default replica name is generated, but you can override it and setup custom name"
                                      minLength: 1
                                      # See namePartShardMaxLen const
                                      maxLength: 15
                                      pattern: "^[a-zA-Z0-9-]{0,15}$"
                                    settings:
                                      <<: *TypeSettings
                                      description: |
                                        optional, allows configure `clickhouse-server` settings inside <yandex>...</yandex> tag in `Pod` only in one replica during generate `ConfigMap` which will mount in `/etc/clickhouse-server/conf.d/`
                                        override top-level `chi.spec.configuration.settings`, cluster-level `chi.spec.configuration.clusters.settings` and will ignore if shard-level `chi.spec.configuration.clusters.layout.shards` present
                                        More details: https://clickhouse.tech/docs/en/operations/settings/settings/
                                    files:
                                      <<: *TypeFiles
                                      description: |
                                        optional, allows define content of any setting file inside each `Pod` only in one replica during generate `ConfigMap` which will mount in `/etc/clickhouse-server/config.d/` or `/etc/clickhouse-server/conf.d/` or `/etc/clickhouse-server/users.d/`
                                        override top-level `chi.spec.configuration.files` and cluster-level `chi.spec.configuration.clusters.files`, will ignore if `chi.spec.configuration.clusters.layout.shards` presents
                                    templates:
                                      <<: *TypeTemplateNames
                                      description: |
                                        optional, configuration of the templates names which will use for generate Kubernetes resources according to selected replica
                                        override top-level `chi.spec.configuration.templates`, cluster-level `chi.spec.configuration.clusters.templates`
                                    shardsCount:
                                      type: integer
                                      description: "optional, count of shards related to current replica, you can override each shard behavior on low-level `chi.spec.configuration.clusters.layout.replicas.shards`"
                                      minimum: 1
                                    shards:
                                      type: array
                                      description: "optional, list of shards related to current replica, will ignore if `chi.spec.configuration.clusters.layout.shards` presents"
                                      # nullable: true
                                      items:
                                        # Host
                                        type: object
                                        properties:
                                          name:
                                            type: string
                                            description: "optional, by default shard name is generated, but you can override it and setup custom name"
                                            minLength: 1
                                            # See namePartReplicaMaxLen const
                                            maxLength: 15
                                            pattern: "^[a-zA-Z0-9-]{0,15}$"
                                          insecure:
                                            <<: *TypeStringBool
                                            description: |
                                              optional, open insecure ports for cluster, defaults to "yes"
                                          secure:
                                            <<: *TypeStringBool
                                            description: |
                                              optional, open secure ports
                                          tcpPort:
                                            type: integer
                                            description: |
                                              optional, setup `Pod.spec.containers.ports` with name `tcp` for selected shard, override `chi.spec.templates.hostTemplates.spec.tcpPort`
                                              allows connect to `clickhouse-server` via TCP Native protocol via kubernetes `Service`
                                            minimum: 1
                                            maximum: 65535
                                          tlsPort:
                                            type: integer
                                            minimum: 1
                                            maximum: 65535
                                          httpPort:
                                            type: integer
                                            description: |
                                              optional, setup `Pod.spec.containers.ports` with name `http` for selected shard, override `chi.spec.templates.hostTemplates.spec.httpPort`
                                              allows connect to `clickhouse-server` via HTTP protocol via kubernetes `Service`
                                            minimum: 1
                                            maximum: 65535
                                          httpsPort:
                                            type: integer
                                            minimum: 1
                                            maximum: 65535
                                          interserverHTTPPort:
                                            type: integer
                                            description: |
                                              optional, setup `Pod.spec.containers.ports` with name `interserver` for selected shard, override `chi.spec.templates.hostTemplates.spec.interserverHTTPPort`
                                              allows connect between replicas inside same shard during fetch replicated data parts HTTP protocol
                                            minimum: 1
                                            maximum: 65535
                                          settings:
                                            <<: *TypeSettings
                                            description: |
                                              optional, allows configure `clickhouse-server` settings inside <yandex>...</yandex> tag in `Pod` only in one shard related to current replica during generate `ConfigMap` which will mount in `/etc/clickhouse-server/conf.d/`
                                              override top-level `chi.spec.configuration.settings`, cluster-level `chi.spec.configuration.clusters.settings` and replica-level `chi.spec.configuration.clusters.layout.replicas.settings`
                                              More details: https://clickhouse.tech/docs/en/operations/settings/settings/
                                          files:
                                            <<: *TypeFiles
                                            description: |
                                              optional, allows define content of any setting file inside each `Pod` only in one shard related to current replica during generate `ConfigMap` which will mount in `/etc/clickhouse-server/config.d/` or `/etc/clickhouse-server/conf.d/` or `/etc/clickhouse-server/users.d/`
                                              override top-level `chi.spec.configuration.files` and cluster-level `chi.spec.configuration.clusters.files`, will ignore if `chi.spec.configuration.clusters.layout.shards` presents
                                          templates:
                                            <<: *TypeTemplateNames
                                            description: |
                                              optional, configuration of the templates names which will use for generate Kubernetes resources according to selected replica
                                              override top-level `chi.spec.configuration.templates`, cluster-level `chi.spec.configuration.clusters.templates`, replica-level `chi.spec.configuration.clusters.layout.replicas.templates`
                templates:
                  type: object
                  description: "allows define templates which will use for render Kubernetes resources like StatefulSet, ConfigMap, Service, PVC, by default, clickhouse-operator have own templates, but you can override it"
                  # nullable: true
                  properties:
                    hostTemplates:
                      type: array
                      description: "hostTemplate will use during apply to generate `clickhose-server` config files"
                      # nullable: true
                      items:
                        type: object
                        #required:
                        #  - name
                        properties:
                          name:
                            description: "template name, could use to link inside top-level `chi.spec.defaults.templates.hostTemplate`, cluster-level `chi.spec.configuration.clusters.templates.hostTemplate`, shard-level `chi.spec.configuration.clusters.layout.shards.temlates.hostTemplate`, replica-level `chi.spec.configuration.clusters.layout.replicas.templates.hostTemplate`"
                            type: string
                          portDistribution:
                            type: array
                            description: "define how will distribute numeric values of named ports in `Pod.spec.containers.ports` and clickhouse-server configs"
                            # nullable: true
                            items:
                              type: object
                              #required:
                              #  - type
                              properties:
                                type:
                                  type: string
                                  description: "type of distribution, when `Unspecified` (default value) then all listen ports on clickhouse-server configuration in all Pods will have the same value, when `ClusterScopeIndex` then ports will increment to offset from base value depends on shard and replica index inside cluster with combination of `chi.spec.templates.podTemlates.spec.HostNetwork` it allows setup ClickHouse cluster inside Kubernetes and provide access via external network bypass Kubernetes internal network"
                                  enum:
                                    # List PortDistributionXXX constants
                                    - ""
                                    - "Unspecified"
                                    - "ClusterScopeIndex"
                          spec:
                            # Host
                            type: object
                            properties:
                              name:
                                type: string
                                description: "by default, hostname will generate, but this allows define custom name for each `clickhuse-server`"
                                minLength: 1
                                # See namePartReplicaMaxLen const
                                maxLength: 15
                                pattern: "^[a-zA-Z0-9-]{0,15}$"
                              insecure:
                                <<: *TypeStringBool
                                description: |
                                  optional, open insecure ports for cluster, defaults to "yes"
                              secure:
                                <<: *TypeStringBool
                                description: |
                                  optional, open secure ports
                              tcpPort:
                                type: integer
                                description: |
                                  optional, setup `tcp_port` inside `clickhouse-server` settings for each Pod where current template will apply
                                  if specified, should have equal value with `chi.spec.templates.podTemplates.spec.containers.ports[name=tcp]`
                                  More info: https://clickhouse.tech/docs/en/interfaces/tcp/
                                minimum: 1
                                maximum: 65535
                              tlsPort:
                                type: integer
                                minimum: 1
                                maximum: 65535
                              httpPort:
                                type: integer
                                description: |
                                  optional, setup `http_port` inside `clickhouse-server` settings for each Pod where current template will apply
                                  if specified, should have equal value with `chi.spec.templates.podTemplates.spec.containers.ports[name=http]`
                                  More info: https://clickhouse.tech/docs/en/interfaces/http/
                                minimum: 1
                                maximum: 65535
                              httpsPort:
                                type: integer
                                minimum: 1
                                maximum: 65535
                              interserverHTTPPort:
                                type: integer
                                description: |
                                  optional, setup `interserver_http_port` inside `clickhouse-server` settings for each Pod where current template will apply
                                  if specified, should have equal value with `chi.spec.templates.podTemplates.spec.containers.ports[name=interserver]`
                                  More info: https://clickhouse.tech/docs/en/operations/server-configuration-parameters/settings/#interserver-http-port
                                minimum: 1
                                maximum: 65535
                              settings:
                                <<: *TypeSettings
                                description: |
                                  optional, allows configure `clickhouse-server` settings inside <yandex>...</yandex> tag in each `Pod` where this template will apply during generate `ConfigMap` which will mount in `/etc/clickhouse-server/conf.d/`
                                  More details: https://clickhouse.tech/docs/en/operations/settings/settings/
                              files:
                                <<: *TypeFiles
                                description: |
                                  optional, allows define content of any setting file inside each `Pod` where this template will apply during generate `ConfigMap` which will mount in `/etc/clickhouse-server/config.d/` or `/etc/clickhouse-server/conf.d/` or `/etc/clickhouse-server/users.d/`
                              templates:
                                <<: *TypeTemplateNames
                                description: "be careful, this part of CRD allows override template inside template, don't use it if you don't understand what you do"

                    podTemplates:
                      type: array
                      description: |
                        podTemplate will use during render `Pod` inside `StatefulSet.spec` and allows define rendered `Pod.spec`, pod scheduling distribution and pod zone
                        More information: https://github.com/Altinity/clickhouse-operator/blob/master/docs/custom_resource_explained.md#spectemplatespodtemplates
                      # nullable: true
                      items:
                        type: object
                        #required:
                        #  - name
                        properties:
                          name:
                            type: string
                            description: "template name, could use to link inside top-level `chi.spec.defaults.templates.podTemplate`, cluster-level `chi.spec.configuration.clusters.templates.podTemplate`, shard-level `chi.spec.configuration.clusters.layout.shards.temlates.podTemplate`, replica-level `chi.spec.configuration.clusters.layout.replicas.templates.podTemplate`"
                          generateName:
                            type: string
                            description: "allows define format for generated `Pod` name, look to https://github.com/Altinity/clickhouse-operator/blob/master/docs/custom_resource_explained.md#spectemplatesservicetemplates for details about aviailable template variables"
                          zone:
                            type: object
                            description: "allows define custom zone name and will separate ClickHouse `Pods` between nodes, shortcut for `chi.spec.templates.podTemplates.spec.affinity.podAntiAffinity`"
                            #required:
                            #  - values
                            properties:
                              key:
                                type: string
                                description: "optional, if defined, allows select kubernetes nodes by label with `name` equal `key`"
                              values:
                                type: array
                                description: "optional, if defined, allows select kubernetes nodes by label with `value` in `values`"
                                # nullable: true
                                items:
                                  type: string
                          distribution:
                            type: string
                            description: "DEPRECATED, shortcut for `chi.spec.templates.podTemplates.spec.affinity.podAntiAffinity`"
                            enum:
                              - ""
                              - "Unspecified"
                              - "OnePerHost"
                          podDistribution:
                            type: array
                            description: "define ClickHouse Pod distribution policy between Kubernetes Nodes inside Shard, Replica, Namespace, CHI, another ClickHouse cluster"
                            # nullable: true
                            items:
                              type: object
                              #required:
                              #  - type
                              properties:
                                type:
                                  type: string
                                  description: "you can define multiple affinity policy types"
                                  enum:
                                    # List PodDistributionXXX constants
                                    - ""
                                    - "Unspecified"
                                    - "ClickHouseAntiAffinity"
                                    - "ShardAntiAffinity"
                                    - "ReplicaAntiAffinity"
                                    - "AnotherNamespaceAntiAffinity"
                                    - "AnotherClickHouseInstallationAntiAffinity"
                                    - "AnotherClusterAntiAffinity"
                                    - "MaxNumberPerNode"
                                    - "NamespaceAffinity"
                                    - "ClickHouseInstallationAffinity"
                                    - "ClusterAffinity"
                                    - "ShardAffinity"
                                    - "ReplicaAffinity"
                                    - "PreviousTailAffinity"
                                    - "CircularReplication"
                                scope:
                                  type: string
                                  description: "scope for apply each podDistribution"
                                  enum:
                                    # list PodDistributionScopeXXX constants
                                    - ""
                                    - "Unspecified"
                                    - "Shard"
                                    - "Replica"
                                    - "Cluster"
                                    - "ClickHouseInstallation"
                                    - "Namespace"
                                number:
                                  type: integer
                                  description: "define, how much ClickHouse Pods could be inside selected scope with selected distribution type"
                                  minimum: 0
                                  maximum: 65535
                                topologyKey:
                                  type: string
                                  description: "use for inter-pod affinity look to `pod.spec.affinity.podAntiAffinity.preferredDuringSchedulingIgnoredDuringExecution.podAffinityTerm.topologyKey`, More info: https://kubernetes.io/docs/concepts/scheduling-eviction/assign-pod-node/#inter-pod-affinity-and-anti-affinity"
                          metadata:
                            type: object
                            description: |
                              allows pass standard object's metadata from template to Pod
                              More info: https://git.k8s.io/community/contributors/devel/sig-architecture/api-conventions.md#metadata
                            # nullable: true
                            x-kubernetes-preserve-unknown-fields: true
                          spec:
                            # TODO specify PodSpec
                            type: object
                            description: "allows define whole Pod.spec inside StaefulSet.spec, look to https://kubernetes.io/docs/concepts/workloads/pods/#pod-templates for details"
                            # nullable: true
                            x-kubernetes-preserve-unknown-fields: true

                    volumeClaimTemplates:
                      type: array
                      description: "allows define template for rendering `PVC` kubernetes resource, which would use inside `Pod` for mount clickhouse `data`, clickhouse `logs` or something else"
                      # nullable: true
                      items:
                        type: object
                        #required:
                        #  - name
                        #  - spec
                        properties:
                          name:
                            type: string
                            description: |
                              template name, could use to link inside
                              top-level `chi.spec.defaults.templates.dataVolumeClaimTemplate` or `chi.spec.defaults.templates.logVolumeClaimTemplate`,
                              cluster-level `chi.spec.configuration.clusters.templates.dataVolumeClaimTemplate` or `chi.spec.configuration.clusters.templates.logVolumeClaimTemplate`,
                              shard-level `chi.spec.configuration.clusters.layout.shards.temlates.dataVolumeClaimTemplate` or `chi.spec.configuration.clusters.layout.shards.temlates.logVolumeClaimTemplate`
                              replica-level `chi.spec.configuration.clusters.layout.replicas.templates.dataVolumeClaimTemplate` or `chi.spec.configuration.clusters.layout.replicas.templates.logVolumeClaimTemplate`
                          provisioner: *TypePVCProvisioner
                          reclaimPolicy: *TypePVCReclaimPolicy
                          metadata:
                            type: object
                            description: |
                              allows to pass standard object's metadata from template to PVC
                              More info: https://git.k8s.io/community/contributors/devel/sig-architecture/api-conventions.md#metadata
                            # nullable: true
                            x-kubernetes-preserve-unknown-fields: true
                          spec:
                            type: object
                            description: |
                              allows define all aspects of `PVC` resource
                              More info: https://kubernetes.io/docs/concepts/storage/persistent-volumes/#persistentvolumeclaims
                            # nullable: true
                            x-kubernetes-preserve-unknown-fields: true
                    serviceTemplates:
                      type: array
                      description: |
                        allows define template for rendering `Service` which would get endpoint from Pods which scoped chi-wide, cluster-wide, shard-wide, replica-wide level
                      # nullable: true
                      items:
                        type: object
                        #required:
                        #  - name
                        #  - spec
                        properties:
                          name:
                            type: string
                            description: |
                              template name, could use to link inside
                              chi-level `chi.spec.defaults.templates.serviceTemplate`
                              cluster-level `chi.spec.configuration.clusters.templates.clusterServiceTemplate`
                              shard-level `chi.spec.configuration.clusters.layout.shards.temlates.shardServiceTemplate`
                              replica-level `chi.spec.configuration.clusters.layout.replicas.templates.replicaServiceTemplate` or `chi.spec.configuration.clusters.layout.shards.replicas.replicaServiceTemplate`
                          generateName:
                            type: string
                            description: "allows define format for generated `Service` name, look to https://github.com/Altinity/clickhouse-operator/blob/master/docs/custom_resource_explained.md#spectemplatesservicetemplates for details about aviailable template variables"
                          metadata:
                            # TODO specify ObjectMeta
                            type: object
                            description: |
                              allows pass standard object's metadata from template to Service
                              Could be use for define specificly for Cloud Provider metadata which impact to behavior of service
                              More info: https://kubernetes.io/docs/concepts/services-networking/service/
                            # nullable: true
                            x-kubernetes-preserve-unknown-fields: true
                          spec:
                            # TODO specify ServiceSpec
                            type: object
                            description: |
                              describe behavior of generated Service
                              More info: https://kubernetes.io/docs/concepts/services-networking/service/
                            # nullable: true
                            x-kubernetes-preserve-unknown-fields: true
                useTemplates:
                  type: array
                  description: "list of `ClickHouseInstallationTemplate` (chit) resource names which will merge with current `Chi` manifest during render Kubernetes resources to create related ClickHouse clusters"
                  # nullable: true
                  items:
                    type: object
                    #required:
                    #  - name
                    properties:
                      name:
                        type: string
                        description: "name of `ClickHouseInstallationTemplate` (chit) resource"
                      namespace:
                        type: string
                        description: "Kubernetes namespace where need search `chit` resource, depending on `watchNamespaces` settings in `clichouse-operator`"
                      useType:
                        type: string
                        description: "optional, current strategy is only merge, and current `chi` settings have more priority than merged template `chit`"
                        enum:
                          # List useTypeXXX constants from model
                          - ""
                          - "merge"
---
# Template Parameters:
#
# KIND=ClickHouseInstallationTemplate
# SINGULAR=clickhouseinstallationtemplate
# PLURAL=clickhouseinstallationtemplates
# SHORT=chit
<<<<<<< HEAD
# OPERATOR_VERSION=0.23.0
=======
# OPERATOR_VERSION=0.22.2
>>>>>>> c355ff64
#
apiVersion: apiextensions.k8s.io/v1
kind: CustomResourceDefinition
metadata:
  name: clickhouseinstallationtemplates.clickhouse.altinity.com
  labels:
<<<<<<< HEAD
    clickhouse.altinity.com/chop: 0.23.0
=======
    clickhouse.altinity.com/chop: 0.22.2
>>>>>>> c355ff64
spec:
  group: clickhouse.altinity.com
  scope: Namespaced
  names:
    kind: ClickHouseInstallationTemplate
    singular: clickhouseinstallationtemplate
    plural: clickhouseinstallationtemplates
    shortNames:
      - chit
  versions:
    - name: v1
      served: true
      storage: true
      additionalPrinterColumns:
        - name: version
          type: string
          description: Operator version
          priority: 1 # show in wide view
          jsonPath: .status.chop-version
        - name: clusters
          type: integer
          description: Clusters count
          jsonPath: .status.clusters
        - name: shards
          type: integer
          description: Shards count
          priority: 1 # show in wide view
          jsonPath: .status.shards
        - name: hosts
          type: integer
          description: Hosts count
          jsonPath: .status.hosts
        - name: taskID
          type: string
          description: TaskID
          priority: 1 # show in wide view
          jsonPath: .status.taskID
        - name: status
          type: string
          description: CHI status
          jsonPath: .status.status
        - name: hosts-updated
          type: integer
          description: Updated hosts count
          priority: 1 # show in wide view
          jsonPath: .status.hostsUpdated
        - name: hosts-added
          type: integer
          description: Added hosts count
          priority: 1 # show in wide view
          jsonPath: .status.hostsAdded
        - name: hosts-completed
          type: integer
          description: Completed hosts count
          jsonPath: .status.hostsCompleted
        - name: hosts-deleted
          type: integer
          description: Hosts deleted count
          priority: 1 # show in wide view
          jsonPath: .status.hostsDeleted
        - name: hosts-delete
          type: integer
          description: Hosts to be deleted count
          priority: 1 # show in wide view
          jsonPath: .status.hostsDelete
        - name: endpoint
          type: string
          description: Client access endpoint
          priority: 1 # show in wide view
          jsonPath: .status.endpoint
        - name: age
          type: date
          description: Age of the resource
          # Displayed in all priorities
          jsonPath: .metadata.creationTimestamp
      subresources:
        status: {}
      schema:
        openAPIV3Schema:
          description: "define a set of Kubernetes resources (StatefulSet, PVC, Service, ConfigMap) which describe behavior one or more ClickHouse clusters"
          type: object
          required:
            - spec
          properties:
            apiVersion:
              description: 'APIVersion defines the versioned schema of this representation
                of an object. Servers should convert recognized schemas to the latest
                internal value, and may reject unrecognized values. More info: https://git.k8s.io/community/contributors/devel/sig-architecture/api-conventions.md#resources'
              type: string
            kind:
              description: 'Kind is a string value representing the REST resource this
                object represents. Servers may infer this from the endpoint the client
                submits requests to. Cannot be updated. In CamelCase. More info: https://git.k8s.io/community/contributors/devel/sig-architecture/api-conventions.md#types-kinds'
              type: string
            metadata:
              type: object
            status:
              type: object
              description: "Current ClickHouseInstallation manifest status, contains many fields like a normalized configuration, clickhouse-operator version, current action and all applied action list, current taskID and all applied taskIDs and other"
              properties:
                chop-version:
                  type: string
                  description: "ClickHouse operator version"
                chop-commit:
                  type: string
                  description: "ClickHouse operator git commit SHA"
                chop-date:
                  type: string
                  description: "ClickHouse operator build date"
                chop-ip:
                  type: string
                  description: "IP address of the operator's pod which managed this CHI"
                clusters:
                  type: integer
                  minimum: 0
                  description: "Clusters count"
                shards:
                  type: integer
                  minimum: 0
                  description: "Shards count"
                replicas:
                  type: integer
                  minimum: 0
                  description: "Replicas count"
                hosts:
                  type: integer
                  minimum: 0
                  description: "Hosts count"
                status:
                  type: string
                  description: "Status"
                taskID:
                  type: string
                  description: "Current task id"
                taskIDsStarted:
                  type: array
                  description: "Started task ids"
                  nullable: true
                  items:
                    type: string
                taskIDsCompleted:
                  type: array
                  description: "Completed task ids"
                  nullable: true
                  items:
                    type: string
                action:
                  type: string
                  description: "Action"
                actions:
                  type: array
                  description: "Actions"
                  nullable: true
                  items:
                    type: string
                error:
                  type: string
                  description: "Last error"
                errors:
                  type: array
                  description: "Errors"
                  nullable: true
                  items:
                    type: string
                hostsUpdated:
                  type: integer
                  minimum: 0
                  description: "Updated Hosts count"
                hostsAdded:
                  type: integer
                  minimum: 0
                  description: "Added Hosts count"
                hostsCompleted:
                  type: integer
                  minimum: 0
                  description: "Completed Hosts count"
                hostsDeleted:
                  type: integer
                  minimum: 0
                  description: "Deleted Hosts count"
                hostsDelete:
                  type: integer
                  minimum: 0
                  description: "About to delete Hosts count"
                pods:
                  type: array
                  description: "Pods"
                  nullable: true
                  items:
                    type: string
                pod-ips:
                  type: array
                  description: "Pod IPs"
                  nullable: true
                  items:
                    type: string
                fqdns:
                  type: array
                  description: "Pods FQDNs"
                  nullable: true
                  items:
                    type: string
                endpoint:
                  type: string
                  description: "Endpoint"
                generation:
                  type: integer
                  minimum: 0
                  description: "Generation"
                normalized:
                  type: object
                  description: "Normalized CHI requested"
                  x-kubernetes-preserve-unknown-fields: true
                normalizedCompleted:
                  type: object
                  description: "Normalized CHI completed"
                  x-kubernetes-preserve-unknown-fields: true
                hostsWithTablesCreated:
                  type: array
                  description: "List of hosts with tables created by the operator"
                  nullable: true
                  items:
                    type: string
                usedTemplates:
                  type: array
                  description: "List of templates used to build this CHI"
                  nullable: true
                  x-kubernetes-preserve-unknown-fields: true
                  items:
                    type: object
                    x-kubernetes-preserve-unknown-fields: true
            spec:
              type: object
              # x-kubernetes-preserve-unknown-fields: true
              description: |
                Specification of the desired behavior of one or more ClickHouse clusters
                More info: https://github.com/Altinity/clickhouse-operator/blob/master/docs/custom_resource_explained.md
              properties:
                taskID:
                  type: string
                  description: |
                    Allows to define custom taskID for CHI update and watch status of this update execution.
                    Displayed in all .status.taskID* fields.
                    By default (if not filled) every update of CHI manifest will generate random taskID
                stop: &TypeStringBool
                  type: string
                  description: |
                    Allows to stop all ClickHouse clusters defined in a CHI.
                    Works as the following:
                     - When `stop` is `1` operator sets `Replicas: 0` in each StatefulSet. Thie leads to having all `Pods` and `Service` deleted. All PVCs are kept intact.
                     - When `stop` is `0` operator sets `Replicas: 1` and `Pod`s and `Service`s will created again and all retained PVCs will be attached to `Pod`s.
                  enum:
                    # List StringBoolXXX constants from model
                    - ""
                    - "0"
                    - "1"
                    - "False"
                    - "false"
                    - "True"
                    - "true"
                    - "No"
                    - "no"
                    - "Yes"
                    - "yes"
                    - "Off"
                    - "off"
                    - "On"
                    - "on"
                    - "Disable"
                    - "disable"
                    - "Enable"
                    - "enable"
                    - "Disabled"
                    - "disabled"
                    - "Enabled"
                    - "enabled"
                restart:
                  type: string
                  description: |
                    In case 'RollingUpdate' specified, the operator will always restart ClickHouse pods during reconcile.
                    This options is used in rare cases when force restart is required and is typically removed after the use in order to avoid unneeded restarts.
                  enum:
                    - ""
                    - "RollingUpdate"
                troubleshoot:
                  <<: *TypeStringBool
                  description: |
                    Allows to troubleshoot Pods during CrashLoopBack state.
                    This may happen when wrong configuration applied, in this case `clickhouse-server` wouldn't start.
                    Command within ClickHouse container is modified with `sleep` in order to avoid quick restarts
                    and give time to troubleshoot via CLI.
                    Liveness and Readiness probes are disabled as well.
                namespaceDomainPattern:
                  type: string
                  description: |
                    Custom domain pattern which will be used for DNS names of `Service` or `Pod`.
                    Typical use scenario - custom cluster domain in Kubernetes cluster
                    Example: %s.svc.my.test
                templating:
                  type: object
                  # nullable: true
                  description: |
                    Optional, applicable inside ClickHouseInstallationTemplate only.
                    Defines current ClickHouseInstallationTemplate application options to target ClickHouseInstallation(s)."
                  properties:
                    policy:
                      type: string
                      description: |
                        When defined as `auto` inside ClickhouseInstallationTemplate, this ClickhouseInstallationTemplate
                        will be auto-added into ClickHouseInstallation, selectable by `chiSelector`.
                        Default value is `manual`, meaning ClickHouseInstallation should request this ClickhouseInstallationTemplate explicitly.
                      enum:
                        - ""
                        - "auto"
                        - "manual"
                    chiSelector:
                      type: object
                      description: "Optional, defines selector for ClickHouseInstallation(s) to be templated with ClickhouseInstallationTemplate"
                      # nullable: true
                      x-kubernetes-preserve-unknown-fields: true
                reconciling:
                  type: object
                  description: "Optional, allows tuning reconciling cycle for ClickhouseInstallation from clickhouse-operator side"
                  # nullable: true
                  properties:
                    policy:
                      type: string
                      description: |
                        DISCUSSED TO BE DEPRECATED
                        Syntax sugar
                        Overrides all three 'reconcile.host.wait.{exclude, queries, include}' values from the operator's config
                        Possible values:
                         - wait - should wait to exclude host, complete queries and include host back into the cluster
                         - nowait - should NOT wait to exclude host, complete queries and include host back into the cluster
                      enum:
                        - ""
                        - "wait"
                        - "nowait"
                    configMapPropagationTimeout:
                      type: integer
                      description: |
                        Timeout in seconds for `clickhouse-operator` to wait for modified `ConfigMap` to propagate into the `Pod`
                        More details: https://kubernetes.io/docs/concepts/configuration/configmap/#mounted-configmaps-are-updated-automatically
                      minimum: 0
                      maximum: 3600
                    cleanup:
                      type: object
                      description: "Optional, defines behavior for cleanup Kubernetes resources during reconcile cycle"
                      # nullable: true
                      properties:
                        unknownObjects:
                          type: object
                          description: |
                            Describes what clickhouse-operator should do with found Kubernetes resources which should be managed by clickhouse-operator,
                            but do not have `ownerReference` to any currently managed `ClickHouseInstallation` resource.
                            Default behavior is `Delete`"
                          # nullable: true
                          properties:
                            statefulSet: &TypeObjectsCleanup
                              type: string
                              description: "Behavior policy for unknown StatefulSet, `Delete` by default"
                              enum:
                                # List ObjectsCleanupXXX constants from model
                                - ""
                                - "Retain"
                                - "Delete"
                            pvc:
                              type: string
                              <<: *TypeObjectsCleanup
                              description: "Behavior policy for unknown PVC, `Delete` by default"
                            configMap:
                              <<: *TypeObjectsCleanup
                              description: "Behavior policy for unknown ConfigMap, `Delete` by default"
                            service:
                              <<: *TypeObjectsCleanup
                              description: "Behavior policy for unknown Service, `Delete` by default"
                        reconcileFailedObjects:
                          type: object
                          description: |
                            Describes what clickhouse-operator should do with Kubernetes resources which are failed during reconcile.
                            Default behavior is `Retain`"
                          # nullable: true
                          properties:
                            statefulSet:
                              <<: *TypeObjectsCleanup
                              description: "Behavior policy for failed StatefulSet, `Retain` by default"
                            pvc:
                              <<: *TypeObjectsCleanup
                              description: "Behavior policy for failed PVC, `Retain` by default"
                            configMap:
                              <<: *TypeObjectsCleanup
                              description: "Behavior policy for failed ConfigMap, `Retain` by default"
                            service:
                              <<: *TypeObjectsCleanup
                              description: "Behavior policy for failed Service, `Retain` by default"
                defaults:
                  type: object
                  description: |
                    define default behavior for whole ClickHouseInstallation, some behavior can be re-define on cluster, shard and replica level
                    More info: https://github.com/Altinity/clickhouse-operator/blob/master/docs/custom_resource_explained.md#specdefaults
                  # nullable: true
                  properties:
                    replicasUseFQDN:
                      <<: *TypeStringBool
                      description: |
                        define should replicas be specified by FQDN in `<host></host>`.
                        In case of "no" will use short hostname and clickhouse-server will use kubernetes default suffixes for DNS lookup
                        "yes" by default
                    distributedDDL:
                      type: object
                      description: |
                        allows change `<yandex><distributed_ddl></distributed_ddl></yandex>` settings
                        More info: https://clickhouse.tech/docs/en/operations/server-configuration-parameters/settings/#server-settings-distributed_ddl
                      # nullable: true
                      properties:
                        profile:
                          type: string
                          description: "Settings from this profile will be used to execute DDL queries"
                    storageManagement:
                      type: object
                      description: default storage management options
                      properties:
                        provisioner: &TypePVCProvisioner
                          type: string
                          description: "defines `PVC` provisioner - be it StatefulSet or the Operator"
                          enum:
                            - ""
                            - "StatefulSet"
                            - "Operator"
                        reclaimPolicy: &TypePVCReclaimPolicy
                          type: string
                          description: |
                            defines behavior of `PVC` deletion.
                            `Delete` by default, if `Retain` specified then `PVC` will be kept when deleting StatefulSet
                          enum:
                            - ""
                            - "Retain"
                            - "Delete"
                    templates: &TypeTemplateNames
                      type: object
                      description: "optional, configuration of the templates names which will use for generate Kubernetes resources according to one or more ClickHouse clusters described in current ClickHouseInstallation (chi) resource"
                      # nullable: true
                      properties:
                        hostTemplate:
                          type: string
                          description: "optional, template name from chi.spec.templates.hostTemplates, which will apply to configure every `clickhouse-server` instance during render ConfigMap resources which will mount into `Pod`"
                        podTemplate:
                          type: string
                          description: "optional, template name from chi.spec.templates.podTemplates, allows customization each `Pod` resource during render and reconcile each StatefulSet.spec resource described in `chi.spec.configuration.clusters`"
                        dataVolumeClaimTemplate:
                          type: string
                          description: "optional, template name from chi.spec.templates.volumeClaimTemplates, allows customization each `PVC` which will mount for clickhouse data directory in each `Pod` during render and reconcile every StatefulSet.spec resource described in `chi.spec.configuration.clusters`"
                        logVolumeClaimTemplate:
                          type: string
                          description: "optional, template name from chi.spec.templates.volumeClaimTemplates, allows customization each `PVC` which will mount for clickhouse log directory in each `Pod` during render and reconcile every StatefulSet.spec resource described in `chi.spec.configuration.clusters`"
                        serviceTemplate:
                          type: string
                          description: "optional, template name from chi.spec.templates.serviceTemplates, allows customization for one `Service` resource which will created by `clickhouse-operator` which cover all clusters in whole `chi` resource"
                        clusterServiceTemplate:
                          type: string
                          description: "optional, template name from chi.spec.templates.serviceTemplates, allows customization for each `Service` resource which will created by `clickhouse-operator` which cover each clickhouse cluster described in `chi.spec.configuration.clusters`"
                        shardServiceTemplate:
                          type: string
                          description: "optional, template name from chi.spec.templates.serviceTemplates, allows customization for each `Service` resource which will created by `clickhouse-operator` which cover each shard inside clickhouse cluster described in `chi.spec.configuration.clusters`"
                        replicaServiceTemplate:
                          type: string
                          description: "optional, template name from chi.spec.templates.serviceTemplates, allows customization for each `Service` resource which will created by `clickhouse-operator` which cover each replica inside each shard inside each clickhouse cluster described in `chi.spec.configuration.clusters`"
                        volumeClaimTemplate:
                          type: string
                          description: "DEPRECATED! VolumeClaimTemplate is deprecated in favor of DataVolumeClaimTemplate and LogVolumeClaimTemplate"
                configuration:
                  type: object
                  description: "allows configure multiple aspects and behavior for `clickhouse-server` instance and also allows describe multiple `clickhouse-server` clusters inside one `chi` resource"
                  # nullable: true
                  properties:
                    zookeeper: &TypeZookeeperConfig
                      type: object
                      description: |
                        allows configure <yandex><zookeeper>..</zookeeper></yandex> section in each `Pod` during generate `ConfigMap` which will mounted in `/etc/clickhouse-server/config.d/`
                        `clickhouse-operator` itself doesn't manage Zookeeper, please install Zookeeper separatelly look examples on https://github.com/Altinity/clickhouse-operator/tree/master/deploy/zookeeper/
                        currently, zookeeper (or clickhouse-keeper replacement) used for *ReplicatedMergeTree table engines and for `distributed_ddl`
                        More details: https://clickhouse.tech/docs/en/operations/server-configuration-parameters/settings/#server-settings_zookeeper
                      # nullable: true
                      properties:
                        nodes:
                          type: array
                          description: "describe every available zookeeper cluster node for interaction"
                          # nullable: true
                          items:
                            type: object
                            #required:
                            #  - host
                            properties:
                              host:
                                type: string
                                description: "dns name or ip address for Zookeeper node"
                              port:
                                type: integer
                                description: "TCP port which used to connect to Zookeeper node"
                                minimum: 0
                                maximum: 65535
                              secure:
                                <<: *TypeStringBool
                                description: "if a secure connection to Zookeeper is required"
                        session_timeout_ms:
                          type: integer
                          description: "session timeout during connect to Zookeeper"
                        operation_timeout_ms:
                          type: integer
                          description: "one operation timeout during Zookeeper transactions"
                        root:
                          type: string
                          description: "optional root znode path inside zookeeper to store ClickHouse related data (replication queue or distributed DDL)"
                        identity:
                          type: string
                          description: "optional access credentials string with `user:password` format used when use digest authorization in Zookeeper"
                    users:
                      type: object
                      description: |
                        allows configure <yandex><users>..</users></yandex> section in each `Pod` during generate `ConfigMap` which will mount in `/etc/clickhouse-server/users.d/`
                        you can configure password hashed, authorization restrictions, database level security row filters etc.
                        More details: https://clickhouse.tech/docs/en/operations/settings/settings-users/
                        Your yaml code will convert to XML, see examples https://github.com/Altinity/clickhouse-operator/blob/master/docs/custom_resource_explained.md#specconfigurationusers
                      # nullable: true
                      x-kubernetes-preserve-unknown-fields: true
                    profiles:
                      type: object
                      description: |
                        allows configure <yandex><profiles>..</profiles></yandex> section in each `Pod` during generate `ConfigMap` which will mount in `/etc/clickhouse-server/users.d/`
                        you can configure any aspect of settings profile
                        More details: https://clickhouse.tech/docs/en/operations/settings/settings-profiles/
                        Your yaml code will convert to XML, see examples https://github.com/Altinity/clickhouse-operator/blob/master/docs/custom_resource_explained.md#specconfigurationprofiles
                      # nullable: true
                      x-kubernetes-preserve-unknown-fields: true
                    quotas:
                      type: object
                      description: |
                        allows configure <yandex><quotas>..</quotas></yandex> section in each `Pod` during generate `ConfigMap` which will mount in `/etc/clickhouse-server/users.d/`
                        you can configure any aspect of resource quotas
                        More details: https://clickhouse.tech/docs/en/operations/quotas/
                        Your yaml code will convert to XML, see examples https://github.com/Altinity/clickhouse-operator/blob/master/docs/custom_resource_explained.md#specconfigurationquotas
                      # nullable: true
                      x-kubernetes-preserve-unknown-fields: true
                    settings: &TypeSettings
                      type: object
                      description: |
                        allows configure `clickhouse-server` settings inside <yandex>...</yandex> tag in each `Pod` during generate `ConfigMap` which will mount in `/etc/clickhouse-server/config.d/`
                        More details: https://clickhouse.tech/docs/en/operations/settings/settings/
                        Your yaml code will convert to XML, see examples https://github.com/Altinity/clickhouse-operator/blob/master/docs/custom_resource_explained.md#specconfigurationsettings
                      # nullable: true
                      x-kubernetes-preserve-unknown-fields: true
                    files: &TypeFiles
                      type: object
                      description: |
                        allows define content of any setting file inside each `Pod` during generate `ConfigMap` which will mount in `/etc/clickhouse-server/config.d/` or `/etc/clickhouse-server/conf.d/` or `/etc/clickhouse-server/users.d/`
                        every key in this object is the file name
                        every value in this object is the file content
                        you can use `!!binary |` and base64 for binary files, see details here https://yaml.org/type/binary.html
                        each key could contains prefix like USERS, COMMON, HOST or config.d, users.d, cond.d, wrong prefixes will ignored, subfolders also will ignored
                        More details: https://github.com/Altinity/clickhouse-operator/blob/master/docs/chi-examples/05-settings-05-files-nested.yaml
                      # nullable: true
                      x-kubernetes-preserve-unknown-fields: true
                    clusters:
                      type: array
                      description: |
                        describes ClickHouse clusters layout and allows change settings on cluster-level, shard-level and replica-level
                        every cluster is a set of StatefulSet, one StatefulSet contains only one Pod with `clickhouse-server`
                        all Pods will rendered in <remote_server> part of ClickHouse configs, mounted from ConfigMap as `/etc/clickhouse-server/config.d/chop-generated-remote_servers.xml`
                        Clusters will use for Distributed table engine, more details: https://clickhouse.tech/docs/en/engines/table-engines/special/distributed/
                        If `cluster` contains zookeeper settings (could be inherited from top `chi` level), when you can create *ReplicatedMergeTree tables
                      # nullable: true
                      items:
                        type: object
                        #required:
                        #  - name
                        properties:
                          name:
                            type: string
                            description: "cluster name, used to identify set of ClickHouse servers and wide used during generate names of related Kubernetes resources"
                            minLength: 1
                            # See namePartClusterMaxLen const
                            maxLength: 15
                            pattern: "^[a-zA-Z0-9-]{0,15}$"
                          zookeeper:
                            <<: *TypeZookeeperConfig
                            description: |
                              optional, allows configure <yandex><zookeeper>..</zookeeper></yandex> section in each `Pod` only in current ClickHouse cluster, during generate `ConfigMap` which will mounted in `/etc/clickhouse-server/config.d/`
                              override top-level `chi.spec.configuration.zookeeper` settings
                          settings:
                            <<: *TypeSettings
                            description: |
                              optional, allows configure `clickhouse-server` settings inside <yandex>...</yandex> tag in each `Pod` only in one cluster during generate `ConfigMap` which will mount in `/etc/clickhouse-server/config.d/`
                              override top-level `chi.spec.configuration.settings`
                              More details: https://clickhouse.tech/docs/en/operations/settings/settings/
                          files:
                            <<: *TypeFiles
                            description: |
                              optional, allows define content of any setting file inside each `Pod` on current cluster during generate `ConfigMap` which will mount in `/etc/clickhouse-server/config.d/` or `/etc/clickhouse-server/conf.d/` or `/etc/clickhouse-server/users.d/`
                              override top-level `chi.spec.configuration.files`
                          templates:
                            <<: *TypeTemplateNames
                            description: |
                              optional, configuration of the templates names which will use for generate Kubernetes resources according to selected cluster
                              override top-level `chi.spec.configuration.templates`
                          schemaPolicy:
                            type: object
                            description: |
                              describes how schema is propagated within replicas and shards
                            properties:
                              replica:
                                type: string
                                description: "how schema is propagated within a replica"
                                enum:
                                  # List SchemaPolicyReplicaXXX constants from model
                                  - ""
                                  - "None"
                                  - "All"
                              shard:
                                type: string
                                description: "how schema is propagated between shards"
                                enum:
                                  # List SchemaPolicyShardXXX constants from model
                                  - ""
                                  - "None"
                                  - "All"
                                  - "DistributedTablesOnly"
                          insecure:
                            <<: *TypeStringBool
                            description: optional, open insecure ports for cluster, defaults to "yes"
                          secure:
                            <<: *TypeStringBool
                            description: optional, open secure ports for cluster
                          secret:
                            type: object
                            description: "optional, shared secret value to secure cluster communications"
                            properties:
                              auto:
                                <<: *TypeStringBool
                                description: "Auto-generate shared secret value to secure cluster communications"
                              value:
                                description: "Cluster shared secret value in plain text"
                                type: string
                              valueFrom:
                                description: "Cluster shared secret source"
                                type: object
                                properties:
                                  secretKeyRef:
                                    description: |
                                      Selects a key of a secret in the clickhouse installation namespace.
                                      Should not be used if value is not empty.
                                    type: object
                                    properties:
                                      name:
                                        description: |
                                          Name of the referent. More info:
                                          https://kubernetes.io/docs/concepts/overview/working-with-objects/names/#names
                                        type: string
                                      key:
                                        description: The key of the secret to select from. Must be a valid secret key.
                                        type: string
                                      optional:
                                        description: Specify whether the Secret or its key must be defined
                                        type: boolean
                                    required:
                                      - name
                                      - key
                          layout:
                            type: object
                            description: |
                              describe current cluster layout, how much shards in cluster, how much replica in shard
                              allows override settings on each shard and replica separatelly
                            # nullable: true
                            properties:
                              type:
                                type: string
                                description: "DEPRECATED - to be removed soon"
                              shardsCount:
                                type: integer
                                description: "how much shards for current ClickHouse cluster will run in Kubernetes, each shard contains shared-nothing part of data and contains set of replicas, cluster contains 1 shard by default"
                              replicasCount:
                                type: integer
                                description: "how much replicas in each shards for current ClickHouse cluster will run in Kubernetes, each replica is a separate `StatefulSet` which contains only one `Pod` with `clickhouse-server` instance, every shard contains 1 replica by default"
                              shards:
                                type: array
                                description: "optional, allows override top-level `chi.spec.configuration`, cluster-level `chi.spec.configuration.clusters` settings for each shard separately, use it only if you fully understand what you do"
                                # nullable: true
                                items:
                                  type: object
                                  properties:
                                    name:
                                      type: string
                                      description: "optional, by default shard name is generated, but you can override it and setup custom name"
                                      minLength: 1
                                      # See namePartShardMaxLen const
                                      maxLength: 15
                                      pattern: "^[a-zA-Z0-9-]{0,15}$"
                                    definitionType:
                                      type: string
                                      description: "DEPRECATED - to be removed soon"
                                    weight:
                                      type: integer
                                      description: |
                                        optional, 1 by default, allows setup shard <weight> setting which will use during insert into tables with `Distributed` engine,
                                        will apply in <remote_servers> inside ConfigMap which will mount in /etc/clickhouse-server/config.d/chop-generated-remote_servers.xml
                                        More details: https://clickhouse.tech/docs/en/engines/table-engines/special/distributed/
                                    internalReplication:
                                      <<: *TypeStringBool
                                      description: |
                                        optional, `true` by default when `chi.spec.configuration.clusters[].layout.ReplicaCount` > 1 and 0 otherwise
                                        allows setup <internal_replication> setting which will use during insert into tables with `Distributed` engine for insert only in one live replica and other replicas will download inserted data during replication,
                                        will apply in <remote_servers> inside ConfigMap which will mount in /etc/clickhouse-server/config.d/chop-generated-remote_servers.xml
                                        More details: https://clickhouse.tech/docs/en/engines/table-engines/special/distributed/
                                    settings:
                                      <<: *TypeSettings
                                      description: |
                                        optional, allows configure `clickhouse-server` settings inside <yandex>...</yandex> tag in each `Pod` only in one shard during generate `ConfigMap` which will mount in `/etc/clickhouse-server/config.d/`
                                        override top-level `chi.spec.configuration.settings` and cluster-level `chi.spec.configuration.clusters.settings`
                                        More details: https://clickhouse.tech/docs/en/operations/settings/settings/
                                    files:
                                      <<: *TypeFiles
                                      description: |
                                        optional, allows define content of any setting file inside each `Pod` only in one shard during generate `ConfigMap` which will mount in `/etc/clickhouse-server/config.d/` or `/etc/clickhouse-server/conf.d/` or `/etc/clickhouse-server/users.d/`
                                        override top-level `chi.spec.configuration.files` and cluster-level `chi.spec.configuration.clusters.files`
                                    templates:
                                      <<: *TypeTemplateNames
                                      description: |
                                        optional, configuration of the templates names which will use for generate Kubernetes resources according to selected shard
                                        override top-level `chi.spec.configuration.templates` and cluster-level `chi.spec.configuration.clusters.templates`
                                    replicasCount:
                                      type: integer
                                      description: |
                                        optional, how much replicas in selected shard for selected ClickHouse cluster will run in Kubernetes, each replica is a separate `StatefulSet` which contains only one `Pod` with `clickhouse-server` instance,
                                        shard contains 1 replica by default
                                        override cluster-level `chi.spec.configuration.clusters.layout.replicasCount`
                                      minimum: 1
                                    replicas:
                                      type: array
                                      description: |
                                        optional, allows override behavior for selected replicas from cluster-level `chi.spec.configuration.clusters` and shard-level `chi.spec.configuration.clusters.layout.shards`
                                      # nullable: true
                                      items:
                                        # Host
                                        type: object
                                        properties:
                                          name:
                                            type: string
                                            description: "optional, by default replica name is generated, but you can override it and setup custom name"
                                            minLength: 1
                                            # See namePartReplicaMaxLen const
                                            maxLength: 15
                                            pattern: "^[a-zA-Z0-9-]{0,15}$"
                                          insecure:
                                            <<: *TypeStringBool
                                            description: |
                                              optional, open insecure ports for cluster, defaults to "yes"
                                          secure:
                                            <<: *TypeStringBool
                                            description: |
                                              optional, open secure ports
                                          tcpPort:
                                            type: integer
                                            description: |
                                              optional, setup `Pod.spec.containers.ports` with name `tcp` for selected replica, override `chi.spec.templates.hostTemplates.spec.tcpPort`
                                              allows connect to `clickhouse-server` via TCP Native protocol via kubernetes `Service`
                                            minimum: 1
                                            maximum: 65535
                                          tlsPort:
                                            type: integer
                                            minimum: 1
                                            maximum: 65535
                                          httpPort:
                                            type: integer
                                            description: |
                                              optional, setup `Pod.spec.containers.ports` with name `http` for selected replica, override `chi.spec.templates.hostTemplates.spec.httpPort`
                                              allows connect to `clickhouse-server` via HTTP protocol via kubernetes `Service`
                                            minimum: 1
                                            maximum: 65535
                                          httpsPort:
                                            type: integer
                                            minimum: 1
                                            maximum: 65535
                                          interserverHTTPPort:
                                            type: integer
                                            description: |
                                              optional, setup `Pod.spec.containers.ports` with name `interserver` for selected replica, override `chi.spec.templates.hostTemplates.spec.interserverHTTPPort`
                                              allows connect between replicas inside same shard during fetch replicated data parts HTTP protocol
                                            minimum: 1
                                            maximum: 65535
                                          settings:
                                            <<: *TypeSettings
                                            description: |
                                              optional, allows configure `clickhouse-server` settings inside <yandex>...</yandex> tag in `Pod` only in one replica during generate `ConfigMap` which will mount in `/etc/clickhouse-server/conf.d/`
                                              override top-level `chi.spec.configuration.settings`, cluster-level `chi.spec.configuration.clusters.settings` and shard-level `chi.spec.configuration.clusters.layout.shards.settings`
                                              More details: https://clickhouse.tech/docs/en/operations/settings/settings/
                                          files:
                                            <<: *TypeFiles
                                            description: |
                                              optional, allows define content of any setting file inside `Pod` only in one replica during generate `ConfigMap` which will mount in `/etc/clickhouse-server/config.d/` or `/etc/clickhouse-server/conf.d/` or `/etc/clickhouse-server/users.d/`
                                              override top-level `chi.spec.configuration.files`, cluster-level `chi.spec.configuration.clusters.files` and shard-level `chi.spec.configuration.clusters.layout.shards.files`
                                          templates:
                                            <<: *TypeTemplateNames
                                            description: |
                                              optional, configuration of the templates names which will use for generate Kubernetes resources according to selected replica
                                              override top-level `chi.spec.configuration.templates`, cluster-level `chi.spec.configuration.clusters.templates` and shard-level `chi.spec.configuration.clusters.layout.shards.templates`
                              replicas:
                                type: array
                                description: "optional, allows override top-level `chi.spec.configuration` and cluster-level `chi.spec.configuration.clusters` configuration for each replica and each shard relates to selected replica, use it only if you fully understand what you do"
                                # nullable: true
                                items:
                                  type: object
                                  properties:
                                    name:
                                      type: string
                                      description: "optional, by default replica name is generated, but you can override it and setup custom name"
                                      minLength: 1
                                      # See namePartShardMaxLen const
                                      maxLength: 15
                                      pattern: "^[a-zA-Z0-9-]{0,15}$"
                                    settings:
                                      <<: *TypeSettings
                                      description: |
                                        optional, allows configure `clickhouse-server` settings inside <yandex>...</yandex> tag in `Pod` only in one replica during generate `ConfigMap` which will mount in `/etc/clickhouse-server/conf.d/`
                                        override top-level `chi.spec.configuration.settings`, cluster-level `chi.spec.configuration.clusters.settings` and will ignore if shard-level `chi.spec.configuration.clusters.layout.shards` present
                                        More details: https://clickhouse.tech/docs/en/operations/settings/settings/
                                    files:
                                      <<: *TypeFiles
                                      description: |
                                        optional, allows define content of any setting file inside each `Pod` only in one replica during generate `ConfigMap` which will mount in `/etc/clickhouse-server/config.d/` or `/etc/clickhouse-server/conf.d/` or `/etc/clickhouse-server/users.d/`
                                        override top-level `chi.spec.configuration.files` and cluster-level `chi.spec.configuration.clusters.files`, will ignore if `chi.spec.configuration.clusters.layout.shards` presents
                                    templates:
                                      <<: *TypeTemplateNames
                                      description: |
                                        optional, configuration of the templates names which will use for generate Kubernetes resources according to selected replica
                                        override top-level `chi.spec.configuration.templates`, cluster-level `chi.spec.configuration.clusters.templates`
                                    shardsCount:
                                      type: integer
                                      description: "optional, count of shards related to current replica, you can override each shard behavior on low-level `chi.spec.configuration.clusters.layout.replicas.shards`"
                                      minimum: 1
                                    shards:
                                      type: array
                                      description: "optional, list of shards related to current replica, will ignore if `chi.spec.configuration.clusters.layout.shards` presents"
                                      # nullable: true
                                      items:
                                        # Host
                                        type: object
                                        properties:
                                          name:
                                            type: string
                                            description: "optional, by default shard name is generated, but you can override it and setup custom name"
                                            minLength: 1
                                            # See namePartReplicaMaxLen const
                                            maxLength: 15
                                            pattern: "^[a-zA-Z0-9-]{0,15}$"
                                          insecure:
                                            <<: *TypeStringBool
                                            description: |
                                              optional, open insecure ports for cluster, defaults to "yes"
                                          secure:
                                            <<: *TypeStringBool
                                            description: |
                                              optional, open secure ports
                                          tcpPort:
                                            type: integer
                                            description: |
                                              optional, setup `Pod.spec.containers.ports` with name `tcp` for selected shard, override `chi.spec.templates.hostTemplates.spec.tcpPort`
                                              allows connect to `clickhouse-server` via TCP Native protocol via kubernetes `Service`
                                            minimum: 1
                                            maximum: 65535
                                          tlsPort:
                                            type: integer
                                            minimum: 1
                                            maximum: 65535
                                          httpPort:
                                            type: integer
                                            description: |
                                              optional, setup `Pod.spec.containers.ports` with name `http` for selected shard, override `chi.spec.templates.hostTemplates.spec.httpPort`
                                              allows connect to `clickhouse-server` via HTTP protocol via kubernetes `Service`
                                            minimum: 1
                                            maximum: 65535
                                          httpsPort:
                                            type: integer
                                            minimum: 1
                                            maximum: 65535
                                          interserverHTTPPort:
                                            type: integer
                                            description: |
                                              optional, setup `Pod.spec.containers.ports` with name `interserver` for selected shard, override `chi.spec.templates.hostTemplates.spec.interserverHTTPPort`
                                              allows connect between replicas inside same shard during fetch replicated data parts HTTP protocol
                                            minimum: 1
                                            maximum: 65535
                                          settings:
                                            <<: *TypeSettings
                                            description: |
                                              optional, allows configure `clickhouse-server` settings inside <yandex>...</yandex> tag in `Pod` only in one shard related to current replica during generate `ConfigMap` which will mount in `/etc/clickhouse-server/conf.d/`
                                              override top-level `chi.spec.configuration.settings`, cluster-level `chi.spec.configuration.clusters.settings` and replica-level `chi.spec.configuration.clusters.layout.replicas.settings`
                                              More details: https://clickhouse.tech/docs/en/operations/settings/settings/
                                          files:
                                            <<: *TypeFiles
                                            description: |
                                              optional, allows define content of any setting file inside each `Pod` only in one shard related to current replica during generate `ConfigMap` which will mount in `/etc/clickhouse-server/config.d/` or `/etc/clickhouse-server/conf.d/` or `/etc/clickhouse-server/users.d/`
                                              override top-level `chi.spec.configuration.files` and cluster-level `chi.spec.configuration.clusters.files`, will ignore if `chi.spec.configuration.clusters.layout.shards` presents
                                          templates:
                                            <<: *TypeTemplateNames
                                            description: |
                                              optional, configuration of the templates names which will use for generate Kubernetes resources according to selected replica
                                              override top-level `chi.spec.configuration.templates`, cluster-level `chi.spec.configuration.clusters.templates`, replica-level `chi.spec.configuration.clusters.layout.replicas.templates`
                templates:
                  type: object
                  description: "allows define templates which will use for render Kubernetes resources like StatefulSet, ConfigMap, Service, PVC, by default, clickhouse-operator have own templates, but you can override it"
                  # nullable: true
                  properties:
                    hostTemplates:
                      type: array
                      description: "hostTemplate will use during apply to generate `clickhose-server` config files"
                      # nullable: true
                      items:
                        type: object
                        #required:
                        #  - name
                        properties:
                          name:
                            description: "template name, could use to link inside top-level `chi.spec.defaults.templates.hostTemplate`, cluster-level `chi.spec.configuration.clusters.templates.hostTemplate`, shard-level `chi.spec.configuration.clusters.layout.shards.temlates.hostTemplate`, replica-level `chi.spec.configuration.clusters.layout.replicas.templates.hostTemplate`"
                            type: string
                          portDistribution:
                            type: array
                            description: "define how will distribute numeric values of named ports in `Pod.spec.containers.ports` and clickhouse-server configs"
                            # nullable: true
                            items:
                              type: object
                              #required:
                              #  - type
                              properties:
                                type:
                                  type: string
                                  description: "type of distribution, when `Unspecified` (default value) then all listen ports on clickhouse-server configuration in all Pods will have the same value, when `ClusterScopeIndex` then ports will increment to offset from base value depends on shard and replica index inside cluster with combination of `chi.spec.templates.podTemlates.spec.HostNetwork` it allows setup ClickHouse cluster inside Kubernetes and provide access via external network bypass Kubernetes internal network"
                                  enum:
                                    # List PortDistributionXXX constants
                                    - ""
                                    - "Unspecified"
                                    - "ClusterScopeIndex"
                          spec:
                            # Host
                            type: object
                            properties:
                              name:
                                type: string
                                description: "by default, hostname will generate, but this allows define custom name for each `clickhuse-server`"
                                minLength: 1
                                # See namePartReplicaMaxLen const
                                maxLength: 15
                                pattern: "^[a-zA-Z0-9-]{0,15}$"
                              insecure:
                                <<: *TypeStringBool
                                description: |
                                  optional, open insecure ports for cluster, defaults to "yes"
                              secure:
                                <<: *TypeStringBool
                                description: |
                                  optional, open secure ports
                              tcpPort:
                                type: integer
                                description: |
                                  optional, setup `tcp_port` inside `clickhouse-server` settings for each Pod where current template will apply
                                  if specified, should have equal value with `chi.spec.templates.podTemplates.spec.containers.ports[name=tcp]`
                                  More info: https://clickhouse.tech/docs/en/interfaces/tcp/
                                minimum: 1
                                maximum: 65535
                              tlsPort:
                                type: integer
                                minimum: 1
                                maximum: 65535
                              httpPort:
                                type: integer
                                description: |
                                  optional, setup `http_port` inside `clickhouse-server` settings for each Pod where current template will apply
                                  if specified, should have equal value with `chi.spec.templates.podTemplates.spec.containers.ports[name=http]`
                                  More info: https://clickhouse.tech/docs/en/interfaces/http/
                                minimum: 1
                                maximum: 65535
                              httpsPort:
                                type: integer
                                minimum: 1
                                maximum: 65535
                              interserverHTTPPort:
                                type: integer
                                description: |
                                  optional, setup `interserver_http_port` inside `clickhouse-server` settings for each Pod where current template will apply
                                  if specified, should have equal value with `chi.spec.templates.podTemplates.spec.containers.ports[name=interserver]`
                                  More info: https://clickhouse.tech/docs/en/operations/server-configuration-parameters/settings/#interserver-http-port
                                minimum: 1
                                maximum: 65535
                              settings:
                                <<: *TypeSettings
                                description: |
                                  optional, allows configure `clickhouse-server` settings inside <yandex>...</yandex> tag in each `Pod` where this template will apply during generate `ConfigMap` which will mount in `/etc/clickhouse-server/conf.d/`
                                  More details: https://clickhouse.tech/docs/en/operations/settings/settings/
                              files:
                                <<: *TypeFiles
                                description: |
                                  optional, allows define content of any setting file inside each `Pod` where this template will apply during generate `ConfigMap` which will mount in `/etc/clickhouse-server/config.d/` or `/etc/clickhouse-server/conf.d/` or `/etc/clickhouse-server/users.d/`
                              templates:
                                <<: *TypeTemplateNames
                                description: "be careful, this part of CRD allows override template inside template, don't use it if you don't understand what you do"

                    podTemplates:
                      type: array
                      description: |
                        podTemplate will use during render `Pod` inside `StatefulSet.spec` and allows define rendered `Pod.spec`, pod scheduling distribution and pod zone
                        More information: https://github.com/Altinity/clickhouse-operator/blob/master/docs/custom_resource_explained.md#spectemplatespodtemplates
                      # nullable: true
                      items:
                        type: object
                        #required:
                        #  - name
                        properties:
                          name:
                            type: string
                            description: "template name, could use to link inside top-level `chi.spec.defaults.templates.podTemplate`, cluster-level `chi.spec.configuration.clusters.templates.podTemplate`, shard-level `chi.spec.configuration.clusters.layout.shards.temlates.podTemplate`, replica-level `chi.spec.configuration.clusters.layout.replicas.templates.podTemplate`"
                          generateName:
                            type: string
                            description: "allows define format for generated `Pod` name, look to https://github.com/Altinity/clickhouse-operator/blob/master/docs/custom_resource_explained.md#spectemplatesservicetemplates for details about aviailable template variables"
                          zone:
                            type: object
                            description: "allows define custom zone name and will separate ClickHouse `Pods` between nodes, shortcut for `chi.spec.templates.podTemplates.spec.affinity.podAntiAffinity`"
                            #required:
                            #  - values
                            properties:
                              key:
                                type: string
                                description: "optional, if defined, allows select kubernetes nodes by label with `name` equal `key`"
                              values:
                                type: array
                                description: "optional, if defined, allows select kubernetes nodes by label with `value` in `values`"
                                # nullable: true
                                items:
                                  type: string
                          distribution:
                            type: string
                            description: "DEPRECATED, shortcut for `chi.spec.templates.podTemplates.spec.affinity.podAntiAffinity`"
                            enum:
                              - ""
                              - "Unspecified"
                              - "OnePerHost"
                          podDistribution:
                            type: array
                            description: "define ClickHouse Pod distribution policy between Kubernetes Nodes inside Shard, Replica, Namespace, CHI, another ClickHouse cluster"
                            # nullable: true
                            items:
                              type: object
                              #required:
                              #  - type
                              properties:
                                type:
                                  type: string
                                  description: "you can define multiple affinity policy types"
                                  enum:
                                    # List PodDistributionXXX constants
                                    - ""
                                    - "Unspecified"
                                    - "ClickHouseAntiAffinity"
                                    - "ShardAntiAffinity"
                                    - "ReplicaAntiAffinity"
                                    - "AnotherNamespaceAntiAffinity"
                                    - "AnotherClickHouseInstallationAntiAffinity"
                                    - "AnotherClusterAntiAffinity"
                                    - "MaxNumberPerNode"
                                    - "NamespaceAffinity"
                                    - "ClickHouseInstallationAffinity"
                                    - "ClusterAffinity"
                                    - "ShardAffinity"
                                    - "ReplicaAffinity"
                                    - "PreviousTailAffinity"
                                    - "CircularReplication"
                                scope:
                                  type: string
                                  description: "scope for apply each podDistribution"
                                  enum:
                                    # list PodDistributionScopeXXX constants
                                    - ""
                                    - "Unspecified"
                                    - "Shard"
                                    - "Replica"
                                    - "Cluster"
                                    - "ClickHouseInstallation"
                                    - "Namespace"
                                number:
                                  type: integer
                                  description: "define, how much ClickHouse Pods could be inside selected scope with selected distribution type"
                                  minimum: 0
                                  maximum: 65535
                                topologyKey:
                                  type: string
                                  description: "use for inter-pod affinity look to `pod.spec.affinity.podAntiAffinity.preferredDuringSchedulingIgnoredDuringExecution.podAffinityTerm.topologyKey`, More info: https://kubernetes.io/docs/concepts/scheduling-eviction/assign-pod-node/#inter-pod-affinity-and-anti-affinity"
                          metadata:
                            type: object
                            description: |
                              allows pass standard object's metadata from template to Pod
                              More info: https://git.k8s.io/community/contributors/devel/sig-architecture/api-conventions.md#metadata
                            # nullable: true
                            x-kubernetes-preserve-unknown-fields: true
                          spec:
                            # TODO specify PodSpec
                            type: object
                            description: "allows define whole Pod.spec inside StaefulSet.spec, look to https://kubernetes.io/docs/concepts/workloads/pods/#pod-templates for details"
                            # nullable: true
                            x-kubernetes-preserve-unknown-fields: true

                    volumeClaimTemplates:
                      type: array
                      description: "allows define template for rendering `PVC` kubernetes resource, which would use inside `Pod` for mount clickhouse `data`, clickhouse `logs` or something else"
                      # nullable: true
                      items:
                        type: object
                        #required:
                        #  - name
                        #  - spec
                        properties:
                          name:
                            type: string
                            description: |
                              template name, could use to link inside
                              top-level `chi.spec.defaults.templates.dataVolumeClaimTemplate` or `chi.spec.defaults.templates.logVolumeClaimTemplate`,
                              cluster-level `chi.spec.configuration.clusters.templates.dataVolumeClaimTemplate` or `chi.spec.configuration.clusters.templates.logVolumeClaimTemplate`,
                              shard-level `chi.spec.configuration.clusters.layout.shards.temlates.dataVolumeClaimTemplate` or `chi.spec.configuration.clusters.layout.shards.temlates.logVolumeClaimTemplate`
                              replica-level `chi.spec.configuration.clusters.layout.replicas.templates.dataVolumeClaimTemplate` or `chi.spec.configuration.clusters.layout.replicas.templates.logVolumeClaimTemplate`
                          provisioner: *TypePVCProvisioner
                          reclaimPolicy: *TypePVCReclaimPolicy
                          metadata:
                            type: object
                            description: |
                              allows to pass standard object's metadata from template to PVC
                              More info: https://git.k8s.io/community/contributors/devel/sig-architecture/api-conventions.md#metadata
                            # nullable: true
                            x-kubernetes-preserve-unknown-fields: true
                          spec:
                            type: object
                            description: |
                              allows define all aspects of `PVC` resource
                              More info: https://kubernetes.io/docs/concepts/storage/persistent-volumes/#persistentvolumeclaims
                            # nullable: true
                            x-kubernetes-preserve-unknown-fields: true
                    serviceTemplates:
                      type: array
                      description: |
                        allows define template for rendering `Service` which would get endpoint from Pods which scoped chi-wide, cluster-wide, shard-wide, replica-wide level
                      # nullable: true
                      items:
                        type: object
                        #required:
                        #  - name
                        #  - spec
                        properties:
                          name:
                            type: string
                            description: |
                              template name, could use to link inside
                              chi-level `chi.spec.defaults.templates.serviceTemplate`
                              cluster-level `chi.spec.configuration.clusters.templates.clusterServiceTemplate`
                              shard-level `chi.spec.configuration.clusters.layout.shards.temlates.shardServiceTemplate`
                              replica-level `chi.spec.configuration.clusters.layout.replicas.templates.replicaServiceTemplate` or `chi.spec.configuration.clusters.layout.shards.replicas.replicaServiceTemplate`
                          generateName:
                            type: string
                            description: "allows define format for generated `Service` name, look to https://github.com/Altinity/clickhouse-operator/blob/master/docs/custom_resource_explained.md#spectemplatesservicetemplates for details about aviailable template variables"
                          metadata:
                            # TODO specify ObjectMeta
                            type: object
                            description: |
                              allows pass standard object's metadata from template to Service
                              Could be use for define specificly for Cloud Provider metadata which impact to behavior of service
                              More info: https://kubernetes.io/docs/concepts/services-networking/service/
                            # nullable: true
                            x-kubernetes-preserve-unknown-fields: true
                          spec:
                            # TODO specify ServiceSpec
                            type: object
                            description: |
                              describe behavior of generated Service
                              More info: https://kubernetes.io/docs/concepts/services-networking/service/
                            # nullable: true
                            x-kubernetes-preserve-unknown-fields: true
                useTemplates:
                  type: array
                  description: "list of `ClickHouseInstallationTemplate` (chit) resource names which will merge with current `Chi` manifest during render Kubernetes resources to create related ClickHouse clusters"
                  # nullable: true
                  items:
                    type: object
                    #required:
                    #  - name
                    properties:
                      name:
                        type: string
                        description: "name of `ClickHouseInstallationTemplate` (chit) resource"
                      namespace:
                        type: string
                        description: "Kubernetes namespace where need search `chit` resource, depending on `watchNamespaces` settings in `clichouse-operator`"
                      useType:
                        type: string
                        description: "optional, current strategy is only merge, and current `chi` settings have more priority than merged template `chit`"
                        enum:
                          # List useTypeXXX constants from model
                          - ""
                          - "merge"
---
# Template Parameters:
#
# NONE
#
apiVersion: apiextensions.k8s.io/v1
kind: CustomResourceDefinition
metadata:
  name: clickhouseoperatorconfigurations.clickhouse.altinity.com
  labels:
<<<<<<< HEAD
    clickhouse.altinity.com/chop: 0.23.0
=======
    clickhouse.altinity.com/chop: 0.22.2
>>>>>>> c355ff64
spec:
  group: clickhouse.altinity.com
  scope: Namespaced
  names:
    kind: ClickHouseOperatorConfiguration
    singular: clickhouseoperatorconfiguration
    plural: clickhouseoperatorconfigurations
    shortNames:
      - chopconf
  versions:
    - name: v1
      served: true
      storage: true
      additionalPrinterColumns:
        - name: namespaces
          type: string
          description: Watch namespaces
          jsonPath: .status
        - name: age
          type: date
          description: Age of the resource
          # Displayed in all priorities
          jsonPath: .metadata.creationTimestamp
      schema:
        openAPIV3Schema:
          type: object
          description: "allows customize `clickhouse-operator` settings, need restart clickhouse-operator pod after adding, more details https://github.com/Altinity/clickhouse-operator/blob/master/docs/operator_configuration.md"
          x-kubernetes-preserve-unknown-fields: true
          properties:
            status:
              type: object
              x-kubernetes-preserve-unknown-fields: true
            spec:
              type: object
              description: |
                Allows to define settings of the clickhouse-operator.
                More info: https://github.com/Altinity/clickhouse-operator/blob/master/config/config.yaml
                Check into etc-clickhouse-operator* ConfigMaps if you need more control
              x-kubernetes-preserve-unknown-fields: true
              properties:
                watch:
                  type: object
                  description: "Parameters for watch kubernetes resources which used by clickhouse-operator deployment"
                  properties:
                    namespaces:
                      type: array
                      description: "List of namespaces where clickhouse-operator watches for events."
                      items:
                        type: string
                clickhouse:
                  type: object
                  description: "Clickhouse related parameters used by clickhouse-operator"
                  properties:
                    configuration:
                      type: object
                      properties:
                        file:
                          type: object
                          properties:
                            path:
                              type: object
                              properties:
                                common:
                                  type: string
                                  description: "Path to the folder where ClickHouse configuration files common for all instances within a CHI are located. Default - config.d"
                                host:
                                  type: string
                                  description: "Path to the folder where ClickHouse configuration files unique for each instance (host) within a CHI are located. Default - conf.d"
                                user:
                                  type: string
                                  description: "Path to the folder where ClickHouse configuration files with users settings are located. Files are common for all instances within a CHI. Default - users.d"
                        user:
                          type: object
                          description: "Default parameters for any user which will create"
                          properties:
                            default:
                              type: object
                              properties:
                                profile:
                                  type: string
                                  description: "ClickHouse server configuration `<profile>...</profile>` for any <user>"
                                quota:
                                  type: string
                                  description: "ClickHouse server configuration `<quota>...</quota>` for any <user>"
                                networksIP:
                                  type: array
                                  description: "ClickHouse server configuration `<networks><ip>...</ip></networks>` for any <user>"
                                  items:
                                    type: string
                                password:
                                  type: string
                                  description: "ClickHouse server configuration `<password>...</password>` for any <user>"
                        network:
                          type: object
                          description: "Default network parameters for any user which will create"
                          properties:
                            hostRegexpTemplate:
                              type: string
                              description: "ClickHouse server configuration `<host_regexp>...</host_regexp>` for any <user>"
                    configurationRestartPolicy:
                      type: object
                      description: "Configuration restart policy describes what configuration changes require ClickHouse restart"
                      properties:
                        rules:
                          type: array
                          description: "Array of set of rules per specified ClickHouse versions"
                          items:
                            type: object
                            properties:
                              version:
                                type: string
                                description: "ClickHouse version expression"
                              rules:
                                type: array
                                description: "Set of configuration rules for specified ClickHouse version"
                                items:
                                  type: object
                                  description: "setting: value pairs for configuration restart policy"
                    access:
                      type: object
                      description: "parameters which use for connect to clickhouse from clickhouse-operator deployment"
                      properties:
                        scheme:
                          type: string
                          description: "The scheme to user for connecting to ClickHouse. Possible values: http, https, auto"
                        username:
                          type: string
                          description: "ClickHouse username to be used by operator to connect to ClickHouse instances, deprecated, use chCredentialsSecretName"
                        password:
                          type: string
                          description: "ClickHouse password to be used by operator to connect to ClickHouse instances, deprecated, use chCredentialsSecretName"
                        rootCA:
                          type: string
                          description: "Root certificate authority that clients use when verifying server certificates. Used for https connection to ClickHouse"
                        secret:
                          type: object
                          properties:
                            namespace:
                              type: string
                              description: "Location of k8s Secret with username and password to be used by operator to connect to ClickHouse instances"
                            name:
                              type: string
                              description: "Name of k8s Secret with username and password to be used by operator to connect to ClickHouse instances"
                        port:
                          type: integer
                          minimum: 1
                          maximum: 65535
                          description: "Port to be used by operator to connect to ClickHouse instances"
                        timeouts:
                          type: object
                          description: "Timeouts used to limit connection and queries from the operator to ClickHouse instances, In seconds"
                          properties:
                            connect:
                              type: integer
                              minimum: 1
                              maximum: 10
                              description: "Timout to setup connection from the operator to ClickHouse instances. In seconds."
                            query:
                              type: integer
                              minimum: 1
                              maximum: 600
                              description: "Timout to perform SQL query from the operator to ClickHouse instances. In seconds."
                    metrics:
                      type: object
                      description: "parameters which use for connect to fetch metrics from clickhouse by clickhouse-operator"
                      properties:
                        timeouts:
                          type: object
                          description: |
                            Timeouts used to limit connection and queries from the metrics exporter to ClickHouse instances
                            Specified in seconds.
                          properties:
                            collect:
                              type: integer
                              minimum: 1
                              maximum: 600
                              description: |
                                Timeout used to limit metrics collection request. In seconds.
                                Upon reaching this timeout metrics collection is aborted and no more metrics are collected in this cycle.
                                All collected metrics are returned.
                template:
                  type: object
                  description: "Parameters which are used if you want to generate ClickHouseInstallationTemplate custom resources from files which are stored inside clickhouse-operator deployment"
                  properties:
                    chi:
                      type: object
                      properties:
                        policy:
                          type: string
                          description: |
                            CHI template updates handling policy
                            Possible policy values:
                              - ReadOnStart. Accept CHIT updates on the operators start only.
                              - ApplyOnNextReconcile. Accept CHIT updates at all time. Apply news CHITs on next regular reconcile of the CHI
                          enum:
                            - ""
                            - "ReadOnStart"
                            - "ApplyOnNextReconcile"
                        path:
                          type: string
                          description: "Path to folder where ClickHouseInstallationTemplate .yaml manifests are located."
                reconcile:
                  type: object
                  description: "allow tuning reconciling process"
                  properties:
                    runtime:
                      type: object
                      description: "runtime parameters for clickhouse-operator process which are used during reconcile cycle"
                      properties:
                        reconcileCHIsThreadsNumber:
                          type: integer
                          minimum: 1
                          maximum: 65535
                          description: "How many goroutines will be used to reconcile CHIs in parallel, 10 by default"
                        reconcileShardsThreadsNumber:
                          type: integer
                          minimum: 1
                          maximum: 65535
                          description: "How many goroutines will be used to reconcile shards of a cluster in parallel, 1 by default"
                        reconcileShardsMaxConcurrencyPercent:
                          type: integer
                          minimum: 0
                          maximum: 100
                          description: "The maximum percentage of cluster shards that may be reconciled in parallel, 50 percent by default."
                    statefulSet:
                      type: object
                      description: "Allow change default behavior for reconciling StatefulSet which generated by clickhouse-operator"
                      properties:
                        create:
                          type: object
                          description: "Behavior during create StatefulSet"
                          properties:
                            onFailure:
                              type: string
                              description: |
                                What to do in case created StatefulSet is not in Ready after `statefulSetUpdateTimeout` seconds
                                Possible options:
                                1. abort - do nothing, just break the process and wait for admin.
                                2. delete - delete newly created problematic StatefulSet.
                                3. ignore (default) - ignore error, pretend nothing happened and move on to the next StatefulSet.
                        update:
                          type: object
                          description: "Behavior during update StatefulSet"
                          properties:
                            timeout:
                              type: integer
                              description: "How many seconds to wait for created/updated StatefulSet to be Ready"
                            pollInterval:
                              type: integer
                              description: "How many seconds to wait between checks for created/updated StatefulSet status"
                            onFailure:
                              type: string
                              description: |
                                What to do in case updated StatefulSet is not in Ready after `statefulSetUpdateTimeout` seconds
                                Possible options:
                                1. abort - do nothing, just break the process and wait for admin.
                                2. rollback (default) - delete Pod and rollback StatefulSet to previous Generation. Pod would be recreated by StatefulSet based on rollback-ed configuration.
                                3. ignore - ignore error, pretend nothing happened and move on to the next StatefulSet.
                    host:
                      type: object
                      description: |
                        Whether the operator during reconcile procedure should wait for a ClickHouse host:
                          - to be excluded from a ClickHouse cluster
                          - to complete all running queries
                          - to be included into a ClickHouse cluster
                        respectfully before moving forward

                      properties:
                        wait:
                          type: object
                          properties:
                            exclude:  &TypeStringBool
                              type: string
                              description: "Whether the operator during reconcile procedure should wait for a ClickHouse host to be excluded from a ClickHouse cluster"
                              enum:
                                # List StringBoolXXX constants from model
                                - ""
                                - "0"
                                - "1"
                                - "False"
                                - "false"
                                - "True"
                                - "true"
                                - "No"
                                - "no"
                                - "Yes"
                                - "yes"
                                - "Off"
                                - "off"
                                - "On"
                                - "on"
                                - "Disable"
                                - "disable"
                                - "Enable"
                                - "enable"
                                - "Disabled"
                                - "disabled"
                                - "Enabled"
                                - "enabled"
                            queries:
                              <<: *TypeStringBool
                              description: "Whether the operator during reconcile procedure should wait for a ClickHouse host to complete all running queries"
                            include:
                              <<: *TypeStringBool
                              description: "Whether the operator during reconcile procedure should wait for a ClickHouse host to be included into a ClickHouse cluster"
                annotation:
                  type: object
                  description: "defines which metadata.annotations items will include or exclude during render StatefulSet, Pod, PVC resources"
                  properties:
                    include:
                      type: array
                      description: |
                        When propagating labels from the chi's `metadata.annotations` section to child objects' `metadata.annotations`,
                        include annotations with names from the following list
                      items:
                        type: string
                    exclude:
                      type: array
                      description: |
                        When propagating labels from the chi's `metadata.annotations` section to child objects' `metadata.annotations`,
                        exclude annotations with names from the following list
                      items:
                        type: string
                label:
                  type: object
                  description: "defines which metadata.labels will include or exclude during render StatefulSet, Pod, PVC resources"
                  properties:
                    include:
                      type: array
                      description: |
                        When propagating labels from the chi's `metadata.labels` section to child objects' `metadata.labels`,
                        include labels from the following list
                      items:
                        type: string
                    exclude:
                      type: array
                      items:
                        type: string
                      description: |
                        When propagating labels from the chi's `metadata.labels` section to child objects' `metadata.labels`,
                        exclude labels from the following list
                    appendScope:
                      <<: *TypeStringBool
                      description: |
                        Whether to append *Scope* labels to StatefulSet and Pod
                        - "LabelShardScopeIndex"
                        - "LabelReplicaScopeIndex"
                        - "LabelCHIScopeIndex"
                        - "LabelCHIScopeCycleSize"
                        - "LabelCHIScopeCycleIndex"
                        - "LabelCHIScopeCycleOffset"
                        - "LabelClusterScopeIndex"
                        - "LabelClusterScopeCycleSize"
                        - "LabelClusterScopeCycleIndex"
                        - "LabelClusterScopeCycleOffset"
                statefulSet:
                  type: object
                  description: "define StatefulSet-specific parameters"
                  properties:
                    revisionHistoryLimit:
                      type: integer
                      description: |
                        revisionHistoryLimit is the maximum number of revisions that will be
                        maintained in the StatefulSet's revision history.                         
                        Look details in `statefulset.spec.revisionHistoryLimit`
                pod:
                  type: object
                  description: "define pod specific parameters"
                  properties:
                    terminationGracePeriod:
                      type: integer
                      description: |
                        Optional duration in seconds the pod needs to terminate gracefully. 
                        Look details in `pod.spec.terminationGracePeriodSeconds`
                logger:
                  type: object
                  description: "allow setup clickhouse-operator logger behavior"
                  properties:
                    logtostderr:
                      type: string
                      description: "boolean, allows logs to stderr"
                    alsologtostderr:
                      type: string
                      description: "boolean allows logs to stderr and files both"
                    v:
                      type: string
                      description: "verbosity level of clickhouse-operator log, default - 1 max - 9"
                    stderrthreshold:
                      type: string
                    vmodule:
                      type: string
                      description: |
                        Comma-separated list of filename=N, where filename (can be a pattern) must have no .go ext, and N is a V level.
                        Ex.: file*=2 sets the 'V' to 2 in all files with names like file*.
                    log_backtrace_at:
                      type: string
                      description: |
                        It can be set to a file and line number with a logging line.
                        Ex.: file.go:123
                        Each time when this line is being executed, a stack trace will be written to the Info log.
---
# Template Parameters:
#
# OPERATOR_VERSION=0.23.0
#
apiVersion: apiextensions.k8s.io/v1
kind: CustomResourceDefinition
metadata:
  name: clickhousekeeperinstallations.clickhouse-keeper.altinity.com
  labels:
    clickhouse-keeper.altinity.com/chop: 0.23.0
spec:
  group: clickhouse-keeper.altinity.com
  scope: Namespaced
  names:
    kind: ClickHouseKeeperInstallation
    singular: clickhousekeeperinstallation
    plural: clickhousekeeperinstallations
    shortNames:
      - chk
  versions:
    - name: v1
      served: true
      storage: true
      additionalPrinterColumns:
        - name: status
          type: string
          description: CHK status
          jsonPath: .status.status
        - name: replicas
          type: integer
          description: Replica count
          priority: 1 # show in wide view
          jsonPath: .status.replicas
        - name: age
          type: date
          description: Age of the resource
          # Displayed in all priorities
          jsonPath: .metadata.creationTimestamp
      subresources:
        status: {}
      schema:
        openAPIV3Schema:
          type: object
          required:
            - spec
          description: "define a set of Kubernetes resources (StatefulSet, PVC, Service, ConfigMap) which describe behavior one ClickHouse Keeper cluster"
          properties:
            apiVersion:
              type: string
              description: |
                APIVersion defines the versioned schema of this representation
                of an object. Servers should convert recognized schemas to the latest
                internal value, and may reject unrecognized values. More info: https://git.k8s.io/community/contributors/devel/sig-architecture/api-conventions.md#resources
            kind:
              type: string
              description: |
                Kind is a string value representing the REST resource this
                object represents. Servers may infer this from the endpoint the client
                submits requests to. Cannot be updated. In CamelCase. More info: https://git.k8s.io/community/contributors/devel/sig-architecture/api-conventions.md#types-kinds
            metadata:
              type: object
            status:
              type: object
              description: |
                Current ClickHouseKeeperInstallation status, contains many fields like overall status, desired replicas and ready replica list with their endpoints
              properties:
                chop-version:
                  type: string
                  description: "ClickHouse operator version"
                chop-commit:
                  type: string
                  description: "ClickHouse operator git commit SHA"
                chop-date:
                  type: string
                  description: "ClickHouse operator build date"
                chop-ip:
                  type: string
                  description: "IP address of the operator's pod which managed this CHI"
                status:
                  type: string
                  description: "Status"
                replicas:
                  type: integer
                  format: int32
                  description: Replicas is the number of number of desired replicas in the cluster
                readyReplicas:
                  type: array
                  description: ReadyReplicas is the array of endpoints of those ready replicas in the cluster
                  items:
                    type: object
                    properties:
                      host:
                        type: string
                        description: dns name or ip address for Keeper node
                      port:
                        type: integer
                        minimum: 0
                        maximum: 65535
                        description: TCP port which used to connect to Keeper node
                      secure:
                        type: string
                        description: if a secure connection to Keeper is required
                normalized:
                  type: object
                  description: "Normalized CHK requested"
                  x-kubernetes-preserve-unknown-fields: true
                normalizedCompleted:
                  type: object
                  description: "Normalized CHK completed"
                  x-kubernetes-preserve-unknown-fields: true
            spec:
              type: object
              description: KeeperSpec defines the desired state of a Keeper cluster
              properties:
                namespaceDomainPattern:
                  type: string
                  description: |
                    Custom domain pattern which will be used for DNS names of `Service` or `Pod`.
                    Typical use scenario - custom cluster domain in Kubernetes cluster
                    Example: %s.svc.my.test
                replicas:
                  type: integer
                  format: int32
                  description: |
                    Replicas is the expected size of the keeper cluster.
                    The valid range of size is from 1 to 7.
                  minimum: 1
                  maximum: 7
                configuration:
                  type: object
                  description: "allows configure multiple aspects and behavior for `clickhouse-server` instance and also allows describe multiple `clickhouse-server` clusters inside one `chi` resource"
                  # nullable: true
                  properties:
                    settings:
                      type: object
                      description: "allows configure multiple aspects and behavior for `clickhouse-keeper` instance"
                      x-kubernetes-preserve-unknown-fields: true
                    clusters:
                      type: array
                      description: |
                        describes ClickHouseKeeper clusters layout and allows change settings on cluster-level and replica-level
                      # nullable: true
                      items:
                        type: object
                        #required:
                        #  - name
                        properties:
                          name:
                            type: string
                            description: "cluster name, used to identify set of ClickHouseKeeper servers and wide used during generate names of related Kubernetes resources"
                            minLength: 1
                            # See namePartClusterMaxLen const
                            maxLength: 15
                            pattern: "^[a-zA-Z0-9-]{0,15}$"
                          layout:
                            type: object
                            description: |
                              describe current cluster layout, how many replicas
                            # nullable: true
                            properties:
                              replicasCount:
                                type: integer
                                description: "how many replicas in ClickHouseKeeper cluster"
                templates:
                  type: object
                  description: "allows define templates which will use for render Kubernetes resources like StatefulSet, ConfigMap, Service, PVC, by default, clickhouse-operator have own templates, but you can override it"
                  # nullable: true
                  properties:
                    podTemplates:
                      type: array
                      description: |
                        podTemplate will use during render `Pod` inside `StatefulSet.spec` and allows define rendered `Pod.spec`, pod scheduling distribution and pod zone
                        More information: https://github.com/Altinity/clickhouse-operator/blob/master/docs/custom_resource_explained.md#spectemplatespodtemplates
                      # nullable: true
                      items:
                        type: object
                        #required:
                        #  - name
                        properties:
                          name:
                            type: string
                            description: "template name, could use to link inside top-level `chi.spec.defaults.templates.podTemplate`, cluster-level `chi.spec.configuration.clusters.templates.podTemplate`, shard-level `chi.spec.configuration.clusters.layout.shards.temlates.podTemplate`, replica-level `chi.spec.configuration.clusters.layout.replicas.templates.podTemplate`"
                          metadata:
                            type: object
                            description: |
                              allows pass standard object's metadata from template to Pod
                              More info: https://git.k8s.io/community/contributors/devel/sig-architecture/api-conventions.md#metadata
                            # nullable: true
                            x-kubernetes-preserve-unknown-fields: true
                          spec:
                            # TODO specify PodSpec
                            type: object
                            description: "allows define whole Pod.spec inside StaefulSet.spec, look to https://kubernetes.io/docs/concepts/workloads/pods/#pod-templates for details"
                            # nullable: true
                            x-kubernetes-preserve-unknown-fields: true

                    volumeClaimTemplates:
                      type: array
                      description: "allows define template for rendering `PVC` kubernetes resource, which would use inside `Pod` for mount clickhouse `data`, clickhouse `logs` or something else"
                      # nullable: true
                      items:
                        type: object
                        #required:
                        #  - name
                        #  - spec
                        properties:
                          name:
                            type: string
                            description: |
                              template name, could use to link inside
                              top-level `chi.spec.defaults.templates.dataVolumeClaimTemplate` or `chi.spec.defaults.templates.logVolumeClaimTemplate`,
                              cluster-level `chi.spec.configuration.clusters.templates.dataVolumeClaimTemplate` or `chi.spec.configuration.clusters.templates.logVolumeClaimTemplate`,
                              shard-level `chi.spec.configuration.clusters.layout.shards.temlates.dataVolumeClaimTemplate` or `chi.spec.configuration.clusters.layout.shards.temlates.logVolumeClaimTemplate`
                              replica-level `chi.spec.configuration.clusters.layout.replicas.templates.dataVolumeClaimTemplate` or `chi.spec.configuration.clusters.layout.replicas.templates.logVolumeClaimTemplate`
                          metadata:
                            type: object
                            description: |
                              allows to pass standard object's metadata from template to PVC
                              More info: https://git.k8s.io/community/contributors/devel/sig-architecture/api-conventions.md#metadata
                            # nullable: true
                            x-kubernetes-preserve-unknown-fields: true
                          spec:
                            type: object
                            description: |
                              allows define all aspects of `PVC` resource
                              More info: https://kubernetes.io/docs/concepts/storage/persistent-volumes/#persistentvolumeclaims
                            # nullable: true
                            x-kubernetes-preserve-unknown-fields: true
                    serviceTemplates:
                      type: array
                      description: |
                        allows define template for rendering `Service` which would get endpoint from Pods which scoped chi-wide, cluster-wide, shard-wide, replica-wide level
                      # nullable: true
                      items:
                        type: object
                        #required:
                        #  - name
                        #  - spec
                        properties:
                          name:
                            type: string
                            description: |
                              template name, could use to link inside
                              chi-level `chi.spec.defaults.templates.serviceTemplate`
                              cluster-level `chi.spec.configuration.clusters.templates.clusterServiceTemplate`
                              shard-level `chi.spec.configuration.clusters.layout.shards.temlates.shardServiceTemplate`
                              replica-level `chi.spec.configuration.clusters.layout.replicas.templates.replicaServiceTemplate` or `chi.spec.configuration.clusters.layout.shards.replicas.replicaServiceTemplate`
                          metadata:
                            # TODO specify ObjectMeta
                            type: object
                            description: |
                              allows pass standard object's metadata from template to Service
                              Could be use for define specificly for Cloud Provider metadata which impact to behavior of service
                              More info: https://git.k8s.io/community/contributors/devel/sig-architecture/api-conventions.md#metadata
                            # nullable: true
                            x-kubernetes-preserve-unknown-fields: true
                          spec:
                            # TODO specify ServiceSpec
                            type: object
                            description: |
                              describe behavior of generated Service
                              More info: https://kubernetes.io/docs/concepts/services-networking/service/
                            # nullable: true
                            x-kubernetes-preserve-unknown-fields: true
---
# Template Parameters:
#
# COMMENT=
# NAMESPACE={{ namespace }}
# NAME=clickhouse-operator
#
# Setup ServiceAccount
apiVersion: v1
kind: ServiceAccount
metadata:
  name: clickhouse-operator
  namespace: {{ namespace }}
  labels:
<<<<<<< HEAD
    clickhouse.altinity.com/chop: 0.23.0
=======
    clickhouse.altinity.com/chop: 0.22.2
>>>>>>> c355ff64
---
# Template Parameters:
#
# NAMESPACE={{ namespace }}
# COMMENT=
# ROLE_KIND=Role
# ROLE_NAME=clickhouse-operator
# ROLE_BINDING_KIND=RoleBinding
# ROLE_BINDING_NAME=clickhouse-operator
#
apiVersion: rbac.authorization.k8s.io/v1
kind: Role
metadata:
  name: clickhouse-operator
  namespace: {{ namespace }}
  labels:
<<<<<<< HEAD
    clickhouse.altinity.com/chop: 0.23.0
=======
    clickhouse.altinity.com/chop: 0.22.2
>>>>>>> c355ff64
rules:
- apiGroups:
    - ""
  resources:
    - configmaps
    - services
    - persistentvolumeclaims
    - secrets
  verbs:
    - get
    - list
    - patch
    - update
    - watch
    - create
    - delete
- apiGroups:
    - ""
  resources:
    - endpoints
  verbs:
    - get
    - list
    - watch
- apiGroups:
    - ""
  resources:
    - events
  verbs:
    - create
- apiGroups:
    - ""
  resources:
    - persistentvolumes
  verbs:
    - get
    - list
    - patch
    - update
    - watch
- apiGroups:
    - ""
  resources:
    - pods
  verbs:
    - get
    - list
    - patch
    - update
    - watch
    - delete
- apiGroups:
    - apps
  resources:
    - statefulsets
  verbs:
    - get
    - list
    - patch
    - update
    - watch
    - create
    - delete
- apiGroups:
    - apps
  resources:
    - replicasets
  verbs:
    - get
    - patch
    - update
    - delete
- apiGroups:
    - apps
  resourceNames:
    - clickhouse-operator
  resources:
    - deployments
  verbs:
    - get
    - patch
    - update
    - delete
- apiGroups:
    - policy
  resources:
    - poddisruptionbudgets
  verbs:
    - get
    - list
    - patch
    - update
    - watch
    - create
    - delete
- apiGroups:
    - clickhouse.altinity.com
  resources:
    - clickhouseinstallations
  verbs:
    - get
    - patch
    - update
    - delete
- apiGroups:
    - clickhouse.altinity.com
  resources:
    - clickhouseinstallations
    - clickhouseinstallationtemplates
    - clickhouseoperatorconfigurations
  verbs:
    - get
    - list
    - watch
- apiGroups:
    - clickhouse.altinity.com
  resources:
    - clickhouseinstallations/finalizers
    - clickhouseinstallationtemplates/finalizers
    - clickhouseoperatorconfigurations/finalizers
  verbs:
    - update
- apiGroups:
    - clickhouse.altinity.com
  resources:
    - clickhouseinstallations/status
    - clickhouseinstallationtemplates/status
    - clickhouseoperatorconfigurations/status
  verbs:
    - get
    - update
    - patch
    - create
    - delete
- apiGroups:
    - clickhouse-keeper.altinity.com
  resources:
    - clickhousekeeperinstallations
  verbs:
    - get
    - patch
    - update
    - delete
    - list
    - watch
- apiGroups:
    - clickhouse-keeper.altinity.com
  resources:
    - clickhousekeeperinstallations/finalizers
  verbs:
    - update
- apiGroups:
    - clickhouse-keeper.altinity.com
  resources:
    - clickhousekeeperinstallations/status
  verbs:
    - get
    - update
    - patch
    - create
    - delete
- apiGroups:
    - ""
  resources:
    - secrets
  verbs:
    - get
    - list
- apiGroups:
    - apiextensions.k8s.io
  resources:
    - customresourcedefinitions
  verbs:
    - get
    - list
---
# Setup ClusterRoleBinding between ClusterRole and ServiceAccount.
# ClusterRoleBinding is namespace-less and must have unique name
apiVersion: rbac.authorization.k8s.io/v1
kind: RoleBinding
metadata:
  name: clickhouse-operator
  namespace: {{ namespace }}
  labels:
<<<<<<< HEAD
    clickhouse.altinity.com/chop: 0.23.0
=======
    clickhouse.altinity.com/chop: 0.22.2
>>>>>>> c355ff64
roleRef:
  apiGroup: rbac.authorization.k8s.io
  kind: Role
  name: clickhouse-operator
subjects:
- kind: ServiceAccount
  name: clickhouse-operator
  namespace: {{ namespace }}
---
# Template Parameters:
#
# NAME=etc-clickhouse-operator-files
# NAMESPACE={{ namespace }}
# COMMENT=
#
apiVersion: v1
kind: ConfigMap
metadata:
  name: etc-clickhouse-operator-files
  namespace: {{ namespace }}
  labels:
<<<<<<< HEAD
    clickhouse.altinity.com/chop: 0.23.0
=======
    clickhouse.altinity.com/chop: 0.22.2
>>>>>>> c355ff64
    app: clickhouse-operator
data:
  config.yaml: |
    # IMPORTANT
    # This file is auto-generated
    # Do not edit this file - all changes would be lost
    # Edit appropriate template in the following folder:
    # deploy/builder/templates-config
    # IMPORTANT
    #
    # Template parameters available:
    #   WATCH_NAMESPACES={{ namespace }}
    #   CH_USERNAME_PLAIN=
    #   CH_PASSWORD_PLAIN=
    #   CH_CREDENTIALS_SECRET_NAMESPACE=
    #   CH_CREDENTIALS_SECRET_NAME=clickhouse-operator
    
    ################################################
    ##
    ## Watch section
    ##
    ################################################
    watch:
      # List of namespaces where clickhouse-operator watches for events.
      # Concurrently running operators should watch on different namespaces.
      # IMPORTANT
      # Regexp is applicable.
      #namespaces: ["dev", "test"]
      namespaces: [{{ namespace }}]
    
    clickhouse:
      configuration:
        ################################################
        ##
        ## Configuration files section
        ##
        ################################################
        file:
          path:
            # Path to the folder where ClickHouse configuration files common for all instances within a CHI are located.
            common: config.d
            # Path to the folder where ClickHouse configuration files unique for each instance (host) within a CHI are located.
            host: conf.d
            # Path to the folder where ClickHouse configuration files with users' settings are located.
            # Files are common for all instances within a CHI.
            user: users.d
        ################################################
        ##
        ## Configuration users section
        ##
        ################################################
        user:
          # Default settings for user accounts, created by the operator.
          # IMPORTANT. These are not access credentials or settings for 'default' user account,
          # it is a template for filling out missing fields for all user accounts to be created by the operator,
          # with the following EXCEPTIONS:
          # 1. 'default' user account DOES NOT use provided password, but uses all the rest of the fields.
          #    Password for 'default' user account has to be provided explicitly, if to be used.
          # 2. CHOP user account DOES NOT use:
          #    - profile setting. It uses predefined profile called 'clickhouse_operator'
          #    - quota setting. It uses empty quota name.
          #    - networks IP setting. Operator specifies 'networks/ip' user setting to match operators' pod IP only.
          #    - password setting. Password for CHOP account is used from 'clickhouse.access.*' section
          default:
            # Default values for ClickHouse user account(s) created by the operator
            #   1. user/profile - string
            #   2. user/quota - string
            #   3. user/networks/ip - multiple strings
            #   4. user/password - string
            # These values can be overwritten on per-user basis.
            profile: "default"
            quota: "default"
            networksIP:
              - "::1"
              - "127.0.0.1"
            password: "default"
        ################################################
        ##
        ## Configuration network section
        ##
        ################################################
        network:
          # Default host_regexp to limit network connectivity from outside
          hostRegexpTemplate: "(chi-{chi}-[^.]+\\d+-\\d+|clickhouse\\-{chi})\\.{namespace}\\.svc\\.cluster\\.local$"
    
      ################################################
      ##
      ## Configuration restart policy section
      ## Configuration restart policy describes what configuration changes require ClickHouse restart
      ##
      ################################################
      configurationRestartPolicy:
        rules:
          # IMPORTANT!
          # Special version of "*" - default version - has to satisfy all ClickHouse versions.
          # Default version will also be used in case ClickHouse version is unknown.
          # ClickHouse version may be unknown due to host being down - for example, because of incorrect "settings" section.
          # ClickHouse is not willing to start in case incorrect/unknown settings are provided in config file.
          - version: "*"
            rules:
              - settings/*: "yes"
              - settings/dictionaries_config: "no"
              - settings/logger: "no"
              - settings/macros/*: "no"
              - settings/max_server_memory_*: "no"
              - settings/max_*_to_drop: "no"
              - settings/max_concurrent_queries: "no"
              - settings/models_config: "no"
              - settings/user_defined_executable_functions_config: "no"
    
              - zookeeper/*: "yes"
    
              - files/*.xml: "yes"
              - files/config.d/*.xml: "yes"
              - files/config.d/*dict*.xml: "no"
    
              - profiles/default/background_*_pool_size: "yes"
              - profiles/default/max_*_for_server: "yes"
          - version: "21.*"
            rules:
              - settings/logger: "yes"
    
      #################################################
      ##
      ## Access to ClickHouse instances
      ##
      ################################################
      access:
        # Possible values for 'scheme' are:
        #   1. http - force http to be used to connect to ClickHouse instances
        #   2. https - force https to be used to connect to ClickHouse instances
        #   3. auto - either http or https is selected based on open ports
        scheme: "auto"
        # ClickHouse credentials (username, password and port) to be used by the operator to connect to ClickHouse instances.
        # These credentials are used for:
        #   1. Metrics requests
        #   2. Schema maintenance
        #   3. DROP DNS CACHE
        # User with these credentials can be specified in additional ClickHouse .xml config files,
        # located in 'clickhouse.configuration.file.path.user' folder
        username: ""
        password: ""
        rootCA: ""
    
        # Location of the k8s Secret with username and password to be used by the operator to connect to ClickHouse instances.
        # Can be used instead of explicitly specified username and password available in sections:
        #   - clickhouse.access.username
        #   - clickhouse.access.password
        # Secret should have two keys:
        #   1. username
        #   2. password
        secret:
          # Empty `namespace` means that k8s secret would be looked in the same namespace where operator's pod is running.
          namespace: ""
          # Empty `name` means no k8s Secret would be looked for
          name: "clickhouse-operator"
        # Port where to connect to ClickHouse instances to
        port: 8123
    
        # Timeouts used to limit connection and queries from the operator to ClickHouse instances
        # Specified in seconds.
        timeouts:
          # Timout to setup connection from the operator to ClickHouse instances. In seconds.
          connect: 1
          # Timout to perform SQL query from the operator to ClickHouse instances. In seconds.
          query: 4
    
      #################################################
      ##
      ## Metrics collection
      ##
      ################################################
    
      metrics:
        # Timeouts used to limit connection and queries from the metrics exporter to ClickHouse instances
        # Specified in seconds.
        timeouts:
          # Timeout used to limit metrics collection request. In seconds.
          # Upon reaching this timeout metrics collection is aborted and no more metrics are collected in this cycle.
          # All collected metrics are returned.
          collect: 9
    
    ################################################
    ##
    ## Template(s) management section
    ##
    ################################################
    template:
      chi:
        # CHI template updates handling policy
        # Possible policy values:
        #   - ReadOnStart. Accept CHIT updates on the operators start only.
        #   - ApplyOnNextReconcile. Accept CHIT updates at all time. Apply news CHITs on next regular reconcile of the CHI
        policy: ApplyOnNextReconcile
    
        # Path to the folder where ClickHouseInstallation templates .yaml manifests are located.
        # Templates are added to the list of all templates and used when CHI is reconciled.
        # Templates are applied in sorted alpha-numeric order.
        path: templates.d
    
    ################################################
    ##
    ## Reconcile section
    ##
    ################################################
    reconcile:
      # Reconcile runtime settings
      runtime:
        # Max number of concurrent CHI reconciles in progress
        reconcileCHIsThreadsNumber: 10
    
        # The operator reconciles shards concurrently in each CHI with the following limitations:
        #   1. Number of shards being reconciled (and thus having hosts down) in each CHI concurrently
        #      can not be greater than 'reconcileShardsThreadsNumber'.
        #   2. Percentage of shards being reconciled (and thus having hosts down) in each CHI concurrently
        #      can not be greater than 'reconcileShardsMaxConcurrencyPercent'.
        #   3. The first shard is always reconciled alone. Concurrency starts from the second shard and onward.
        # Thus limiting number of shards being reconciled (and thus having hosts down) in each CHI by both number and percentage
    
        # Max number of concurrent shard reconciles within one CHI in progress
        reconcileShardsThreadsNumber: 5
        # Max percentage of concurrent shard reconciles within one CHI in progress
        reconcileShardsMaxConcurrencyPercent: 50
    
      # Reconcile StatefulSet scenario
      statefulSet:
        # Create StatefulSet scenario
        create:
          # What to do in case created StatefulSet is not in 'Ready' after `reconcile.statefulSet.update.timeout` seconds
          # Possible options:
          # 1. abort - abort the process, do nothing with the problematic StatefulSet, leave it as it is,
          #    do not try to fix or delete or update it, just abort reconcile cycle.
          #    Do not proceed to the next StatefulSet(s) and wait for an admin to assist.
          # 2. delete - delete newly created problematic StatefulSet and follow 'abort' path afterwards.
          # 3. ignore - ignore an error, pretend nothing happened, continue reconcile and move on to the next StatefulSet.
          onFailure: ignore
    
        # Update StatefulSet scenario
        update:
          # How many seconds to wait for created/updated StatefulSet to be 'Ready'
          timeout: 300
          # How many seconds to wait between checks/polls for created/updated StatefulSet status
          pollInterval: 5
          # What to do in case updated StatefulSet is not in 'Ready' after `reconcile.statefulSet.update.timeout` seconds
          # Possible options:
          # 1. abort - abort the process, do nothing with the problematic StatefulSet, leave it as it is,
          #    do not try to fix or delete or update it, just abort reconcile cycle.
          #    Do not proceed to the next StatefulSet(s) and wait for an admin to assist.
          # 2. rollback - delete Pod and rollback StatefulSet to previous Generation.
          #    Pod would be recreated by StatefulSet based on rollback-ed StatefulSet configuration.
          #    Follow 'abort' path afterwards.
          # 3. ignore - ignore an error, pretend nothing happened, continue reconcile and move on to the next StatefulSet.
          onFailure: abort
    
      # Reconcile Host scenario
      host:
        # Whether the operator during reconcile procedure should wait for a ClickHouse host:
        #   - to be excluded from a ClickHouse cluster
        #   - to complete all running queries
        #   - to be included into a ClickHouse cluster
        # respectfully before moving forward
        wait:
          exclude: true
          queries: true
          include: false
    
    ################################################
    ##
    ## Annotations management section
    ##
    ################################################
    annotation:
      # Applied when:
      #  1. Propagating annotations from the CHI's `metadata.annotations` to child objects' `metadata.annotations`,
      #  2. Propagating annotations from the CHI Template's `metadata.annotations` to CHI's `metadata.annotations`,
      # Include annotations from the following list:
      # Applied only when not empty. Empty list means "include all, no selection"
      include: []
      # Exclude annotations from the following list:
      exclude: []
    
    ################################################
    ##
    ## Labels management section
    ##
    ################################################
    label:
      # Applied when:
      #  1. Propagating labels from the CHI's `metadata.labels` to child objects' `metadata.labels`,
      #  2. Propagating labels from the CHI Template's `metadata.labels` to CHI's `metadata.labels`,
      # Include labels from the following list:
      # Applied only when not empty. Empty list means "include all, no selection"
      include: []
      # Exclude labels from the following list:
      # Applied only when not empty. Empty list means "nothing to exclude, no selection"
      exclude: []
      # Whether to append *Scope* labels to StatefulSet and Pod.
      # Full list of available *scope* labels check in 'labeler.go'
      #  LabelShardScopeIndex
      #  LabelReplicaScopeIndex
      #  LabelCHIScopeIndex
      #  LabelCHIScopeCycleSize
      #  LabelCHIScopeCycleIndex
      #  LabelCHIScopeCycleOffset
      #  LabelClusterScopeIndex
      #  LabelClusterScopeCycleSize
      #  LabelClusterScopeCycleIndex
      #  LabelClusterScopeCycleOffset
      appendScope: "no"
    
    ################################################
    ##
    ## StatefulSet management section
    ##
    ################################################
    statefulSet:
      revisionHistoryLimit: 0
    
    ################################################
    ##
    ## Pod management section
    ##
    ################################################
    pod:
      # Grace period for Pod termination.
      # How many seconds to wait between sending
      # SIGTERM and SIGKILL during Pod termination process.
      # Increase this number is case of slow shutdown.
      terminationGracePeriod: 30
    
    ################################################
    ##
    ## Log parameters section
    ##
    ################################################
    logger:
      logtostderr: "true"
      alsologtostderr: "false"
      v: "1"
      stderrthreshold: ""
      vmodule: ""
      log_backtrace_at: ""

---
# Template Parameters:
#
# NAME=etc-clickhouse-operator-confd-files
# NAMESPACE={{ namespace }}
# COMMENT=
#
apiVersion: v1
kind: ConfigMap
metadata:
  name: etc-clickhouse-operator-confd-files
  namespace: {{ namespace }}
  labels:
<<<<<<< HEAD
    clickhouse.altinity.com/chop: 0.23.0
=======
    clickhouse.altinity.com/chop: 0.22.2
>>>>>>> c355ff64
    app: clickhouse-operator
data:
---
# Template Parameters:
#
# NAME=etc-clickhouse-operator-configd-files
# NAMESPACE={{ namespace }}
# COMMENT=
#
apiVersion: v1
kind: ConfigMap
metadata:
  name: etc-clickhouse-operator-configd-files
  namespace: {{ namespace }}
  labels:
<<<<<<< HEAD
    clickhouse.altinity.com/chop: 0.23.0
=======
    clickhouse.altinity.com/chop: 0.22.2
>>>>>>> c355ff64
    app: clickhouse-operator
data:
  01-clickhouse-01-listen.xml: |
    <!-- IMPORTANT -->
    <!-- This file is auto-generated -->
    <!-- Do not edit this file - all changes would be lost -->
    <!-- Edit appropriate template in the following folder: -->
    <!-- deploy/builder/templates-config -->
    <!-- IMPORTANT -->
    <yandex>
        <!-- Listen wildcard address to allow accepting connections from other containers and host network. -->
        <listen_host>::</listen_host>
        <listen_host>0.0.0.0</listen_host>
        <listen_try>1</listen_try>
    </yandex>

  01-clickhouse-02-logger.xml: |
    <!-- IMPORTANT -->
    <!-- This file is auto-generated -->
    <!-- Do not edit this file - all changes would be lost -->
    <!-- Edit appropriate template in the following folder: -->
    <!-- deploy/builder/templates-config -->
    <!-- IMPORTANT -->
    <yandex>
        <logger>
            <!-- Possible levels: https://github.com/pocoproject/poco/blob/develop/Foundation/include/Poco/Logger.h#L105 -->
            <level>debug</level>
            <log>/var/log/clickhouse-server/clickhouse-server.log</log>
            <errorlog>/var/log/clickhouse-server/clickhouse-server.err.log</errorlog>
            <size>1000M</size>
            <count>10</count>
            <!-- Default behavior is autodetection (log to console if not daemon mode and is tty) -->
            <console>1</console>
        </logger>
    </yandex>

  01-clickhouse-03-query_log.xml: |
    <!-- IMPORTANT -->
    <!-- This file is auto-generated -->
    <!-- Do not edit this file - all changes would be lost -->
    <!-- Edit appropriate template in the following folder: -->
    <!-- deploy/builder/templates-config -->
    <!-- IMPORTANT -->
    <yandex>
        <query_log replace="1">
            <database>system</database>
            <table>query_log</table>
            <engine>Engine = MergeTree PARTITION BY event_date ORDER BY event_time TTL event_date + interval 30 day</engine>
            <flush_interval_milliseconds>7500</flush_interval_milliseconds>
        </query_log>
        <query_thread_log remove="1"/>
    </yandex>

  01-clickhouse-04-part_log.xml: |
    <!-- IMPORTANT -->
    <!-- This file is auto-generated -->
    <!-- Do not edit this file - all changes would be lost -->
    <!-- Edit appropriate template in the following folder: -->
    <!-- deploy/builder/templates-config -->
    <!-- IMPORTANT -->
    <yandex>
        <part_log replace="1">
            <database>system</database>
            <table>part_log</table>
            <engine>Engine = MergeTree PARTITION BY event_date ORDER BY event_time TTL event_date + interval 30 day</engine>
            <flush_interval_milliseconds>7500</flush_interval_milliseconds>
        </part_log>
    </yandex>

  01-clickhouse-05-trace_log.xml: |
    <!-- IMPORTANT -->
    <!-- This file is auto-generated -->
    <!-- Do not edit this file - all changes would be lost -->
    <!-- Edit appropriate template in the following folder: -->
    <!-- deploy/builder/templates-config -->
    <!-- IMPORTANT -->
    <yandex>
        <trace_log replace="1">
            <database>system</database>
            <table>trace_log</table>
            <engine>Engine = MergeTree PARTITION BY event_date ORDER BY event_time TTL event_date + interval 30 day</engine>
            <flush_interval_milliseconds>7500</flush_interval_milliseconds>
        </trace_log>
    </yandex>

---
# Template Parameters:
#
# NAME=etc-clickhouse-operator-templatesd-files
# NAMESPACE={{ namespace }}
# COMMENT=
#
apiVersion: v1
kind: ConfigMap
metadata:
  name: etc-clickhouse-operator-templatesd-files
  namespace: {{ namespace }}
  labels:
<<<<<<< HEAD
    clickhouse.altinity.com/chop: 0.23.0
=======
    clickhouse.altinity.com/chop: 0.22.2
>>>>>>> c355ff64
    app: clickhouse-operator
data:
  001-templates.json.example: |
    {
      "apiVersion": "clickhouse.altinity.com/v1",
      "kind": "ClickHouseInstallationTemplate",
      "metadata": {
        "name": "01-default-volumeclaimtemplate"
      },
      "spec": {
        "templates": {
          "volumeClaimTemplates": [
            {
              "name": "chi-default-volume-claim-template",
              "spec": {
                "accessModes": [
                  "ReadWriteOnce"
                ],
                "resources": {
                  "requests": {
                    "storage": "2Gi"
                  }
                }
              }
            }
          ],
          "podTemplates": [
            {
              "name": "chi-default-oneperhost-pod-template",
              "distribution": "OnePerHost",
              "spec": {
                "containers" : [
                  {
                    "name": "clickhouse",
                    "image": "clickhouse/clickhouse-server:22.3",
                    "ports": [
                      {
                        "name": "http",
                        "containerPort": 8123
                      },
                      {
                        "name": "client",
                        "containerPort": 9000
                      },
                      {
                        "name": "interserver",
                        "containerPort": 9009
                      }
                    ]
                  }
                ]
              }
            }
          ]
        }
      }
    }

  default-pod-template.yaml.example: |
    apiVersion: "clickhouse.altinity.com/v1"
    kind: "ClickHouseInstallationTemplate"
    metadata:
      name: "default-oneperhost-pod-template"
    spec:
      templates:
        podTemplates:
          - name: default-oneperhost-pod-template
            distribution: "OnePerHost"
  default-storage-template.yaml.example: |
    apiVersion: "clickhouse.altinity.com/v1"
    kind: "ClickHouseInstallationTemplate"
    metadata:
      name: "default-storage-template-2Gi"
    spec:
      templates:
        volumeClaimTemplates:
          - name: default-storage-template-2Gi
            spec:
              accessModes:
                - ReadWriteOnce
              resources:
                requests:
                  storage: 2Gi

  readme: |
    Templates in this folder are packaged with an operator and available via 'useTemplate'
---
# Template Parameters:
#
# NAME=etc-clickhouse-operator-usersd-files
# NAMESPACE={{ namespace }}
# COMMENT=
#
apiVersion: v1
kind: ConfigMap
metadata:
  name: etc-clickhouse-operator-usersd-files
  namespace: {{ namespace }}
  labels:
<<<<<<< HEAD
    clickhouse.altinity.com/chop: 0.23.0
=======
    clickhouse.altinity.com/chop: 0.22.2
>>>>>>> c355ff64
    app: clickhouse-operator
data:
  01-clickhouse-operator-profile.xml: |
    <!-- IMPORTANT -->
    <!-- This file is auto-generated -->
    <!-- Do not edit this file - all changes would be lost -->
    <!-- Edit appropriate template in the following folder: -->
    <!-- deploy/builder/templates-config -->
    <!-- IMPORTANT -->
    <!--
    #
    # Template parameters available:
    #
    -->
    <yandex>
        <!-- clickhouse-operator user is generated by the operator based on config.yaml in runtime -->
        <profiles>
            <clickhouse_operator>
                <log_queries>0</log_queries>
                <skip_unavailable_shards>1</skip_unavailable_shards>
                <http_connection_timeout>10</http_connection_timeout>
                <max_concurrent_queries_for_all_users>0</max_concurrent_queries_for_all_users>
                <os_thread_priority>0</os_thread_priority>
            </clickhouse_operator>
        </profiles>
    </yandex>

  02-clickhouse-default-profile.xml: |
    <!-- IMPORTANT -->
    <!-- This file is auto-generated -->
    <!-- Do not edit this file - all changes would be lost -->
    <!-- Edit appropriate template in the following folder: -->
    <!-- deploy/builder/templates-config -->
    <!-- IMPORTANT -->
    <yandex>
      <profiles>
        <default>
          <os_thread_priority>2</os_thread_priority>
          <log_queries>1</log_queries>
          <connect_timeout_with_failover_ms>1000</connect_timeout_with_failover_ms>
          <distributed_aggregation_memory_efficient>1</distributed_aggregation_memory_efficient>
          <parallel_view_processing>1</parallel_view_processing>
          <do_not_merge_across_partitions_select_final>1</do_not_merge_across_partitions_select_final>
          <load_balancing>nearest_hostname</load_balancing>
          <prefer_localhost_replica>0</prefer_localhost_replica>
          <!-- materialize_ttl_recalculate_only>1</materialize_ttl_recalculate_only> 21.10 and above -->
        </default>
      </profiles>
    </yandex>
---
#
# Template parameters available:
#   NAMESPACE={{ namespace }}
#   COMMENT=
<<<<<<< HEAD
#   OPERATOR_VERSION=0.23.0
=======
#   OPERATOR_VERSION=0.22.2
>>>>>>> c355ff64
#   CH_USERNAME_SECRET_PLAIN=clickhouse_operator
#   CH_PASSWORD_SECRET_PLAIN={{ password }}
#
apiVersion: v1
kind: Secret
metadata:
  name: clickhouse-operator
  namespace: {{ namespace }}
  labels:
<<<<<<< HEAD
    clickhouse.altinity.com/chop: 0.23.0
=======
    clickhouse.altinity.com/chop: 0.22.2
>>>>>>> c355ff64
    app: clickhouse-operator
type: Opaque
stringData:
  username: clickhouse_operator
  password: {{ password }}
---
# Template Parameters:
#
# NAMESPACE={{ namespace }}
# COMMENT=
<<<<<<< HEAD
# OPERATOR_IMAGE=altinity/clickhouse-operator:0.23.0
# OPERATOR_IMAGE_PULL_POLICY=Always
# METRICS_EXPORTER_IMAGE=altinity/metrics-exporter:0.23.0
=======
# OPERATOR_IMAGE=altinity/clickhouse-operator:0.22.2
# OPERATOR_IMAGE_PULL_POLICY=Always
# METRICS_EXPORTER_IMAGE=altinity/metrics-exporter:0.22.2
>>>>>>> c355ff64
# METRICS_EXPORTER_IMAGE_PULL_POLICY=Always
#
# Setup Deployment for clickhouse-operator
# Deployment would be created in kubectl-specified namespace
kind: Deployment
apiVersion: apps/v1
metadata:
  name: clickhouse-operator
  namespace: {{ namespace }}
  labels:
<<<<<<< HEAD
    clickhouse.altinity.com/chop: 0.23.0
=======
    clickhouse.altinity.com/chop: 0.22.2
>>>>>>> c355ff64
    app: clickhouse-operator
spec:
  replicas: 1
  selector:
    matchLabels:
      app: clickhouse-operator
  template:
    metadata:
      labels:
        app: clickhouse-operator
      annotations:
        prometheus.io/port: '8888'
        prometheus.io/scrape: 'true'
        clickhouse-operator-metrics/port: '9999'
        clickhouse-operator-metrics/scrape: 'true'
    spec:
      serviceAccountName: clickhouse-operator
      volumes:
        - name: etc-clickhouse-operator-folder
          configMap:
            name: etc-clickhouse-operator-files
        - name: etc-clickhouse-operator-confd-folder
          configMap:
            name: etc-clickhouse-operator-confd-files
        - name: etc-clickhouse-operator-configd-folder
          configMap:
            name: etc-clickhouse-operator-configd-files
        - name: etc-clickhouse-operator-templatesd-folder
          configMap:
            name: etc-clickhouse-operator-templatesd-files
        - name: etc-clickhouse-operator-usersd-folder
          configMap:
            name: etc-clickhouse-operator-usersd-files
      containers:
        - name: clickhouse-operator
<<<<<<< HEAD
          image: altinity/clickhouse-operator:0.23.0
=======
          image: altinity/clickhouse-operator:0.22.2
>>>>>>> c355ff64
          imagePullPolicy: Always
          volumeMounts:
            - name: etc-clickhouse-operator-folder
              mountPath: /etc/clickhouse-operator
            - name: etc-clickhouse-operator-confd-folder
              mountPath: /etc/clickhouse-operator/conf.d
            - name: etc-clickhouse-operator-configd-folder
              mountPath: /etc/clickhouse-operator/config.d
            - name: etc-clickhouse-operator-templatesd-folder
              mountPath: /etc/clickhouse-operator/templates.d
            - name: etc-clickhouse-operator-usersd-folder
              mountPath: /etc/clickhouse-operator/users.d
          env:
            # Pod-specific
            # spec.nodeName: ip-172-20-52-62.ec2.internal
            - name: OPERATOR_POD_NODE_NAME
              valueFrom:
                fieldRef:
                  fieldPath: spec.nodeName
            # metadata.name: clickhouse-operator-6f87589dbb-ftcsf
            - name: OPERATOR_POD_NAME
              valueFrom:
                fieldRef:
                  fieldPath: metadata.name
            # metadata.namespace: kube-system
            - name: OPERATOR_POD_NAMESPACE
              valueFrom:
                fieldRef:
                  fieldPath: metadata.namespace
            # status.podIP: 100.96.3.2
            - name: OPERATOR_POD_IP
              valueFrom:
                fieldRef:
                  fieldPath: status.podIP
            # spec.serviceAccount: clickhouse-operator
            # spec.serviceAccountName: clickhouse-operator
            - name: OPERATOR_POD_SERVICE_ACCOUNT
              valueFrom:
                fieldRef:
                  fieldPath: spec.serviceAccountName

            # Container-specific
            - name: OPERATOR_CONTAINER_CPU_REQUEST
              valueFrom:
                resourceFieldRef:
                  containerName: clickhouse-operator
                  resource: requests.cpu
            - name: OPERATOR_CONTAINER_CPU_LIMIT
              valueFrom:
                resourceFieldRef:
                  containerName: clickhouse-operator
                  resource: limits.cpu
            - name: OPERATOR_CONTAINER_MEM_REQUEST
              valueFrom:
                resourceFieldRef:
                  containerName: clickhouse-operator
                  resource: requests.memory
            - name: OPERATOR_CONTAINER_MEM_LIMIT
              valueFrom:
                resourceFieldRef:
                  containerName: clickhouse-operator
                  resource: limits.memory
          ports:
            - containerPort: 9999
              name: metrics

        - name: metrics-exporter
<<<<<<< HEAD
          image: altinity/metrics-exporter:0.23.0
=======
          image: altinity/metrics-exporter:0.22.2
>>>>>>> c355ff64
          imagePullPolicy: Always
          volumeMounts:
            - name: etc-clickhouse-operator-folder
              mountPath: /etc/clickhouse-operator
            - name: etc-clickhouse-operator-confd-folder
              mountPath: /etc/clickhouse-operator/conf.d
            - name: etc-clickhouse-operator-configd-folder
              mountPath: /etc/clickhouse-operator/config.d
            - name: etc-clickhouse-operator-templatesd-folder
              mountPath: /etc/clickhouse-operator/templates.d
            - name: etc-clickhouse-operator-usersd-folder
              mountPath: /etc/clickhouse-operator/users.d
          env:
            # Pod-specific
            # spec.nodeName: ip-172-20-52-62.ec2.internal
            - name: OPERATOR_POD_NODE_NAME
              valueFrom:
                fieldRef:
                  fieldPath: spec.nodeName
            # metadata.name: clickhouse-operator-6f87589dbb-ftcsf
            - name: OPERATOR_POD_NAME
              valueFrom:
                fieldRef:
                  fieldPath: metadata.name
            # metadata.namespace: kube-system
            - name: OPERATOR_POD_NAMESPACE
              valueFrom:
                fieldRef:
                  fieldPath: metadata.namespace
            # status.podIP: 100.96.3.2
            - name: OPERATOR_POD_IP
              valueFrom:
                fieldRef:
                  fieldPath: status.podIP
            # spec.serviceAccount: clickhouse-operator
            # spec.serviceAccountName: clickhouse-operator
            - name: OPERATOR_POD_SERVICE_ACCOUNT
              valueFrom:
                fieldRef:
                  fieldPath: spec.serviceAccountName

            # Container-specific
            - name: OPERATOR_CONTAINER_CPU_REQUEST
              valueFrom:
                resourceFieldRef:
                  containerName: clickhouse-operator
                  resource: requests.cpu
            - name: OPERATOR_CONTAINER_CPU_LIMIT
              valueFrom:
                resourceFieldRef:
                  containerName: clickhouse-operator
                  resource: limits.cpu
            - name: OPERATOR_CONTAINER_MEM_REQUEST
              valueFrom:
                resourceFieldRef:
                  containerName: clickhouse-operator
                  resource: requests.memory
            - name: OPERATOR_CONTAINER_MEM_LIMIT
              valueFrom:
                resourceFieldRef:
                  containerName: clickhouse-operator
                  resource: limits.memory
          ports:
            - containerPort: 8888
              name: metrics
---
# Template Parameters:
#
# NAMESPACE={{ namespace }}
# COMMENT=
#
# Setup ClusterIP Service to provide monitoring metrics for Prometheus
# Service would be created in kubectl-specified namespace
# In order to get access outside of k8s it should be exposed as:
# kubectl --namespace prometheus port-forward service/prometheus 9090
# and point browser to localhost:9090
kind: Service
apiVersion: v1
metadata:
  name: clickhouse-operator-metrics
  namespace: {{ namespace }}
  labels:
<<<<<<< HEAD
    clickhouse.altinity.com/chop: 0.23.0
=======
    clickhouse.altinity.com/chop: 0.22.2
>>>>>>> c355ff64
    app: clickhouse-operator
spec:
  ports:
    - port: 8888
      name: clickhouse-metrics
    - port: 9999
      name: operator-metrics
  selector:
    app: clickhouse-operator<|MERGE_RESOLUTION|>--- conflicted
+++ resolved
@@ -11,22 +11,14 @@
 # SINGULAR=clickhouseinstallation
 # PLURAL=clickhouseinstallations
 # SHORT=chi
-<<<<<<< HEAD
 # OPERATOR_VERSION=0.23.0
-=======
-# OPERATOR_VERSION=0.22.2
->>>>>>> c355ff64
 #
 apiVersion: apiextensions.k8s.io/v1
 kind: CustomResourceDefinition
 metadata:
   name: clickhouseinstallations.clickhouse.altinity.com
   labels:
-<<<<<<< HEAD
     clickhouse.altinity.com/chop: 0.23.0
-=======
-    clickhouse.altinity.com/chop: 0.22.2
->>>>>>> c355ff64
 spec:
   group: clickhouse.altinity.com
   scope: Namespaced
@@ -1236,22 +1228,14 @@
 # SINGULAR=clickhouseinstallationtemplate
 # PLURAL=clickhouseinstallationtemplates
 # SHORT=chit
-<<<<<<< HEAD
 # OPERATOR_VERSION=0.23.0
-=======
-# OPERATOR_VERSION=0.22.2
->>>>>>> c355ff64
 #
 apiVersion: apiextensions.k8s.io/v1
 kind: CustomResourceDefinition
 metadata:
   name: clickhouseinstallationtemplates.clickhouse.altinity.com
   labels:
-<<<<<<< HEAD
     clickhouse.altinity.com/chop: 0.23.0
-=======
-    clickhouse.altinity.com/chop: 0.22.2
->>>>>>> c355ff64
 spec:
   group: clickhouse.altinity.com
   scope: Namespaced
@@ -2464,11 +2448,7 @@
 metadata:
   name: clickhouseoperatorconfigurations.clickhouse.altinity.com
   labels:
-<<<<<<< HEAD
     clickhouse.altinity.com/chop: 0.23.0
-=======
-    clickhouse.altinity.com/chop: 0.22.2
->>>>>>> c355ff64
 spec:
   group: clickhouse.altinity.com
   scope: Namespaced
@@ -3148,11 +3128,7 @@
   name: clickhouse-operator
   namespace: {{ namespace }}
   labels:
-<<<<<<< HEAD
     clickhouse.altinity.com/chop: 0.23.0
-=======
-    clickhouse.altinity.com/chop: 0.22.2
->>>>>>> c355ff64
 ---
 # Template Parameters:
 #
@@ -3169,11 +3145,7 @@
   name: clickhouse-operator
   namespace: {{ namespace }}
   labels:
-<<<<<<< HEAD
     clickhouse.altinity.com/chop: 0.23.0
-=======
-    clickhouse.altinity.com/chop: 0.22.2
->>>>>>> c355ff64
 rules:
 - apiGroups:
     - ""
@@ -3358,11 +3330,7 @@
   name: clickhouse-operator
   namespace: {{ namespace }}
   labels:
-<<<<<<< HEAD
     clickhouse.altinity.com/chop: 0.23.0
-=======
-    clickhouse.altinity.com/chop: 0.22.2
->>>>>>> c355ff64
 roleRef:
   apiGroup: rbac.authorization.k8s.io
   kind: Role
@@ -3384,11 +3352,7 @@
   name: etc-clickhouse-operator-files
   namespace: {{ namespace }}
   labels:
-<<<<<<< HEAD
     clickhouse.altinity.com/chop: 0.23.0
-=======
-    clickhouse.altinity.com/chop: 0.22.2
->>>>>>> c355ff64
     app: clickhouse-operator
 data:
   config.yaml: |
@@ -3745,11 +3709,7 @@
   name: etc-clickhouse-operator-confd-files
   namespace: {{ namespace }}
   labels:
-<<<<<<< HEAD
     clickhouse.altinity.com/chop: 0.23.0
-=======
-    clickhouse.altinity.com/chop: 0.22.2
->>>>>>> c355ff64
     app: clickhouse-operator
 data:
 ---
@@ -3765,11 +3725,7 @@
   name: etc-clickhouse-operator-configd-files
   namespace: {{ namespace }}
   labels:
-<<<<<<< HEAD
     clickhouse.altinity.com/chop: 0.23.0
-=======
-    clickhouse.altinity.com/chop: 0.22.2
->>>>>>> c355ff64
     app: clickhouse-operator
 data:
   01-clickhouse-01-listen.xml: |
@@ -3868,11 +3824,7 @@
   name: etc-clickhouse-operator-templatesd-files
   namespace: {{ namespace }}
   labels:
-<<<<<<< HEAD
     clickhouse.altinity.com/chop: 0.23.0
-=======
-    clickhouse.altinity.com/chop: 0.22.2
->>>>>>> c355ff64
     app: clickhouse-operator
 data:
   001-templates.json.example: |
@@ -3972,11 +3924,7 @@
   name: etc-clickhouse-operator-usersd-files
   namespace: {{ namespace }}
   labels:
-<<<<<<< HEAD
     clickhouse.altinity.com/chop: 0.23.0
-=======
-    clickhouse.altinity.com/chop: 0.22.2
->>>>>>> c355ff64
     app: clickhouse-operator
 data:
   01-clickhouse-operator-profile.xml: |
@@ -4031,11 +3979,7 @@
 # Template parameters available:
 #   NAMESPACE={{ namespace }}
 #   COMMENT=
-<<<<<<< HEAD
 #   OPERATOR_VERSION=0.23.0
-=======
-#   OPERATOR_VERSION=0.22.2
->>>>>>> c355ff64
 #   CH_USERNAME_SECRET_PLAIN=clickhouse_operator
 #   CH_PASSWORD_SECRET_PLAIN={{ password }}
 #
@@ -4045,11 +3989,7 @@
   name: clickhouse-operator
   namespace: {{ namespace }}
   labels:
-<<<<<<< HEAD
     clickhouse.altinity.com/chop: 0.23.0
-=======
-    clickhouse.altinity.com/chop: 0.22.2
->>>>>>> c355ff64
     app: clickhouse-operator
 type: Opaque
 stringData:
@@ -4060,15 +4000,9 @@
 #
 # NAMESPACE={{ namespace }}
 # COMMENT=
-<<<<<<< HEAD
 # OPERATOR_IMAGE=altinity/clickhouse-operator:0.23.0
 # OPERATOR_IMAGE_PULL_POLICY=Always
 # METRICS_EXPORTER_IMAGE=altinity/metrics-exporter:0.23.0
-=======
-# OPERATOR_IMAGE=altinity/clickhouse-operator:0.22.2
-# OPERATOR_IMAGE_PULL_POLICY=Always
-# METRICS_EXPORTER_IMAGE=altinity/metrics-exporter:0.22.2
->>>>>>> c355ff64
 # METRICS_EXPORTER_IMAGE_PULL_POLICY=Always
 #
 # Setup Deployment for clickhouse-operator
@@ -4079,11 +4013,7 @@
   name: clickhouse-operator
   namespace: {{ namespace }}
   labels:
-<<<<<<< HEAD
     clickhouse.altinity.com/chop: 0.23.0
-=======
-    clickhouse.altinity.com/chop: 0.22.2
->>>>>>> c355ff64
     app: clickhouse-operator
 spec:
   replicas: 1
@@ -4119,11 +4049,7 @@
             name: etc-clickhouse-operator-usersd-files
       containers:
         - name: clickhouse-operator
-<<<<<<< HEAD
           image: altinity/clickhouse-operator:0.23.0
-=======
-          image: altinity/clickhouse-operator:0.22.2
->>>>>>> c355ff64
           imagePullPolicy: Always
           volumeMounts:
             - name: etc-clickhouse-operator-folder
@@ -4191,11 +4117,7 @@
               name: metrics
 
         - name: metrics-exporter
-<<<<<<< HEAD
           image: altinity/metrics-exporter:0.23.0
-=======
-          image: altinity/metrics-exporter:0.22.2
->>>>>>> c355ff64
           imagePullPolicy: Always
           volumeMounts:
             - name: etc-clickhouse-operator-folder
@@ -4278,11 +4200,7 @@
   name: clickhouse-operator-metrics
   namespace: {{ namespace }}
   labels:
-<<<<<<< HEAD
     clickhouse.altinity.com/chop: 0.23.0
-=======
-    clickhouse.altinity.com/chop: 0.22.2
->>>>>>> c355ff64
     app: clickhouse-operator
 spec:
   ports:
