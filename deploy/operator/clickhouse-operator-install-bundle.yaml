# Template Parameters:
#
# KIND=ClickHouseInstallation
# SINGULAR=clickhouseinstallation
# PLURAL=clickhouseinstallations
# SHORT=chi
#
apiVersion: apiextensions.k8s.io/v1
kind: CustomResourceDefinition
metadata:
  name: clickhouseinstallations.clickhouse.altinity.com
spec:
  group: clickhouse.altinity.com
  scope: Namespaced
  names:
    kind: ClickHouseInstallation
    singular: clickhouseinstallation
    plural: clickhouseinstallations
    shortNames:
      - chi
  versions:
    - name: v1
      served: true
      storage: true
      additionalPrinterColumns:
        - name: version
          type: string
          description: Operator version
          priority: 1 # show in wide view
          jsonPath: .status.version
        - name: clusters
          type: integer
          description: Clusters count
          priority: 0 # show in standard view
          jsonPath: .status.clusters
        - name: shards
          type: integer
          description: Shards count
          priority: 1 # show in wide view
          jsonPath: .status.shards
        - name: hosts
          type: integer
          description: Hosts count
          priority: 0 # show in standard view
          jsonPath: .status.hosts
        - name: taskID
          type: string
          description: TaskID
          priority: 1 # show in wide view
          jsonPath: .status.taskID
        - name: status
          type: string
          description: CHI status
          priority: 0 # show in standard view
          jsonPath: .status.status
        - name: updated
          type: integer
          description: Updated hosts count
          priority: 1 # show in wide view
          jsonPath: .status.updated
        - name: added
          type: integer
          description: Added hosts count
          priority: 1 # show in wide view
          jsonPath: .status.added
        - name: deleted
          type: integer
          description: Hosts deleted count
          priority: 1 # show in wide view
          jsonPath: .status.deleted
        - name: delete
          type: integer
          description: Hosts to be deleted count
          priority: 1 # show in wide view
          jsonPath: .status.delete
        - name: endpoint
          type: string
          description: Client access endpoint
          priority: 1 # show in wide view
          jsonPath: .status.endpoint
      subresources:
        status: {}
      schema:
        openAPIV3Schema:
          description: "define a set of Kubernetes resources (StatefulSet, PVC, Service, ConfigMap) which describe behavior one or more ClickHouse clusters"
          type: object
          required:
            - spec
          properties:
            apiVersion:
              description: 'APIVersion defines the versioned schema of this representation
                of an object. Servers should convert recognized schemas to the latest
                internal value, and may reject unrecognized values. More info: https://git.k8s.io/community/contributors/devel/sig-architecture/api-conventions.md#resources'
              type: string
            kind:
              description: 'Kind is a string value representing the REST resource this
                object represents. Servers may infer this from the endpoint the client
                submits requests to. Cannot be updated. In CamelCase. More info: https://git.k8s.io/community/contributors/devel/sig-architecture/api-conventions.md#types-kinds'
              type: string
            metadata:
              type: object
            status:
              type: object
              description: "Current ClickHouseInstallation manifest status, contains many fields like a normalized configuration, clickhouse-operator version, current action and all applied action list, current taskID and all applied taskIDs and other"
              properties:
                version:
                  type: string
                  description: "Version"
                clusters:
                  type: integer
                  minimum: 0
                  description: "Clusters count"
                shards:
                  type: integer
                  minimum: 0
                  description: "Shards count"
                replicas:
                  type: integer
                  minimum: 0
                  description: "Replicas count"
                hosts:
                  type: integer
                  minimum: 0
                  description: "Hosts count"
                status:
                  type: string
                  description: "Status"
                taskID:
                  type: string
                  description: "Current task id"
                taskIDsStarted:
                  type: array
                  description: "Started task ids"
                  items:
                    type: string
                taskIDsCompleted:
                  type: array
                  description: "Completed task ids"
                  items:
                    type: string
                action:
                  type: string
                  description: "Action"
                actions:
                  type: array
                  description: "Actions"
                  items:
                    type: string
                error:
                  type: string
                  description: "Last error"
                errors:
                  type: array
                  description: "Errors"
                  items:
                    type: string
                updated:
                  type: integer
                  minimum: 0
                  description: "Updated Hosts count"
                added:
                  type: integer
                  minimum: 0
                  description: "Added Hosts count"
                deleted:
                  type: integer
                  minimum: 0
                  description: "Deleted Hosts count"
                delete:
                  type: integer
                  minimum: 0
                  description: "About to delete Hosts count"
                pods:
                  type: array
                  description: "Pods"
                  items:
                    type: string
                fqdns:
                  type: array
                  description: "Pods FQDNs"
                  items:
                    type: string
                endpoint:
                  type: string
                  description: "Endpoint"
                generation:
                  type: integer
                  minimum: 0
                  description: "Generation"
                normalized:
                  type: object
                  description: "Normalized CHI"
                  x-kubernetes-preserve-unknown-fields: true
            spec:
              type: object
              # x-kubernetes-preserve-unknown-fields: true
              description: |
                Specification of the desired behavior of one or more ClickHouse clusters
                More info: https://github.com/Altinity/clickhouse-operator/blob/master/docs/custom_resource_explained.md"
              properties:
                taskID:
                  type: string
                  description: "Allow define custom taskID for named update and watch status of this update execution in .status.taskIDs field, by default every update of chi manifest will generate random taskID"
                # Need to be StringBool
                stop:
                  type: string
                  description: |
                    Allow stop all ClickHouse clusters described in current chi.
                    Stop mechanism works as follows:
                     - When `stop` is `1` then setup `Replicas: 0` in each related to current `chi` StatefulSet resource, all `Pods` and `Service` resources will desctroy, but PVCs still live
                     - When `stop` is `0` then `Pods` will created again and will attach retained PVCs and `Service` also will created again
                  enum:
                    # List StringBoolXXX constants from model
                    - ""
                    - "0"
                    - "1"
                    - "False"
                    - "false"
                    - "True"
                    - "true"
                    - "No"
                    - "no"
                    - "Yes"
                    - "yes"
                    - "Off"
                    - "off"
                    - "On"
                    - "on"
                    - "Disable"
                    - "disable"
                    - "Enable"
                    - "enable"
                    - "Disabled"
                    - "disabled"
                    - "Enabled"
                    - "enabled"
                restart:
                  type: string
                  description: "restart policy for StatefulSets. When value `RollingUpdate` it allow graceful restart one by one instead of restart all StatefulSet simultaneously"
                  enum:
                    - ""
                    - "RollingUpdate"
                # Need to be StringBool
                troubleshoot:
                  type: string
                  description: "allows troubleshoot Pods during CrashLoopBack state, when you apply wrong configuration, `clickhouse-server` wouldn't startup"
                  enum:
                    # List StringBoolXXX constants from model
                    - ""
                    - "0"
                    - "1"
                    - "False"
                    - "false"
                    - "True"
                    - "true"
                    - "No"
                    - "no"
                    - "Yes"
                    - "yes"
                    - "Off"
                    - "off"
                    - "On"
                    - "on"
                    - "Disable"
                    - "disable"
                    - "Enable"
                    - "enable"
                    - "Disabled"
                    - "disabled"
                    - "Enabled"
                    - "enabled"
                namespaceDomainPattern:
                  type: string
                  description: "custom domain suffix which will add to end of `Service` or `Pod` name, use it when you use custom cluster domain in your Kubernetes cluster"
                templating:
                  type: object
                  # nullable: true
                  description: "optional, define policy for auto applying ClickHouseInstallationTemplate inside ClickHouseInstallation"
                  properties:
                    policy:
                      type: string
                      description: "when defined as `auto` inside ClickhouseInstallationTemplate, it will auto add into all ClickHouseInstallation, manual value is default"
                      enum:
                        - "auto"
                        - "manual"
                reconciling:
                  type: object
                  description: "optional, allows tuning reconciling cycle for ClickhouseInstallation from clickhouse-operator side"
                  # nullable: true
                  properties:
                    policy:
                      type: string
                    configMapPropagationTimeout:
                      type: integer
                      description: |
                        timeout in seconds when `clickhouse-operator` will wait when applied `ConfigMap` during reconcile `ClickhouseInstallation` pods will updated from cache
                        see details: https://kubernetes.io/docs/concepts/configuration/configmap/#mounted-configmaps-are-updated-automatically
                      minimum: 0
                      maximum: 3600
                    cleanup:
                      type: object
                      description: "optional, define behavior for cleanup Kubernetes resources during reconcile cycle"
                      # nullable: true
                      properties:
                        unknownObjects:
                          type: object
                          description: "what clickhouse-operator shall do when found Kubernetes resources which should be managed with clickhouse-operator, but not have `ownerReference` to any currently managed `ClickHouseInstallation` resource, default behavior is `Delete`"
                          # nullable: true
                          properties:
                            statefulSet:
                              type: string
                              description: "behavior policy for unknown StatefulSet, Delete by default"
                              enum:
                                # List ObjectsCleanupXXX constants from model
                                - "Retain"
                                - "Delete"
                            pvc:
                              type: string
                              description: "behavior policy for unknown PVC, Delete by default"
                              enum:
                                # List ObjectsCleanupXXX constants from model
                                - "Retain"
                                - "Delete"
                            configMap:
                              type: string
                              description: "behavior policy for unknown ConfigMap, Delete by default"
                              enum:
                                # List ObjectsCleanupXXX constants from model
                                - "Retain"
                                - "Delete"
                            service:
                              type: string
                              description: "behavior policy for unknown Service, Delete by default"
                              enum:
                                # List ObjectsCleanupXXX constants from model
                                - "Retain"
                                - "Delete"
                        reconcileFailedObjects:
                          type: object
                          description: "what clickhouse-operator shall do when reconciling Kubernetes resources are failed, default behavior is `Retain`"
                          # nullable: true
                          properties:
                            statefulSet:
                              type: string
                              description: "behavior policy for failed StatefulSet reconciling, Retain by default"
                              enum:
                                # List ObjectsCleanupXXX constants from model
                                - "Retain"
                                - "Delete"
                            pvc:
                              type: string
                              description: "behavior policy for failed PVC reconciling, Retain by default"
                              enum:
                                # List ObjectsCleanupXXX constants from model
                                - "Retain"
                                - "Delete"
                            configMap:
                              type: string
                              description: "behavior policy for failed ConfigMap reconciling, Retain by default"
                              enum:
                                # List ObjectsCleanupXXX constants from model
                                - "Retain"
                                - "Delete"
                            service:
                              type: string
                              description: "behavior policy for failed Service reconciling, Retain by default"
                              enum:
                                # List ObjectsCleanupXXX constants from model
                                - "Retain"
                                - "Delete"
                defaults:
                  type: object
                  description: |
                    define default behavior for whole ClickHouseInstallation, some behavior can be re-define on cluster, shard and replica level
                    More info: https://github.com/Altinity/clickhouse-operator/blob/master/docs/custom_resource_explained.md#specdefaults
                  # nullable: true
                  properties:
                    # Need to be StringBool
                    replicasUseFQDN:
                      type: string
                      description: |
                        define should replicas be specified by FQDN in `<host></host>`, then "no" then will use short hostname and clickhouse-server will use kubernetes default suffixes for properly DNS lookup
                        "yes" by default
                      enum:
                        # List StringBoolXXX constants from model
                        - ""
                        - "0"
                        - "1"
                        - "False"
                        - "false"
                        - "True"
                        - "true"
                        - "No"
                        - "no"
                        - "Yes"
                        - "yes"
                        - "Off"
                        - "off"
                        - "On"
                        - "on"
                        - "Disable"
                        - "disable"
                        - "Enable"
                        - "enable"
                        - "Disabled"
                        - "disabled"
                        - "Enabled"
                        - "enabled"
                    distributedDDL:
                      type: object
                      description: |
                        allows change `<yandex><distributed_ddl></distributed_ddl></yandex>` settings
                        More info: https://clickhouse.tech/docs/en/operations/server-configuration-parameters/settings/#server-settings-distributed_ddl
                      # nullable: true
                      properties:
                        profile:
                          type: string
                          description: "Settings from this profile will be used to execute DDL queries"
                    templates:
                      type: object
                      description: "optional, configuration of the templates names which will use for generate Kubernetes resources according to one or more ClickHouse clusters described in current ClickHouseInstallation (chi) resource"
                      # nullable: true
                      properties:
                        hostTemplate:
                          type: string
                          description: "optional, template name from chi.spec.templates.hostTemplates, which will apply to configure every `clickhouse-server` instance during render ConfigMap resources which will mount into `Pod`"
                        podTemplate:
                          type: string
                          description: "optional, template name from chi.spec.templates.podTemplates, allows customization each `Pod` resource during render and reconcile each StatefulSet.spec resource described in `chi.spec.configuration.clusters`"
                        dataVolumeClaimTemplate:
                          type: string
                          description: "optional, template name from chi.spec.templates.volumeClaimTemplates, allows customization each `PVC` which will mount for clickhouse data directory in each `Pod` during render and reconcile every StatefulSet.spec resource described in `chi.spec.configuration.clusters`"
                        logVolumeClaimTemplate:
                          type: string
                          description: "optional, template name from chi.spec.templates.volumeClaimTemplates, allows customization each `PVC` which will mount for clickhouse log directory in each `Pod` during render and reconcile every StatefulSet.spec resource described in `chi.spec.configuration.clusters`"
                        serviceTemplate:
                          type: string
                          description: "optional, template name from chi.spec.templates.serviceTemplates, allows customization for one `Service` resource which will created by `clickhouse-operator` which cover all clusters in whole `chi` resource"
                        clusterServiceTemplate:
                          type: string
                          description: "optional, template name from chi.spec.templates.serviceTemplates, allows customization for each `Service` resource which will created by `clickhouse-operator` which cover each clickhouse cluster described in `chi.spec.configuration.clusters`"
                        shardServiceTemplate:
                          type: string
                          description: "optional, template name from chi.spec.templates.serviceTemplates, allows customization for each `Service` resource which will created by `clickhouse-operator` which cover each shard inside clickhouse cluster described in `chi.spec.configuration.clusters`"
                        replicaServiceTemplate:
                          type: string
                          description: "optional, template name from chi.spec.templates.serviceTemplates, allows customization for each `Service` resource which will created by `clickhouse-operator` which cover each replica inside each shard inside each clickhouse cluster described in `chi.spec.configuration.clusters`"
                        volumeClaimTemplate:
                          type: string
                          description: "DEPRECATED! VolumeClaimTemplate is deprecated in favor of DataVolumeClaimTemplate and LogVolumeClaimTemplate"
                configuration:
                  type: object
                  description: "allows configure multiple aspects and behavior for `clickhouse-server` instance and also allows describe multiple `clickhouse-server` clusters inside one `chi` resource"
                  # nullable: true
                  properties:
                    zookeeper:
                      type: object
                      description: |
                        allows configure <yandex><zookeeper>..</zookeeper></yandex> section in each `Pod` during generate `ConfigMap` which will mounted in `/etc/clickhouse-server/config.d/`
                        `clickhouse-operator` itself doesn't manage Zookeeper, please install Zookeeper separatelly look examples on https://github.com/Altinity/clickhouse-operator/tree/master/deploy/zookeeper/
                        currently, zookeeper (or clickhouse-keeper replacement) used for *ReplicatedMergeTree table engines and for `distributed_ddl`
                        More details: https://clickhouse.tech/docs/en/operations/server-configuration-parameters/settings/#server-settings_zookeeper
                      # nullable: true
                      properties:
                        nodes:
                          type: array
                          description: "describe every available zookeeper cluster node for interaction"
                          # nullable: true
                          items:
                            type: object
                            #required:
                            #  - host
                            properties:
                              host:
                                type: string
                                description: "dns name or ip address for Zookeeper node"
                              port:
                                type: integer
                                description: "TCP port which used to connect to Zookeeper node"
                                minimum: 0
                                maximum: 65535
                        session_timeout_ms:
                          type: integer
                          description: "session timeout during connect to Zookeeper"
                        operation_timeout_ms:
                          type: integer
                          description: "one operation timeout during Zookeeper transactions"
                        root:
                          type: string
                          description: "optional root znode path inside zookeeper to store ClickHouse related data (replication queue or distributed DDL)"
                        identity:
                          type: string
                          description: "optional access credentials string with `user:password` format used when use digest authorization in Zookeeper"
                    users:
                      type: object
                      description: |
                        allows configure <yandex><users>..</users></yandex> section in each `Pod` during generate `ConfigMap` which will mount in `/etc/clickhouse-server/users.d/`
                        you can configure password hashed, authorization restrictions, database level security row filters etc.
                        More details: https://clickhouse.tech/docs/en/operations/settings/settings-users/
                        Your yaml code will convert to XML, see examples https://github.com/Altinity/clickhouse-operator/blob/master/docs/custom_resource_explained.md#specconfigurationusers
                      # nullable: true
                      x-kubernetes-preserve-unknown-fields: true
                    profiles:
                      type: object
                      description: |
                        allows configure <yandex><profiles>..</profiles></yandex> section in each `Pod` during generate `ConfigMap` which will mount in `/etc/clickhouse-server/users.d/`
                        you can configure any aspect of settings profile
                        More details: https://clickhouse.tech/docs/en/operations/settings/settings-profiles/
                        Your yaml code will convert to XML, see examples https://github.com/Altinity/clickhouse-operator/blob/master/docs/custom_resource_explained.md#specconfigurationprofiles
                      # nullable: true
                      x-kubernetes-preserve-unknown-fields: true
                    quotas:
                      type: object
                      description: |
                        allows configure <yandex><quotas>..</quotas></yandex> section in each `Pod` during generate `ConfigMap` which will mount in `/etc/clickhouse-server/users.d/`
                        you can configure any aspect of resource quotas
                        More details: https://clickhouse.tech/docs/en/operations/quotas/
                        Your yaml code will convert to XML, see examples https://github.com/Altinity/clickhouse-operator/blob/master/docs/custom_resource_explained.md#specconfigurationquotas
                      # nullable: true
                      x-kubernetes-preserve-unknown-fields: true
                    settings:
                      type: object
                      description: |
                        allows configure `clickhouse-server` settings inside <yandex>...</yandex> tag in each `Pod` during generate `ConfigMap` which will mount in `/etc/clickhouse-server/config.d/`
                        More details: https://clickhouse.tech/docs/en/operations/settings/settings/
                        Your yaml code will convert to XML, see examples https://github.com/Altinity/clickhouse-operator/blob/master/docs/custom_resource_explained.md#specconfigurationsettings
                      # nullable: true
                      x-kubernetes-preserve-unknown-fields: true
                    files:
                      type: object
                      description: |
                        allows define content of any setting file inside each `Pod` during generate `ConfigMap` which will mount in `/etc/clickhouse-server/config.d/` or `/etc/clickhouse-server/conf.d/` or `/etc/clickhouse-server/users.d/`
                        every key in this object is the file name
                        every value in this object is the file content
                        you can use `!!binary |` and base64 for binary files, see details here https://yaml.org/type/binary.html
                        each key could contains prefix like USERS, COMMON, HOST or config.d, users.d, cond.d, wrong prefixes will ignored, subfolders also will ignored
                        More details: https://github.com/Altinity/clickhouse-operator/blob/master/docs/chi-examples/05-settings-05-files-nested.yaml
                      # nullable: true
                      x-kubernetes-preserve-unknown-fields: true
                    clusters:
                      type: array
                      description: |
                        describes ClickHouse clusters layout and allows change settings on cluster-level, shard-level and replica-level
                        every cluster is a set of StatefulSet, one StatefulSet contains only one Pod with `clickhouse-server`
                        all Pods will rendered in <remote_server> part of ClickHouse configs, mounted from ConfigMap as `/etc/clickhouse-server/config.d/chop-generated-remote_servers.xml`
                        Clusters will use for Distributed table engine, more details: https://clickhouse.tech/docs/en/engines/table-engines/special/distributed/
                        If `cluster` contains zookeeper settings (could be inherited from top `chi` level), when you can create *ReplicatedMergeTree tables
                      # nullable: true
                      items:
                        type: object
                        #required:
                        #  - name
                        properties:
                          name:
                            type: string
                            description: "cluster name, used to identify set of ClickHouse servers and wide used during generate names of related Kubernetes resources"
                            minLength: 1
                            # See namePartClusterMaxLen const
                            maxLength: 15
                            pattern: "^[a-zA-Z0-9-]{0,15}$"
                          zookeeper:
                            type: object
                            description: |
                              optional, allows configure <yandex><zookeeper>..</zookeeper></yandex> section in each `Pod` only in current ClickHouse cluster, during generate `ConfigMap` which will mounted in `/etc/clickhouse-server/config.d/`
                              override top-level `chi.spec.configuration.zookeeper` settings
                            # nullable: true
                            properties:
                              nodes:
                                type: array
                                description: "describe every available zookeeper cluster node for interaction"
                                # nullable: true
                                items:
                                  type: object
                                  #required:
                                  #  - host
                                  properties:
                                    host:
                                      type: string
                                      description: "dns name or ip address for Zookeeper node"
                                    port:
                                      type: integer
                                      description: "TCP port which used to connect to Zookeeper node"
                                      minimum: 0
                                      maximum: 65535
                              session_timeout_ms:
                                type: integer
                                description: "session timeout during connect to Zookeeper"
                              operation_timeout_ms:
                                type: integer
                                description: "one operation timeout during Zookeeper transactions"
                              root:
                                type: string
                                description: "optional root znode path inside zookeeper to store ClickHouse related data (replication queue or distributed DDL)"
                              identity:
                                type: string
                                description: "optional access credentials string with `user:password` format used when use digest authorization in Zookeeper"
                          settings:
                            type: object
                            description: |
                              optional, allows configure `clickhouse-server` settings inside <yandex>...</yandex> tag in each `Pod` only in one cluster during generate `ConfigMap` which will mount in `/etc/clickhouse-server/config.d/`
                              override top-level `chi.spec.configuration.settings`
                              More details: https://clickhouse.tech/docs/en/operations/settings/settings/
                            # nullable: true
                            x-kubernetes-preserve-unknown-fields: true
                          files:
                            type: object
                            description: |
                              optional, allows define content of any setting file inside each `Pod` on current cluster during generate `ConfigMap` which will mount in `/etc/clickhouse-server/config.d/` or `/etc/clickhouse-server/conf.d/` or `/etc/clickhouse-server/users.d/`
                              override top-level `chi.spec.configuration.files`
                            # nullable: true
                            x-kubernetes-preserve-unknown-fields: true
                          templates:
                            type: object
                            description: |
                              optional, configuration of the templates names which will use for generate Kubernetes resources according to selected cluster
                              override top-level `chi.spec.configuration.templates`
                            # nullable: true
                            properties:
                              hostTemplate:
                                type: string
                                description: "optional, template name from chi.spec.templates.hostTemplates, which will apply to configure each `clickhouse-server` instance during render ConfigMap resources which will mount into `Pod` only for one cluster"
                              podTemplate:
                                type: string
                                description: "optional, template name from chi.spec.templates.podTemplates, allows customization each `Pod` resource during render and reconcile each StatefulSet.spec resource described in `chi.spec.configuration.clusters` only for one cluster"
                              dataVolumeClaimTemplate:
                                type: string
                                description: "optional, template name from chi.spec.templates.volumeClaimTemplates, allows customization each `PVC` which will mount for clickhouse data directory in each `Pod` during render and reconcile every StatefulSet.spec resource described in `chi.spec.configuration.clusters` only for one cluster"
                              logVolumeClaimTemplate:
                                type: string
                                description: "optional, template name from chi.spec.templates.volumeClaimTemplates, allows customization each `PVC` which will mount for clickhouse log directory in each `Pod` during render and reconcile every StatefulSet.spec resource described in `chi.spec.configuration.clusters` only for one cluster"
                              serviceTemplate:
                                type: string
                                description: "optional, fully ignores for cluster-level"
                              clusterServiceTemplate:
                                type: string
                                description: "optional, template name from chi.spec.templates.serviceTemplates, allows customization for each `Service` resource which will created by `clickhouse-operator` which cover each clickhouse cluster described in `chi.spec.configuration.clusters` only for one cluster"
                              shardServiceTemplate:
                                type: string
                                description: "optional, template name from chi.spec.templates.serviceTemplates, allows customization for each `Service` resource which will created by `clickhouse-operator` which cover each shard inside clickhouse cluster described in `chi.spec.configuration.clusters` only for one cluster"
                              replicaServiceTemplate:
                                type: string
                                description: "optional, template name from chi.spec.templates.serviceTemplates, allows customization for each `Service` resource which will created by `clickhouse-operator` which cover each replica inside each shard inside each clickhouse cluster described in `chi.spec.configuration.clusters` only for one cluster"
                              volumeClaimTemplate:
                                type: string
                                description: "DEPRECATED! VolumeClaimTemplate is deprecated in favor of DataVolumeClaimTemplate and LogVolumeClaimTemplate"
                          layout:
                            type: object
                            description: |
                              describe current cluster layout, how much shards in cluster, how much replica in shard
                              allows override settings on each shard and replica separatelly
                            # nullable: true
                            properties:
                              type:
                                type: string
                                description: "DEPRECATED - to be removed soon"
                              shardsCount:
                                type: integer
                                description: "how much shards for current ClickHouse cluster will run in Kubernetes, each shard contains shared-nothing part of data and contains set of replicas, cluster contains 1 shard by default"
                              replicasCount:
                                type: integer
                                description: "how much replicas in each shards for current ClickHouse cluster will run in Kubernetes, each replica is a separate `StatefulSet` which contains only one `Pod` with `clickhouse-server` instance, every shard contains 1 replica by default"
                              shards:
                                type: array
                                description: "optional, allows override top-level `chi.spec.configuration`, cluster-level `chi.spec.configuration.clusters` settings for each shard separately, use it only if you fully understand what you do"
                                # nullable: true
                                items:
                                  type: object
                                  properties:
                                    name:
                                      type: string
                                      description: "optional, by default shard name is generated, but you can override it and setup custom name"
                                      minLength: 1
                                      # See namePartShardMaxLen const
                                      maxLength: 15
                                      pattern: "^[a-zA-Z0-9-]{0,15}$"

                                    definitionType:
                                      type: string
                                      description: "DEPRECATED - to be removed soon"
                                    weight:
                                      type: integer
                                      description: |
                                        optional, 1 by default, allows setup shard <weight> setting which will use during insert into tables with `Distributed` engine,
                                        will apply in <remote_servers> inside ConfigMap which will mount in /etc/clickhouse-server/config.d/chop-generated-remote_servers.xml
                                        More details: https://clickhouse.tech/docs/en/engines/table-engines/special/distributed/
                                    # Need to be StringBool
                                    internalReplication:
                                      type: string
                                      description: |
                                        optional, `true` by default when `chi.spec.configuration.clusters[].layout.ReplicaCount` > 1 and 0 otherwise
                                        allows setup <internal_replication> setting which will use during insert into tables with `Distributed` engine for insert only in one live replica and other replicas will download inserted data during replication,
                                        will apply in <remote_servers> inside ConfigMap which will mount in /etc/clickhouse-server/config.d/chop-generated-remote_servers.xml
                                        More details: https://clickhouse.tech/docs/en/engines/table-engines/special/distributed/
                                      enum:
                                        # List StringBoolXXX constants from model
                                        - ""
                                        - "0"
                                        - "1"
                                        - "False"
                                        - "false"
                                        - "True"
                                        - "true"
                                        - "No"
                                        - "no"
                                        - "Yes"
                                        - "yes"
                                        - "Off"
                                        - "off"
                                        - "On"
                                        - "on"
                                        - "Disable"
                                        - "disable"
                                        - "Enable"
                                        - "enable"
                                        - "Disabled"
                                        - "disabled"
                                        - "Enabled"
                                        - "enabled"
                                    settings:
                                      type: object
                                      # nullable: true
                                      description: |
                                        optional, allows configure `clickhouse-server` settings inside <yandex>...</yandex> tag in each `Pod` only in one shard during generate `ConfigMap` which will mount in `/etc/clickhouse-server/config.d/`
                                        override top-level `chi.spec.configuration.settings` and cluster-level `chi.spec.configuration.clusters.settings`
                                        More details: https://clickhouse.tech/docs/en/operations/settings/settings/
                                      x-kubernetes-preserve-unknown-fields: true
                                    files:
                                      type: object
                                      # nullable: true
                                      description: |
                                        optional, allows define content of any setting file inside each `Pod` only in one shard during generate `ConfigMap` which will mount in `/etc/clickhouse-server/config.d/` or `/etc/clickhouse-server/conf.d/` or `/etc/clickhouse-server/users.d/`
                                        override top-level `chi.spec.configuration.files` and cluster-level `chi.spec.configuration.clusters.files`
                                      x-kubernetes-preserve-unknown-fields: true
                                    templates:
                                      type: object
                                      description: |
                                        optional, configuration of the templates names which will use for generate Kubernetes resources according to selected shard
                                        override top-level `chi.spec.configuration.templates` and cluster-level `chi.spec.configuration.clusters.templates`
                                      # nullable: true
                                      properties:
                                        hostTemplate:
                                          type: string
                                          description: "optional, template name from chi.spec.templates.hostTemplates, which will apply to configure each `clickhouse-server` instance during render ConfigMap resources which will mount into `Pod` only for one shard"
                                        podTemplate:
                                          type: string
                                          description: "optional, template name from chi.spec.templates.podTemplates, allows customization each `Pod` resource during render and reconcile each StatefulSet.spec resource described in `chi.spec.configuration.clusters` only for one shard"
                                        dataVolumeClaimTemplate:
                                          type: string
                                          description: "optional, template name from chi.spec.templates.volumeClaimTemplates, allows customization each `PVC` which will mount for clickhouse data directory in each `Pod` during render and reconcile every StatefulSet.spec resource described in `chi.spec.configuration.clusters` only for one shard"
                                        logVolumeClaimTemplate:
                                          type: string
                                          description: "optional, template name from chi.spec.templates.volumeClaimTemplates, allows customization each `PVC` which will mount for clickhouse log directory in each `Pod` during render and reconcile every StatefulSet.spec resource described in `chi.spec.configuration.clusters` only for one shard"
                                        serviceTemplate:
                                          type: string
                                          description: "optional, fully ignores for shard-level"
                                        clusterServiceTemplate:
                                          type: string
                                          description: "optional, fully ignores for shard-level"
                                        shardServiceTemplate:
                                          type: string
                                          description: "optional, template name from chi.spec.templates.serviceTemplates, allows customization for each `Service` resource which will created by `clickhouse-operator` which cover shard inside clickhouse cluster described in `chi.spec.configuration.clusters` only for one shard"
                                        replicaServiceTemplate:
                                          type: string
                                          description: "optional, template name from chi.spec.templates.serviceTemplates, allows customization for each `Service` resource which will created by `clickhouse-operator` which cover each replica inside each shard inside clickhouse cluster described in `chi.spec.configuration.clusters` only for one shard"
                                        volumeClaimTemplate:
                                          type: string
                                          description: "DEPRECATED! VolumeClaimTemplate is deprecated in favor of DataVolumeClaimTemplate and LogVolumeClaimTemplate"
                                    replicasCount:
                                      type: integer
                                      description: |
                                        optional, how much replicas in selected shard for selected ClickHouse cluster will run in Kubernetes, each replica is a separate `StatefulSet` which contains only one `Pod` with `clickhouse-server` instance,
                                        shard contains 1 replica by default
                                        override cluster-level `chi.spec.configuration.clusters.layout.replicasCount`
                                      minimum: 1
                                    replicas:
                                      type: array
                                      description: |
                                        optional, allows override behavior for selected replicas from cluster-level `chi.spec.configuration.clusters` and shard-level `chi.spec.configuration.clusters.layout.shards`
                                      # nullable: true
                                      items:
                                        # Host
                                        type: object
                                        properties:
                                          name:
                                            type: string
                                            description: "optional, by default replica name is generated, but you can override it and setup custom name"
                                            minLength: 1
                                            # See namePartReplicaMaxLen const
                                            maxLength: 15
                                            pattern: "^[a-zA-Z0-9-]{0,15}$"
                                          tcpPort:
                                            type: integer
                                            description: |
                                              optional, setup `Pod.spec.containers.ports` with name `tcp` for selected replica, override `chi.spec.templates.hostTemplates.spec.tcpPort`
                                              allows connect to `clickhouse-server` via TCP Native protocol via kubernetes `Service`
                                            minimum: 1
                                            maximum: 65535
                                          httpPort:
                                            type: integer
                                            description: |
                                              optional, setup `Pod.spec.containers.ports` with name `http` for selected replica, override `chi.spec.templates.hostTemplates.spec.httpPort`
                                              allows connect to `clickhouse-server` via HTTP protocol via kubernetes `Service`
                                            minimum: 1
                                            maximum: 65535
                                          interserverHTTPPort:
                                            type: integer
                                            description: |
                                              optional, setup `Pod.spec.containers.ports` with name `interserver` for selected replica, override `chi.spec.templates.hostTemplates.spec.interserverHTTPPort`
                                              allows connect between replicas inside same shard during fetch replicated data parts HTTP protocol
                                            minimum: 1
                                            maximum: 65535
                                          settings:
                                            type: object
                                            # nullable: true
                                            description: |
                                              optional, allows configure `clickhouse-server` settings inside <yandex>...</yandex> tag in `Pod` only in one replica during generate `ConfigMap` which will mount in `/etc/clickhouse-server/conf.d/`
                                              override top-level `chi.spec.configuration.settings`, cluster-level `chi.spec.configuration.clusters.settings` and shard-level `chi.spec.configuration.clusters.layout.shards.settings`
                                              More details: https://clickhouse.tech/docs/en/operations/settings/settings/
                                            x-kubernetes-preserve-unknown-fields: true
                                          files:
                                            type: object
                                            # nullable: true
                                            description: |
                                              optional, allows define content of any setting file inside `Pod` only in one replica during generate `ConfigMap` which will mount in `/etc/clickhouse-server/config.d/` or `/etc/clickhouse-server/conf.d/` or `/etc/clickhouse-server/users.d/`
                                              override top-level `chi.spec.configuration.files`, cluster-level `chi.spec.configuration.clusters.files` and shard-level `chi.spec.configuration.clusters.layout.shards.files`
                                            x-kubernetes-preserve-unknown-fields: true
                                          templates:
                                            type: object
                                            description: |
                                              optional, configuration of the templates names which will use for generate Kubernetes resources according to selected replica
                                              override top-level `chi.spec.configuration.templates`, cluster-level `chi.spec.configuration.clusters.templates` and shard-level `chi.spec.configuration.clusters.layout.shards.templates`
                                            # nullable: true
                                            properties:
                                              hostTemplate:
                                                type: string
                                                description: "optional, template name from chi.spec.templates.hostTemplates, which will apply to configure `clickhouse-server` instance during render ConfigMap resources which will mount into `Pod` only for one replica"
                                              podTemplate:
                                                type: string
                                                description: "optional, template name from chi.spec.templates.podTemplates, allows customization each `Pod` resource during render and reconcile each StatefulSet.spec resource described in `chi.spec.configuration.clusters` only for one replica"
                                              dataVolumeClaimTemplate:
                                                type: string
                                                description: "optional, template name from chi.spec.templates.volumeClaimTemplates, allows customization each `PVC` which will mount for clickhouse data directory in each `Pod` during render and reconcile every StatefulSet.spec resource described in `chi.spec.configuration.clusters` only for one shard"
                                              logVolumeClaimTemplate:
                                                type: string
                                                description: "optional, template name from chi.spec.templates.volumeClaimTemplates, allows customization each `PVC` which will mount for clickhouse log directory in each `Pod` during render and reconcile every StatefulSet.spec resource described in `chi.spec.configuration.clusters` only for one shard"
                                              serviceTemplate:
                                                type: string
                                                description: "optional, fully ignores for replica-level"
                                              clusterServiceTemplate:
                                                type: string
                                                description: "optional, fully ignores for replica-level"
                                              shardServiceTemplate:
                                                type: string
                                                description: "optional, fully ignores for replica-level"
                                              replicaServiceTemplate:
                                                type: string
                                                description: "optional, template name from chi.spec.templates.serviceTemplates, allows customization for each `Service` resource which will created by `clickhouse-operator` which cover each replica inside each shard inside clickhouse cluster described in `chi.spec.configuration.clusters` only for one replica"
                                              volumeClaimTemplate:
                                                type: string
                                                description: "DEPRECATED! VolumeClaimTemplate is deprecated in favor of DataVolumeClaimTemplate and LogVolumeClaimTemplate"
                              replicas:
                                type: array
                                description: "optional, allows override top-level `chi.spec.configuration` and cluster-level `chi.spec.configuration.clusters` configuration for each replica and each shard relates to selected replica, use it only if you fully understand what you do"
                                # nullable: true
                                items:
                                  type: object
                                  properties:
                                    name:
                                      type: string
                                      description: "optional, by default replica name is generated, but you can override it and setup custom name"
                                      minLength: 1
                                      # See namePartShardMaxLen const
                                      maxLength: 15
                                      pattern: "^[a-zA-Z0-9-]{0,15}$"
                                    settings:
                                      type: object
                                      description: |
                                        optional, allows configure `clickhouse-server` settings inside <yandex>...</yandex> tag in `Pod` only in one replica during generate `ConfigMap` which will mount in `/etc/clickhouse-server/conf.d/`
                                        override top-level `chi.spec.configuration.settings`, cluster-level `chi.spec.configuration.clusters.settings` and will ignore if shard-level `chi.spec.configuration.clusters.layout.shards` present
                                        More details: https://clickhouse.tech/docs/en/operations/settings/settings/
                                      # nullable: true
                                      x-kubernetes-preserve-unknown-fields: true
                                    files:
                                      type: object
                                      # nullable: true
                                      description: |
                                        optional, allows define content of any setting file inside each `Pod` only in one replica during generate `ConfigMap` which will mount in `/etc/clickhouse-server/config.d/` or `/etc/clickhouse-server/conf.d/` or `/etc/clickhouse-server/users.d/`
                                        override top-level `chi.spec.configuration.files` and cluster-level `chi.spec.configuration.clusters.files`, will ignore if `chi.spec.configuration.clusters.layout.shards` presents
                                      x-kubernetes-preserve-unknown-fields: true
                                    templates:
                                      type: object
                                      description: |
                                        optional, configuration of the templates names which will use for generate Kubernetes resources according to selected replica
                                        override top-level `chi.spec.configuration.templates`, cluster-level `chi.spec.configuration.clusters.templates`
                                      # nullable: true
                                      properties:
                                        hostTemplate:
                                          type: string
                                          description: "optional, template name from chi.spec.templates.hostTemplates, which will apply to configure `clickhouse-server` instance during render ConfigMap resources which will mount into `Pod` only for one replica"
                                        podTemplate:
                                          type: string
                                          description: "optional, template name from chi.spec.templates.podTemplates, allows customization each `Pod` resource during render and reconcile each StatefulSet.spec resource described in `chi.spec.configuration.clusters` only for one replica"
                                        dataVolumeClaimTemplate:
                                          type: string
                                          description: "optional, template name from chi.spec.templates.volumeClaimTemplates, allows customization each `PVC` which will mount for clickhouse data directory in each `Pod` during render and reconcile every StatefulSet.spec resource described in `chi.spec.configuration.clusters` only for one shard"
                                        logVolumeClaimTemplate:
                                          type: string
                                          description: "optional, template name from chi.spec.templates.volumeClaimTemplates, allows customization each `PVC` which will mount for clickhouse log directory in each `Pod` during render and reconcile every StatefulSet.spec resource described in `chi.spec.configuration.clusters` only for one shard"
                                        serviceTemplate:
                                          type: string
                                          description: "optional, fully ignores for replica-level"
                                        clusterServiceTemplate:
                                          type: string
                                          description: "optional, fully ignores for replica-level"
                                        shardServiceTemplate:
                                          type: string
                                          description: "optional, fully ignores for replica-level"
                                        replicaServiceTemplate:
                                          type: string
                                          description: "optional, template name from chi.spec.templates.serviceTemplates, allows customization for each `Service` resource which will created by `clickhouse-operator` which cover each replica inside each shard inside clickhouse cluster described in `chi.spec.configuration.clusters` only for one replica"
                                        volumeClaimTemplate:
                                          type: string
                                          description: "DEPRECATED! VolumeClaimTemplate is deprecated in favor of DataVolumeClaimTemplate and LogVolumeClaimTemplate"
                                    shardsCount:
                                      type: integer
                                      description: "optional, count of shards related to current replica, you can override each shard behavior on low-level `chi.spec.configuration.clusters.layout.replicas.shards`"
                                      minimum: 1
                                    shards:
                                      type: array
                                      description: "optional, list of shards related to current replica, will ignore if `chi.spec.configuration.clusters.layout.shards` presents"
                                      # nullable: true
                                      items:
                                        # Host
                                        type: object
                                        properties:
                                          name:
                                            type: string
                                            description: "optional, by default shard name is generated, but you can override it and setup custom name"
                                            minLength: 1
                                            # See namePartReplicaMaxLen const
                                            maxLength: 15
                                            pattern: "^[a-zA-Z0-9-]{0,15}$"
                                          tcpPort:
                                            type: integer
                                            description: |
                                              optional, setup `Pod.spec.containers.ports` with name `tcp` for selected shard, override `chi.spec.templates.hostTemplates.spec.tcpPort`
                                              allows connect to `clickhouse-server` via TCP Native protocol via kubernetes `Service`
                                            minimum: 1
                                            maximum: 65535
                                          httpPort:
                                            type: integer
                                            description: |
                                              optional, setup `Pod.spec.containers.ports` with name `http` for selected shard, override `chi.spec.templates.hostTemplates.spec.httpPort`
                                              allows connect to `clickhouse-server` via HTTP protocol via kubernetes `Service`
                                            minimum: 1
                                            maximum: 65535
                                          interserverHTTPPort:
                                            type: integer
                                            description: |
                                              optional, setup `Pod.spec.containers.ports` with name `interserver` for selected shard, override `chi.spec.templates.hostTemplates.spec.interserverHTTPPort`
                                              allows connect between replicas inside same shard during fetch replicated data parts HTTP protocol
                                            minimum: 1
                                            maximum: 65535
                                          settings:
                                            type: object
                                            description: |
                                              optional, allows configure `clickhouse-server` settings inside <yandex>...</yandex> tag in `Pod` only in one shard related to current replica during generate `ConfigMap` which will mount in `/etc/clickhouse-server/conf.d/`
                                              override top-level `chi.spec.configuration.settings`, cluster-level `chi.spec.configuration.clusters.settings` and replica-level `chi.spec.configuration.clusters.layout.replicas.settings`
                                              More details: https://clickhouse.tech/docs/en/operations/settings/settings/
                                            # nullable: true
                                            x-kubernetes-preserve-unknown-fields: true
                                          files:
                                            type: object
                                            description: |
                                              optional, allows define content of any setting file inside each `Pod` only in one shard related to current replica during generate `ConfigMap` which will mount in `/etc/clickhouse-server/config.d/` or `/etc/clickhouse-server/conf.d/` or `/etc/clickhouse-server/users.d/`
                                              override top-level `chi.spec.configuration.files` and cluster-level `chi.spec.configuration.clusters.files`, will ignore if `chi.spec.configuration.clusters.layout.shards` presents
                                            # nullable: true
                                            x-kubernetes-preserve-unknown-fields: true
                                          templates:
                                            type: object
                                            description: |
                                              optional, configuration of the templates names which will use for generate Kubernetes resources according to selected replica
                                              override top-level `chi.spec.configuration.templates`, cluster-level `chi.spec.configuration.clusters.templates`, replica-level `chi.spec.configuration.clusters.layout.replicas.templates`
                                            # nullable: true
                                            properties:
                                              hostTemplate:
                                                type: string
                                                description: "optional, template name from chi.spec.templates.hostTemplates, which will apply to configure each `clickhouse-server` instance during render ConfigMap resources which will mount into `Pod` only for one shard"
                                              podTemplate:
                                                type: string
                                                description: "optional, template name from chi.spec.templates.podTemplates, allows customization each `Pod` resource during render and reconcile each StatefulSet.spec resource described in `chi.spec.configuration.clusters` only for one shard"
                                              dataVolumeClaimTemplate:
                                                type: string
                                                description: "optional, template name from chi.spec.templates.volumeClaimTemplates, allows customization each `PVC` which will mount for clickhouse data directory in each `Pod` during render and reconcile every StatefulSet.spec resource described in `chi.spec.configuration.clusters` only for one shard"
                                              logVolumeClaimTemplate:
                                                type: string
                                                description: "optional, template name from chi.spec.templates.volumeClaimTemplates, allows customization each `PVC` which will mount for clickhouse log directory in each `Pod` during render and reconcile every StatefulSet.spec resource described in `chi.spec.configuration.clusters` only for one shard"
                                              serviceTemplate:
                                                type: string
                                                description: "optional, fully ignores for shard-level"
                                              clusterServiceTemplate:
                                                type: string
                                                description: "optional, fully ignores for shard-level"
                                              shardServiceTemplate:
                                                type: string
                                                description: "optional, template name from chi.spec.templates.serviceTemplates, allows customization for each `Service` resource which will created by `clickhouse-operator` which cover shard inside clickhouse cluster described in `chi.spec.configuration.clusters` only for one shard"
                                              replicaServiceTemplate:
                                                type: string
                                                description: "optional, template name from chi.spec.templates.serviceTemplates, allows customization for each `Service` resource which will created by `clickhouse-operator` which cover each replica inside each shard inside clickhouse cluster described in `chi.spec.configuration.clusters` only for one shard"
                                              volumeClaimTemplate:
                                                type: string
                                                description: "DEPRECATED! VolumeClaimTemplate is deprecated in favor of DataVolumeClaimTemplate and LogVolumeClaimTemplate"
                templates:
                  type: object
                  description: "allows define templates which will use for render Kubernetes resources like StatefulSet, ConfigMap, Service, PVC, by default, clickhouse-operator have own templates, but you can override it"
                  # nullable: true
                  properties:
                    hostTemplates:
                      type: array
                      description: "hostTemplate will use during apply to generate `clickhose-server` config files"
                      # nullable: true
                      items:
                        type: object
                        #required:
                        #  - name
                        properties:
                          name:
                            description: "template name, could use to link inside top-level `chi.spec.defaults.templates.hostTemplate`, cluster-level `chi.spec.configuration.clusters.templates.hostTemplate`, shard-level `chi.spec.configuration.clusters.layout.shards.temlates.hostTemplate`, replica-level `chi.spec.configuration.clusters.layout.replicas.templates.hostTemplate`"
                            type: string
                          portDistribution:
                            type: array
                            description: "define how will distribute numeric values of named ports in `Pod.spec.containers.ports` and clickhouse-server configs"
                            # nullable: true
                            items:
                              type: object
                              #required:
                              #  - type
                              properties:
                                type:
                                  type: string
                                  description: "type of distribution, when `Unspecified` (default value) then all listen ports on clickhouse-server configuration in all Pods will have the same value, when `ClusterScopeIndex` then ports will increment to offset from base value depends on shard and replica index inside cluster with combination of `chi.spec.templates.podTemlates.spec.HostNetwork` it allows setup ClickHouse cluster inside Kubernetes and provide access via external network bypass Kubernetes internal network"
                                  enum:
                                    # List PortDistributionXXX constants
                                    - ""
                                    - "Unspecified"
                                    - "ClusterScopeIndex"
                          spec:
                            # Host
                            type: object
                            properties:
                              name:
                                type: string
                                description: "by default, hostname will generate, but this allows define custom name for each `clickhuse-server`"
                                minLength: 1
                                # See namePartReplicaMaxLen const
                                maxLength: 15
                                pattern: "^[a-zA-Z0-9-]{0,15}$"
                              tcpPort:
                                type: integer
                                description: |
                                  optional, setup `tcp_port` inside `clickhouse-server` settings for each Pod where current template will apply
                                  if specified, should have equal value with `chi.spec.templates.podTemplates.spec.containers.ports[name=tcp]`
                                  More info: https://clickhouse.tech/docs/en/interfaces/tcp/
                                minimum: 1
                                maximum: 65535
                              httpPort:
                                type: integer
                                description: |
                                  optional, setup `http_port` inside `clickhouse-server` settings for each Pod where current template will apply
                                  if specified, should have equal value with `chi.spec.templates.podTemplates.spec.containers.ports[name=http]`
                                  More info: https://clickhouse.tech/docs/en/interfaces/http/
                                minimum: 1
                                maximum: 65535
                              interserverHTTPPort:
                                type: integer
                                description: |
                                  optional, setup `interserver_http_port` inside `clickhouse-server` settings for each Pod where current template will apply
                                  if specified, should have equal value with `chi.spec.templates.podTemplates.spec.containers.ports[name=interserver]`
                                  More info: https://clickhouse.tech/docs/en/operations/server-configuration-parameters/settings/#interserver-http-port
                                minimum: 1
                                maximum: 65535
                              settings:
                                type: object
                                description: |
                                  optional, allows configure `clickhouse-server` settings inside <yandex>...</yandex> tag in each `Pod` where this template will apply during generate `ConfigMap` which will mount in `/etc/clickhouse-server/conf.d/`
                                  More details: https://clickhouse.tech/docs/en/operations/settings/settings/
                                # nullable: true
                                x-kubernetes-preserve-unknown-fields: true
                              files:
                                type: object
                                description: |
                                  optional, allows define content of any setting file inside each `Pod` where this template will apply during generate `ConfigMap` which will mount in `/etc/clickhouse-server/config.d/` or `/etc/clickhouse-server/conf.d/` or `/etc/clickhouse-server/users.d/`
                                # nullable: true
                                x-kubernetes-preserve-unknown-fields: true
                              templates:
                                type: object
                                description: "be carefull, this part of CRD allows override template inside template, don't use it if you don't understand what you do"
                                # nullable: true
                                properties:
                                  hostTemplate:
                                    type: string
                                  podTemplate:
                                    type: string
                                  dataVolumeClaimTemplate:
                                    type: string
                                  logVolumeClaimTemplate:
                                    type: string
                                  serviceTemplate:
                                    type: string
                                  clusterServiceTemplate:
                                    type: string
                                  shardServiceTemplate:
                                    type: string
                                  replicaServiceTemplate:
                                    type: string

                    podTemplates:
                      type: array
                      description: |
                        podTemplate will use during render `Pod` inside `StatefulSet.spec` and allows define rendered `Pod.spec`, pod scheduling distribution and pod zone
                        More information: https://github.com/Altinity/clickhouse-operator/blob/master/docs/custom_resource_explained.md#spectemplatespodtemplates
                      # nullable: true
                      items:
                        type: object
                        #required:
                        #  - name
                        properties:
                          name:
                            type: string
                            description: "template name, could use to link inside top-level `chi.spec.defaults.templates.podTemplate`, cluster-level `chi.spec.configuration.clusters.templates.podTemplate`, shard-level `chi.spec.configuration.clusters.layout.shards.temlates.podTemplate`, replica-level `chi.spec.configuration.clusters.layout.replicas.templates.podTemplate`"
                          generateName:
                            type: string
                            description: "allows define format for generated `Pod` name, look to https://github.com/Altinity/clickhouse-operator/blob/master/docs/custom_resource_explained.md#spectemplatesservicetemplates for details about aviailable template variables"
                          zone:
                            type: object
                            description: "allows define custom zone name and will separate ClickHouse `Pods` between nodes, shortcut for `chi.spec.templates.podTemplates.spec.affinity.podAntiAffinity`"
                            #required:
                            #  - values
                            properties:
                              key:
                                type: string
                                description: "optional, if defined, allows select kubernetes nodes by label with `name` equal `key`"
                              values:
                                type: array
                                description: "optional, if defined, allows select kubernetes nodes by label with `value` in `values`"
                                # nullable: true
                                items:
                                  type: string
                          distribution:
                            type: string
                            description: "DEPRECATED, shortcut for `chi.spec.templates.podTemplates.spec.affinity.podAntiAffinity`"
                            enum:
                              - ""
                              - "Unspecified"
                              - "OnePerHost"
                          podDistribution:
                            type: array
                            description: "define ClickHouse Pod distibution policy between Kubernetes Nodes inside Shard, Replica, Namespace, CHI, another ClickHouse cluster"
                            # nullable: true
                            items:
                              type: object
                              #required:
                              #  - type
                              properties:
                                type:
                                  type: string
                                  description: "you can define multiple affinity policy types"
                                  enum:
                                    # List PodDistributionXXX constants
                                    - ""
                                    - "Unspecified"
                                    - "ClickHouseAntiAffinity"
                                    - "ShardAntiAffinity"
                                    - "ReplicaAntiAffinity"
                                    - "AnotherNamespaceAntiAffinity"
                                    - "AnotherClickHouseInstallationAntiAffinity"
                                    - "AnotherClusterAntiAffinity"
                                    - "MaxNumberPerNode"
                                    - "NamespaceAffinity"
                                    - "ClickHouseInstallationAffinity"
                                    - "ClusterAffinity"
                                    - "ShardAffinity"
                                    - "ReplicaAffinity"
                                    - "PreviousTailAffinity"
                                    - "CircularReplication"
                                scope:
                                  type: string
                                  description: "scope for apply each podDistribution"
                                  enum:
                                    # list PodDistributionScopeXXX constants
                                    - ""
                                    - "Unspecified"
                                    - "Shard"
                                    - "Replica"
                                    - "Cluster"
                                    - "ClickHouseInstallation"
                                    - "Namespace"
                                number:
                                  type: integer
                                  description: "define, how much ClickHouse Pods could be inside selected scope with selected distribution type"
                                  minimum: 0
                                  maximum: 65535
                                topologyKey:
                                  type: string
                                  description: "use for inter-pod affinity look to `pod.spec.affinity.podAntiAffinity.preferredDuringSchedulingIgnoredDuringExecution.podAffinityTerm.topologyKey`, More info: https://kubernetes.io/docs/concepts/scheduling-eviction/assign-pod-node/#inter-pod-affinity-and-anti-affinity"
                          spec:
                            # TODO specify PodSpec
                            type: object
                            description: "allows define whole Pod.spec inside StaefulSet.spec, look to https://kubernetes.io/docs/concepts/workloads/pods/#pod-templates for details"
                            # nullable: true
                            x-kubernetes-preserve-unknown-fields: true
                          metadata:
                            type: object
                            description: |
                              allows pass standard object's metadata from template to Pod
                              More info: https://git.k8s.io/community/contributors/devel/sig-architecture/api-conventions.md#metadata
                            # nullable: true
                            x-kubernetes-preserve-unknown-fields: true

                    volumeClaimTemplates:
                      type: array
                      description: "allows define template for rendering `PVC` kubernetes resource, which would use inside `Pod` for mount clickhouse `data`, clickhouse `logs` or something else"
                      # nullable: true
                      items:
                        type: object
                        #required:
                        #  - name
                        #  - spec
                        properties:
                          name:
                            description: |
                              template name, could use to link inside
                              top-level `chi.spec.defaults.templates.dataVolumeClaimTemplate` or `chi.spec.defaults.templates.logVolumeClaimTemplate`,
                              cluster-level `chi.spec.configuration.clusters.templates.dataVolumeClaimTemplate` or `chi.spec.configuration.clusters.templates.logVolumeClaimTemplate`,
                              shard-level `chi.spec.configuration.clusters.layout.shards.temlates.dataVolumeClaimTemplate` or `chi.spec.configuration.clusters.layout.shards.temlates.logVolumeClaimTemplate`
                              replica-level `chi.spec.configuration.clusters.layout.replicas.templates.dataVolumeClaimTemplate` or `chi.spec.configuration.clusters.layout.replicas.templates.logVolumeClaimTemplate`
                            type: string
                          reclaimPolicy:
                            type: string
                            description: "define behavior of `PVC` deletion policy during delete `Pod`, `Delete` by default, when `Retain` then `PVC` still alive even `Pod` will deleted"
                            enum:
                              - ""
                              - "Retain"
                              - "Delete"
                          metadata:
                            type: object
                            description: |
                              allows pass standard object's metadata from template to PVC
                              More info: https://git.k8s.io/community/contributors/devel/sig-architecture/api-conventions.md#metadata
                            # nullable: true
                            x-kubernetes-preserve-unknown-fields: true
                          spec:
                            type: object
                            description: |
                              allows define all aspects of `PVC` resource
                              More info: https://kubernetes.io/docs/concepts/storage/persistent-volumes/#persistentvolumeclaims
                            # nullable: true
                            x-kubernetes-preserve-unknown-fields: true
                    serviceTemplates:
                      type: array
                      description: |
                        allows define template for rendering `Service` which would get endpoint from Pods which scoped chi-wide, cluster-wide, shard-wide, replica-wide level
                      # nullable: true
                      items:
                        type: object
                        #required:
                        #  - name
                        #  - spec
                        properties:
                          name:
                            type: string
                            description: |
                              template name, could use to link inside
                              chi-level `chi.spec.defaults.templates.serviceTemplate`
                              cluster-level `chi.spec.configuration.clusters.templates.clusterServiceTemplate`
                              shard-level `chi.spec.configuration.clusters.layout.shards.temlates.shardServiceTemplate`
                              replica-level `chi.spec.configuration.clusters.layout.replicas.templates.replicaServiceTemplate` or `chi.spec.configuration.clusters.layout.shards.replicas.replicaServiceTemplate`
                          generateName:
                            type: string
                            description: "allows define format for generated `Service` name, look to https://github.com/Altinity/clickhouse-operator/blob/master/docs/custom_resource_explained.md#spectemplatesservicetemplates for details about aviailable template variables"
                          metadata:
                            # TODO specify ObjectMeta
                            type: object
                            description: |
                              allows pass standard object's metadata from template to Service
                              Could be use for define specificly for Cloud Provider metadata which impact to behavior of service
                              More info: https://kubernetes.io/docs/concepts/services-networking/service/
                            # nullable: true
                            x-kubernetes-preserve-unknown-fields: true
                          spec:
                            # TODO specify ServiceSpec
                            type: object
                            description: |
                              describe behavior of generated Service
                              More info: https://kubernetes.io/docs/concepts/services-networking/service/
                            # nullable: true
                            x-kubernetes-preserve-unknown-fields: true
                useTemplates:
                  type: array
                  description: "list of `ClickHouseInstallationTemplate` (chit) resource names which will merge with current `Chi` manifest during render Kubernetes resources to create related ClickHouse clusters"
                  # nullable: true
                  items:
                    type: object
                    #required:
                    #  - name
                    properties:
                      name:
                        type: string
                        description: "name of `ClickHouseInstallationTemplate` (chit) resource"
                      namespace:
                        type: string
                        description: "Kubernetes namespace where need search `chit` resource, depending on `watchNamespaces` settings in `clichouse-operator`"
                      useType:
                        type: string
                        description: "optional, current strategy is only merge, and current `chi` settings have more priority than merged template `chit`"
                        enum:
                          # List useTypeXXX constants from model
                          - ""
                          - "merge"
---
# Template Parameters:
#
# KIND=ClickHouseInstallationTemplate
# SINGULAR=clickhouseinstallationtemplate
# PLURAL=clickhouseinstallationtemplates
# SHORT=chit
#
apiVersion: apiextensions.k8s.io/v1
kind: CustomResourceDefinition
metadata:
  name: clickhouseinstallationtemplates.clickhouse.altinity.com
spec:
  group: clickhouse.altinity.com
  scope: Namespaced
  names:
    kind: ClickHouseInstallationTemplate
    singular: clickhouseinstallationtemplate
    plural: clickhouseinstallationtemplates
    shortNames:
      - chit
  versions:
    - name: v1
      served: true
      storage: true
      additionalPrinterColumns:
        - name: version
          type: string
          description: Operator version
          priority: 1 # show in wide view
          jsonPath: .status.version
        - name: clusters
          type: integer
          description: Clusters count
          priority: 0 # show in standard view
          jsonPath: .status.clusters
        - name: shards
          type: integer
          description: Shards count
          priority: 1 # show in wide view
          jsonPath: .status.shards
        - name: hosts
          type: integer
          description: Hosts count
          priority: 0 # show in standard view
          jsonPath: .status.hosts
        - name: taskID
          type: string
          description: TaskID
          priority: 1 # show in wide view
          jsonPath: .status.taskID
        - name: status
          type: string
          description: CHI status
          priority: 0 # show in standard view
          jsonPath: .status.status
        - name: updated
          type: integer
          description: Updated hosts count
          priority: 1 # show in wide view
          jsonPath: .status.updated
        - name: added
          type: integer
          description: Added hosts count
          priority: 1 # show in wide view
          jsonPath: .status.added
        - name: deleted
          type: integer
          description: Hosts deleted count
          priority: 1 # show in wide view
          jsonPath: .status.deleted
        - name: delete
          type: integer
          description: Hosts to be deleted count
          priority: 1 # show in wide view
          jsonPath: .status.delete
        - name: endpoint
          type: string
          description: Client access endpoint
          priority: 1 # show in wide view
          jsonPath: .status.endpoint
      subresources:
        status: {}
      schema:
        openAPIV3Schema:
          description: "define a set of Kubernetes resources (StatefulSet, PVC, Service, ConfigMap) which describe behavior one or more ClickHouse clusters"
          type: object
          required:
            - spec
          properties:
            apiVersion:
              description: 'APIVersion defines the versioned schema of this representation
                of an object. Servers should convert recognized schemas to the latest
                internal value, and may reject unrecognized values. More info: https://git.k8s.io/community/contributors/devel/sig-architecture/api-conventions.md#resources'
              type: string
            kind:
              description: 'Kind is a string value representing the REST resource this
                object represents. Servers may infer this from the endpoint the client
                submits requests to. Cannot be updated. In CamelCase. More info: https://git.k8s.io/community/contributors/devel/sig-architecture/api-conventions.md#types-kinds'
              type: string
            metadata:
              type: object
            status:
              type: object
              description: "Current ClickHouseInstallation manifest status, contains many fields like a normalized configuration, clickhouse-operator version, current action and all applied action list, current taskID and all applied taskIDs and other"
              properties:
                version:
                  type: string
                  description: "Version"
                clusters:
                  type: integer
                  minimum: 0
                  description: "Clusters count"
                shards:
                  type: integer
                  minimum: 0
                  description: "Shards count"
                replicas:
                  type: integer
                  minimum: 0
                  description: "Replicas count"
                hosts:
                  type: integer
                  minimum: 0
                  description: "Hosts count"
                status:
                  type: string
                  description: "Status"
                taskID:
                  type: string
                  description: "Current task id"
                taskIDsStarted:
                  type: array
                  description: "Started task ids"
                  items:
                    type: string
                taskIDsCompleted:
                  type: array
                  description: "Completed task ids"
                  items:
                    type: string
                action:
                  type: string
                  description: "Action"
                actions:
                  type: array
                  description: "Actions"
                  items:
                    type: string
                error:
                  type: string
                  description: "Last error"
                errors:
                  type: array
                  description: "Errors"
                  items:
                    type: string
                updated:
                  type: integer
                  minimum: 0
                  description: "Updated Hosts count"
                added:
                  type: integer
                  minimum: 0
                  description: "Added Hosts count"
                deleted:
                  type: integer
                  minimum: 0
                  description: "Deleted Hosts count"
                delete:
                  type: integer
                  minimum: 0
                  description: "About to delete Hosts count"
                pods:
                  type: array
                  description: "Pods"
                  items:
                    type: string
                fqdns:
                  type: array
                  description: "Pods FQDNs"
                  items:
                    type: string
                endpoint:
                  type: string
                  description: "Endpoint"
                generation:
                  type: integer
                  minimum: 0
                  description: "Generation"
                normalized:
                  type: object
                  description: "Normalized CHI"
                  x-kubernetes-preserve-unknown-fields: true
            spec:
              type: object
              # x-kubernetes-preserve-unknown-fields: true
              description: |
                Specification of the desired behavior of one or more ClickHouse clusters
                More info: https://github.com/Altinity/clickhouse-operator/blob/master/docs/custom_resource_explained.md"
              properties:
                taskID:
                  type: string
                  description: "Allow define custom taskID for named update and watch status of this update execution in .status.taskIDs field, by default every update of chi manifest will generate random taskID"
                # Need to be StringBool
                stop:
                  type: string
                  description: |
                    Allow stop all ClickHouse clusters described in current chi.
                    Stop mechanism works as follows:
                     - When `stop` is `1` then setup `Replicas: 0` in each related to current `chi` StatefulSet resource, all `Pods` and `Service` resources will desctroy, but PVCs still live
                     - When `stop` is `0` then `Pods` will created again and will attach retained PVCs and `Service` also will created again
                  enum:
                    # List StringBoolXXX constants from model
                    - ""
                    - "0"
                    - "1"
                    - "False"
                    - "false"
                    - "True"
                    - "true"
                    - "No"
                    - "no"
                    - "Yes"
                    - "yes"
                    - "Off"
                    - "off"
                    - "On"
                    - "on"
                    - "Disable"
                    - "disable"
                    - "Enable"
                    - "enable"
                    - "Disabled"
                    - "disabled"
                    - "Enabled"
                    - "enabled"
                restart:
                  type: string
                  description: "restart policy for StatefulSets. When value `RollingUpdate` it allow graceful restart one by one instead of restart all StatefulSet simultaneously"
                  enum:
                    - ""
                    - "RollingUpdate"
                # Need to be StringBool
                troubleshoot:
                  type: string
                  description: "allows troubleshoot Pods during CrashLoopBack state, when you apply wrong configuration, `clickhouse-server` wouldn't startup"
                  enum:
                    # List StringBoolXXX constants from model
                    - ""
                    - "0"
                    - "1"
                    - "False"
                    - "false"
                    - "True"
                    - "true"
                    - "No"
                    - "no"
                    - "Yes"
                    - "yes"
                    - "Off"
                    - "off"
                    - "On"
                    - "on"
                    - "Disable"
                    - "disable"
                    - "Enable"
                    - "enable"
                    - "Disabled"
                    - "disabled"
                    - "Enabled"
                    - "enabled"
                namespaceDomainPattern:
                  type: string
                  description: "custom domain suffix which will add to end of `Service` or `Pod` name, use it when you use custom cluster domain in your Kubernetes cluster"
                templating:
                  type: object
                  # nullable: true
                  description: "optional, define policy for auto applying ClickHouseInstallationTemplate inside ClickHouseInstallation"
                  properties:
                    policy:
                      type: string
                      description: "when defined as `auto` inside ClickhouseInstallationTemplate, it will auto add into all ClickHouseInstallation, manual value is default"
                      enum:
                        - "auto"
                        - "manual"
                reconciling:
                  type: object
                  description: "optional, allows tuning reconciling cycle for ClickhouseInstallation from clickhouse-operator side"
                  # nullable: true
                  properties:
                    policy:
                      type: string
                    configMapPropagationTimeout:
                      type: integer
                      description: |
                        timeout in seconds when `clickhouse-operator` will wait when applied `ConfigMap` during reconcile `ClickhouseInstallation` pods will updated from cache
                        see details: https://kubernetes.io/docs/concepts/configuration/configmap/#mounted-configmaps-are-updated-automatically
                      minimum: 0
                      maximum: 3600
                    cleanup:
                      type: object
                      description: "optional, define behavior for cleanup Kubernetes resources during reconcile cycle"
                      # nullable: true
                      properties:
                        unknownObjects:
                          type: object
                          description: "what clickhouse-operator shall do when found Kubernetes resources which should be managed with clickhouse-operator, but not have `ownerReference` to any currently managed `ClickHouseInstallation` resource, default behavior is `Delete`"
                          # nullable: true
                          properties:
                            statefulSet:
                              type: string
                              description: "behavior policy for unknown StatefulSet, Delete by default"
                              enum:
                                # List ObjectsCleanupXXX constants from model
                                - "Retain"
                                - "Delete"
                            pvc:
                              type: string
                              description: "behavior policy for unknown PVC, Delete by default"
                              enum:
                                # List ObjectsCleanupXXX constants from model
                                - "Retain"
                                - "Delete"
                            configMap:
                              type: string
                              description: "behavior policy for unknown ConfigMap, Delete by default"
                              enum:
                                # List ObjectsCleanupXXX constants from model
                                - "Retain"
                                - "Delete"
                            service:
                              type: string
                              description: "behavior policy for unknown Service, Delete by default"
                              enum:
                                # List ObjectsCleanupXXX constants from model
                                - "Retain"
                                - "Delete"
                        reconcileFailedObjects:
                          type: object
                          description: "what clickhouse-operator shall do when reconciling Kubernetes resources are failed, default behavior is `Retain`"
                          # nullable: true
                          properties:
                            statefulSet:
                              type: string
                              description: "behavior policy for failed StatefulSet reconciling, Retain by default"
                              enum:
                                # List ObjectsCleanupXXX constants from model
                                - "Retain"
                                - "Delete"
                            pvc:
                              type: string
                              description: "behavior policy for failed PVC reconciling, Retain by default"
                              enum:
                                # List ObjectsCleanupXXX constants from model
                                - "Retain"
                                - "Delete"
                            configMap:
                              type: string
                              description: "behavior policy for failed ConfigMap reconciling, Retain by default"
                              enum:
                                # List ObjectsCleanupXXX constants from model
                                - "Retain"
                                - "Delete"
                            service:
                              type: string
                              description: "behavior policy for failed Service reconciling, Retain by default"
                              enum:
                                # List ObjectsCleanupXXX constants from model
                                - "Retain"
                                - "Delete"
                defaults:
                  type: object
                  description: |
                    define default behavior for whole ClickHouseInstallation, some behavior can be re-define on cluster, shard and replica level
                    More info: https://github.com/Altinity/clickhouse-operator/blob/master/docs/custom_resource_explained.md#specdefaults
                  # nullable: true
                  properties:
                    # Need to be StringBool
                    replicasUseFQDN:
                      type: string
                      description: |
                        define should replicas be specified by FQDN in `<host></host>`, then "no" then will use short hostname and clickhouse-server will use kubernetes default suffixes for properly DNS lookup
                        "yes" by default
                      enum:
                        # List StringBoolXXX constants from model
                        - ""
                        - "0"
                        - "1"
                        - "False"
                        - "false"
                        - "True"
                        - "true"
                        - "No"
                        - "no"
                        - "Yes"
                        - "yes"
                        - "Off"
                        - "off"
                        - "On"
                        - "on"
                        - "Disable"
                        - "disable"
                        - "Enable"
                        - "enable"
                        - "Disabled"
                        - "disabled"
                        - "Enabled"
                        - "enabled"
                    distributedDDL:
                      type: object
                      description: |
                        allows change `<yandex><distributed_ddl></distributed_ddl></yandex>` settings
                        More info: https://clickhouse.tech/docs/en/operations/server-configuration-parameters/settings/#server-settings-distributed_ddl
                      # nullable: true
                      properties:
                        profile:
                          type: string
                          description: "Settings from this profile will be used to execute DDL queries"
                    templates:
                      type: object
                      description: "optional, configuration of the templates names which will use for generate Kubernetes resources according to one or more ClickHouse clusters described in current ClickHouseInstallation (chi) resource"
                      # nullable: true
                      properties:
                        hostTemplate:
                          type: string
                          description: "optional, template name from chi.spec.templates.hostTemplates, which will apply to configure every `clickhouse-server` instance during render ConfigMap resources which will mount into `Pod`"
                        podTemplate:
                          type: string
                          description: "optional, template name from chi.spec.templates.podTemplates, allows customization each `Pod` resource during render and reconcile each StatefulSet.spec resource described in `chi.spec.configuration.clusters`"
                        dataVolumeClaimTemplate:
                          type: string
                          description: "optional, template name from chi.spec.templates.volumeClaimTemplates, allows customization each `PVC` which will mount for clickhouse data directory in each `Pod` during render and reconcile every StatefulSet.spec resource described in `chi.spec.configuration.clusters`"
                        logVolumeClaimTemplate:
                          type: string
                          description: "optional, template name from chi.spec.templates.volumeClaimTemplates, allows customization each `PVC` which will mount for clickhouse log directory in each `Pod` during render and reconcile every StatefulSet.spec resource described in `chi.spec.configuration.clusters`"
                        serviceTemplate:
                          type: string
                          description: "optional, template name from chi.spec.templates.serviceTemplates, allows customization for one `Service` resource which will created by `clickhouse-operator` which cover all clusters in whole `chi` resource"
                        clusterServiceTemplate:
                          type: string
                          description: "optional, template name from chi.spec.templates.serviceTemplates, allows customization for each `Service` resource which will created by `clickhouse-operator` which cover each clickhouse cluster described in `chi.spec.configuration.clusters`"
                        shardServiceTemplate:
                          type: string
                          description: "optional, template name from chi.spec.templates.serviceTemplates, allows customization for each `Service` resource which will created by `clickhouse-operator` which cover each shard inside clickhouse cluster described in `chi.spec.configuration.clusters`"
                        replicaServiceTemplate:
                          type: string
                          description: "optional, template name from chi.spec.templates.serviceTemplates, allows customization for each `Service` resource which will created by `clickhouse-operator` which cover each replica inside each shard inside each clickhouse cluster described in `chi.spec.configuration.clusters`"
                        volumeClaimTemplate:
                          type: string
                          description: "DEPRECATED! VolumeClaimTemplate is deprecated in favor of DataVolumeClaimTemplate and LogVolumeClaimTemplate"
                configuration:
                  type: object
                  description: "allows configure multiple aspects and behavior for `clickhouse-server` instance and also allows describe multiple `clickhouse-server` clusters inside one `chi` resource"
                  # nullable: true
                  properties:
                    zookeeper:
                      type: object
                      description: |
                        allows configure <yandex><zookeeper>..</zookeeper></yandex> section in each `Pod` during generate `ConfigMap` which will mounted in `/etc/clickhouse-server/config.d/`
                        `clickhouse-operator` itself doesn't manage Zookeeper, please install Zookeeper separatelly look examples on https://github.com/Altinity/clickhouse-operator/tree/master/deploy/zookeeper/
                        currently, zookeeper (or clickhouse-keeper replacement) used for *ReplicatedMergeTree table engines and for `distributed_ddl`
                        More details: https://clickhouse.tech/docs/en/operations/server-configuration-parameters/settings/#server-settings_zookeeper
                      # nullable: true
                      properties:
                        nodes:
                          type: array
                          description: "describe every available zookeeper cluster node for interaction"
                          # nullable: true
                          items:
                            type: object
                            #required:
                            #  - host
                            properties:
                              host:
                                type: string
                                description: "dns name or ip address for Zookeeper node"
                              port:
                                type: integer
                                description: "TCP port which used to connect to Zookeeper node"
                                minimum: 0
                                maximum: 65535
                        session_timeout_ms:
                          type: integer
                          description: "session timeout during connect to Zookeeper"
                        operation_timeout_ms:
                          type: integer
                          description: "one operation timeout during Zookeeper transactions"
                        root:
                          type: string
                          description: "optional root znode path inside zookeeper to store ClickHouse related data (replication queue or distributed DDL)"
                        identity:
                          type: string
                          description: "optional access credentials string with `user:password` format used when use digest authorization in Zookeeper"
                    users:
                      type: object
                      description: |
                        allows configure <yandex><users>..</users></yandex> section in each `Pod` during generate `ConfigMap` which will mount in `/etc/clickhouse-server/users.d/`
                        you can configure password hashed, authorization restrictions, database level security row filters etc.
                        More details: https://clickhouse.tech/docs/en/operations/settings/settings-users/
                        Your yaml code will convert to XML, see examples https://github.com/Altinity/clickhouse-operator/blob/master/docs/custom_resource_explained.md#specconfigurationusers
                      # nullable: true
                      x-kubernetes-preserve-unknown-fields: true
                    profiles:
                      type: object
                      description: |
                        allows configure <yandex><profiles>..</profiles></yandex> section in each `Pod` during generate `ConfigMap` which will mount in `/etc/clickhouse-server/users.d/`
                        you can configure any aspect of settings profile
                        More details: https://clickhouse.tech/docs/en/operations/settings/settings-profiles/
                        Your yaml code will convert to XML, see examples https://github.com/Altinity/clickhouse-operator/blob/master/docs/custom_resource_explained.md#specconfigurationprofiles
                      # nullable: true
                      x-kubernetes-preserve-unknown-fields: true
                    quotas:
                      type: object
                      description: |
                        allows configure <yandex><quotas>..</quotas></yandex> section in each `Pod` during generate `ConfigMap` which will mount in `/etc/clickhouse-server/users.d/`
                        you can configure any aspect of resource quotas
                        More details: https://clickhouse.tech/docs/en/operations/quotas/
                        Your yaml code will convert to XML, see examples https://github.com/Altinity/clickhouse-operator/blob/master/docs/custom_resource_explained.md#specconfigurationquotas
                      # nullable: true
                      x-kubernetes-preserve-unknown-fields: true
                    settings:
                      type: object
                      description: |
                        allows configure `clickhouse-server` settings inside <yandex>...</yandex> tag in each `Pod` during generate `ConfigMap` which will mount in `/etc/clickhouse-server/config.d/`
                        More details: https://clickhouse.tech/docs/en/operations/settings/settings/
                        Your yaml code will convert to XML, see examples https://github.com/Altinity/clickhouse-operator/blob/master/docs/custom_resource_explained.md#specconfigurationsettings
                      # nullable: true
                      x-kubernetes-preserve-unknown-fields: true
                    files:
                      type: object
                      description: |
                        allows define content of any setting file inside each `Pod` during generate `ConfigMap` which will mount in `/etc/clickhouse-server/config.d/` or `/etc/clickhouse-server/conf.d/` or `/etc/clickhouse-server/users.d/`
                        every key in this object is the file name
                        every value in this object is the file content
                        you can use `!!binary |` and base64 for binary files, see details here https://yaml.org/type/binary.html
                        each key could contains prefix like USERS, COMMON, HOST or config.d, users.d, cond.d, wrong prefixes will ignored, subfolders also will ignored
                        More details: https://github.com/Altinity/clickhouse-operator/blob/master/docs/chi-examples/05-settings-05-files-nested.yaml
                      # nullable: true
                      x-kubernetes-preserve-unknown-fields: true
                    clusters:
                      type: array
                      description: |
                        describes ClickHouse clusters layout and allows change settings on cluster-level, shard-level and replica-level
                        every cluster is a set of StatefulSet, one StatefulSet contains only one Pod with `clickhouse-server`
                        all Pods will rendered in <remote_server> part of ClickHouse configs, mounted from ConfigMap as `/etc/clickhouse-server/config.d/chop-generated-remote_servers.xml`
                        Clusters will use for Distributed table engine, more details: https://clickhouse.tech/docs/en/engines/table-engines/special/distributed/
                        If `cluster` contains zookeeper settings (could be inherited from top `chi` level), when you can create *ReplicatedMergeTree tables
                      # nullable: true
                      items:
                        type: object
                        #required:
                        #  - name
                        properties:
                          name:
                            type: string
                            description: "cluster name, used to identify set of ClickHouse servers and wide used during generate names of related Kubernetes resources"
                            minLength: 1
                            # See namePartClusterMaxLen const
                            maxLength: 15
                            pattern: "^[a-zA-Z0-9-]{0,15}$"
                          zookeeper:
                            type: object
                            description: |
                              optional, allows configure <yandex><zookeeper>..</zookeeper></yandex> section in each `Pod` only in current ClickHouse cluster, during generate `ConfigMap` which will mounted in `/etc/clickhouse-server/config.d/`
                              override top-level `chi.spec.configuration.zookeeper` settings
                            # nullable: true
                            properties:
                              nodes:
                                type: array
                                description: "describe every available zookeeper cluster node for interaction"
                                # nullable: true
                                items:
                                  type: object
                                  #required:
                                  #  - host
                                  properties:
                                    host:
                                      type: string
                                      description: "dns name or ip address for Zookeeper node"
                                    port:
                                      type: integer
                                      description: "TCP port which used to connect to Zookeeper node"
                                      minimum: 0
                                      maximum: 65535
                              session_timeout_ms:
                                type: integer
                                description: "session timeout during connect to Zookeeper"
                              operation_timeout_ms:
                                type: integer
                                description: "one operation timeout during Zookeeper transactions"
                              root:
                                type: string
                                description: "optional root znode path inside zookeeper to store ClickHouse related data (replication queue or distributed DDL)"
                              identity:
                                type: string
                                description: "optional access credentials string with `user:password` format used when use digest authorization in Zookeeper"
                          settings:
                            type: object
                            description: |
                              optional, allows configure `clickhouse-server` settings inside <yandex>...</yandex> tag in each `Pod` only in one cluster during generate `ConfigMap` which will mount in `/etc/clickhouse-server/config.d/`
                              override top-level `chi.spec.configuration.settings`
                              More details: https://clickhouse.tech/docs/en/operations/settings/settings/
                            # nullable: true
                            x-kubernetes-preserve-unknown-fields: true
                          files:
                            type: object
                            description: |
                              optional, allows define content of any setting file inside each `Pod` on current cluster during generate `ConfigMap` which will mount in `/etc/clickhouse-server/config.d/` or `/etc/clickhouse-server/conf.d/` or `/etc/clickhouse-server/users.d/`
                              override top-level `chi.spec.configuration.files`
                            # nullable: true
                            x-kubernetes-preserve-unknown-fields: true
                          templates:
                            type: object
                            description: |
                              optional, configuration of the templates names which will use for generate Kubernetes resources according to selected cluster
                              override top-level `chi.spec.configuration.templates`
                            # nullable: true
                            properties:
                              hostTemplate:
                                type: string
                                description: "optional, template name from chi.spec.templates.hostTemplates, which will apply to configure each `clickhouse-server` instance during render ConfigMap resources which will mount into `Pod` only for one cluster"
                              podTemplate:
                                type: string
                                description: "optional, template name from chi.spec.templates.podTemplates, allows customization each `Pod` resource during render and reconcile each StatefulSet.spec resource described in `chi.spec.configuration.clusters` only for one cluster"
                              dataVolumeClaimTemplate:
                                type: string
                                description: "optional, template name from chi.spec.templates.volumeClaimTemplates, allows customization each `PVC` which will mount for clickhouse data directory in each `Pod` during render and reconcile every StatefulSet.spec resource described in `chi.spec.configuration.clusters` only for one cluster"
                              logVolumeClaimTemplate:
                                type: string
                                description: "optional, template name from chi.spec.templates.volumeClaimTemplates, allows customization each `PVC` which will mount for clickhouse log directory in each `Pod` during render and reconcile every StatefulSet.spec resource described in `chi.spec.configuration.clusters` only for one cluster"
                              serviceTemplate:
                                type: string
                                description: "optional, fully ignores for cluster-level"
                              clusterServiceTemplate:
                                type: string
                                description: "optional, template name from chi.spec.templates.serviceTemplates, allows customization for each `Service` resource which will created by `clickhouse-operator` which cover each clickhouse cluster described in `chi.spec.configuration.clusters` only for one cluster"
                              shardServiceTemplate:
                                type: string
                                description: "optional, template name from chi.spec.templates.serviceTemplates, allows customization for each `Service` resource which will created by `clickhouse-operator` which cover each shard inside clickhouse cluster described in `chi.spec.configuration.clusters` only for one cluster"
                              replicaServiceTemplate:
                                type: string
                                description: "optional, template name from chi.spec.templates.serviceTemplates, allows customization for each `Service` resource which will created by `clickhouse-operator` which cover each replica inside each shard inside each clickhouse cluster described in `chi.spec.configuration.clusters` only for one cluster"
                              volumeClaimTemplate:
                                type: string
                                description: "DEPRECATED! VolumeClaimTemplate is deprecated in favor of DataVolumeClaimTemplate and LogVolumeClaimTemplate"
                          layout:
                            type: object
                            description: |
                              describe current cluster layout, how much shards in cluster, how much replica in shard
                              allows override settings on each shard and replica separatelly
                            # nullable: true
                            properties:
                              type:
                                type: string
                                description: "DEPRECATED - to be removed soon"
                              shardsCount:
                                type: integer
                                description: "how much shards for current ClickHouse cluster will run in Kubernetes, each shard contains shared-nothing part of data and contains set of replicas, cluster contains 1 shard by default"
                              replicasCount:
                                type: integer
                                description: "how much replicas in each shards for current ClickHouse cluster will run in Kubernetes, each replica is a separate `StatefulSet` which contains only one `Pod` with `clickhouse-server` instance, every shard contains 1 replica by default"
                              shards:
                                type: array
                                description: "optional, allows override top-level `chi.spec.configuration`, cluster-level `chi.spec.configuration.clusters` settings for each shard separately, use it only if you fully understand what you do"
                                # nullable: true
                                items:
                                  type: object
                                  properties:
                                    name:
                                      type: string
                                      description: "optional, by default shard name is generated, but you can override it and setup custom name"
                                      minLength: 1
                                      # See namePartShardMaxLen const
                                      maxLength: 15
                                      pattern: "^[a-zA-Z0-9-]{0,15}$"

                                    definitionType:
                                      type: string
                                      description: "DEPRECATED - to be removed soon"
                                    weight:
                                      type: integer
                                      description: |
                                        optional, 1 by default, allows setup shard <weight> setting which will use during insert into tables with `Distributed` engine,
                                        will apply in <remote_servers> inside ConfigMap which will mount in /etc/clickhouse-server/config.d/chop-generated-remote_servers.xml
                                        More details: https://clickhouse.tech/docs/en/engines/table-engines/special/distributed/
                                    # Need to be StringBool
                                    internalReplication:
                                      type: string
                                      description: |
                                        optional, `true` by default when `chi.spec.configuration.clusters[].layout.ReplicaCount` > 1 and 0 otherwise
                                        allows setup <internal_replication> setting which will use during insert into tables with `Distributed` engine for insert only in one live replica and other replicas will download inserted data during replication,
                                        will apply in <remote_servers> inside ConfigMap which will mount in /etc/clickhouse-server/config.d/chop-generated-remote_servers.xml
                                        More details: https://clickhouse.tech/docs/en/engines/table-engines/special/distributed/
                                      enum:
                                        # List StringBoolXXX constants from model
                                        - ""
                                        - "0"
                                        - "1"
                                        - "False"
                                        - "false"
                                        - "True"
                                        - "true"
                                        - "No"
                                        - "no"
                                        - "Yes"
                                        - "yes"
                                        - "Off"
                                        - "off"
                                        - "On"
                                        - "on"
                                        - "Disable"
                                        - "disable"
                                        - "Enable"
                                        - "enable"
                                        - "Disabled"
                                        - "disabled"
                                        - "Enabled"
                                        - "enabled"
                                    settings:
                                      type: object
                                      # nullable: true
                                      description: |
                                        optional, allows configure `clickhouse-server` settings inside <yandex>...</yandex> tag in each `Pod` only in one shard during generate `ConfigMap` which will mount in `/etc/clickhouse-server/config.d/`
                                        override top-level `chi.spec.configuration.settings` and cluster-level `chi.spec.configuration.clusters.settings`
                                        More details: https://clickhouse.tech/docs/en/operations/settings/settings/
                                      x-kubernetes-preserve-unknown-fields: true
                                    files:
                                      type: object
                                      # nullable: true
                                      description: |
                                        optional, allows define content of any setting file inside each `Pod` only in one shard during generate `ConfigMap` which will mount in `/etc/clickhouse-server/config.d/` or `/etc/clickhouse-server/conf.d/` or `/etc/clickhouse-server/users.d/`
                                        override top-level `chi.spec.configuration.files` and cluster-level `chi.spec.configuration.clusters.files`
                                      x-kubernetes-preserve-unknown-fields: true
                                    templates:
                                      type: object
                                      description: |
                                        optional, configuration of the templates names which will use for generate Kubernetes resources according to selected shard
                                        override top-level `chi.spec.configuration.templates` and cluster-level `chi.spec.configuration.clusters.templates`
                                      # nullable: true
                                      properties:
                                        hostTemplate:
                                          type: string
                                          description: "optional, template name from chi.spec.templates.hostTemplates, which will apply to configure each `clickhouse-server` instance during render ConfigMap resources which will mount into `Pod` only for one shard"
                                        podTemplate:
                                          type: string
                                          description: "optional, template name from chi.spec.templates.podTemplates, allows customization each `Pod` resource during render and reconcile each StatefulSet.spec resource described in `chi.spec.configuration.clusters` only for one shard"
                                        dataVolumeClaimTemplate:
                                          type: string
                                          description: "optional, template name from chi.spec.templates.volumeClaimTemplates, allows customization each `PVC` which will mount for clickhouse data directory in each `Pod` during render and reconcile every StatefulSet.spec resource described in `chi.spec.configuration.clusters` only for one shard"
                                        logVolumeClaimTemplate:
                                          type: string
                                          description: "optional, template name from chi.spec.templates.volumeClaimTemplates, allows customization each `PVC` which will mount for clickhouse log directory in each `Pod` during render and reconcile every StatefulSet.spec resource described in `chi.spec.configuration.clusters` only for one shard"
                                        serviceTemplate:
                                          type: string
                                          description: "optional, fully ignores for shard-level"
                                        clusterServiceTemplate:
                                          type: string
                                          description: "optional, fully ignores for shard-level"
                                        shardServiceTemplate:
                                          type: string
                                          description: "optional, template name from chi.spec.templates.serviceTemplates, allows customization for each `Service` resource which will created by `clickhouse-operator` which cover shard inside clickhouse cluster described in `chi.spec.configuration.clusters` only for one shard"
                                        replicaServiceTemplate:
                                          type: string
                                          description: "optional, template name from chi.spec.templates.serviceTemplates, allows customization for each `Service` resource which will created by `clickhouse-operator` which cover each replica inside each shard inside clickhouse cluster described in `chi.spec.configuration.clusters` only for one shard"
                                        volumeClaimTemplate:
                                          type: string
                                          description: "DEPRECATED! VolumeClaimTemplate is deprecated in favor of DataVolumeClaimTemplate and LogVolumeClaimTemplate"
                                    replicasCount:
                                      type: integer
                                      description: |
                                        optional, how much replicas in selected shard for selected ClickHouse cluster will run in Kubernetes, each replica is a separate `StatefulSet` which contains only one `Pod` with `clickhouse-server` instance,
                                        shard contains 1 replica by default
                                        override cluster-level `chi.spec.configuration.clusters.layout.replicasCount`
                                      minimum: 1
                                    replicas:
                                      type: array
                                      description: |
                                        optional, allows override behavior for selected replicas from cluster-level `chi.spec.configuration.clusters` and shard-level `chi.spec.configuration.clusters.layout.shards`
                                      # nullable: true
                                      items:
                                        # Host
                                        type: object
                                        properties:
                                          name:
                                            type: string
                                            description: "optional, by default replica name is generated, but you can override it and setup custom name"
                                            minLength: 1
                                            # See namePartReplicaMaxLen const
                                            maxLength: 15
                                            pattern: "^[a-zA-Z0-9-]{0,15}$"
                                          tcpPort:
                                            type: integer
                                            description: |
                                              optional, setup `Pod.spec.containers.ports` with name `tcp` for selected replica, override `chi.spec.templates.hostTemplates.spec.tcpPort`
                                              allows connect to `clickhouse-server` via TCP Native protocol via kubernetes `Service`
                                            minimum: 1
                                            maximum: 65535
                                          httpPort:
                                            type: integer
                                            description: |
                                              optional, setup `Pod.spec.containers.ports` with name `http` for selected replica, override `chi.spec.templates.hostTemplates.spec.httpPort`
                                              allows connect to `clickhouse-server` via HTTP protocol via kubernetes `Service`
                                            minimum: 1
                                            maximum: 65535
                                          interserverHTTPPort:
                                            type: integer
                                            description: |
                                              optional, setup `Pod.spec.containers.ports` with name `interserver` for selected replica, override `chi.spec.templates.hostTemplates.spec.interserverHTTPPort`
                                              allows connect between replicas inside same shard during fetch replicated data parts HTTP protocol
                                            minimum: 1
                                            maximum: 65535
                                          settings:
                                            type: object
                                            # nullable: true
                                            description: |
                                              optional, allows configure `clickhouse-server` settings inside <yandex>...</yandex> tag in `Pod` only in one replica during generate `ConfigMap` which will mount in `/etc/clickhouse-server/conf.d/`
                                              override top-level `chi.spec.configuration.settings`, cluster-level `chi.spec.configuration.clusters.settings` and shard-level `chi.spec.configuration.clusters.layout.shards.settings`
                                              More details: https://clickhouse.tech/docs/en/operations/settings/settings/
                                            x-kubernetes-preserve-unknown-fields: true
                                          files:
                                            type: object
                                            # nullable: true
                                            description: |
                                              optional, allows define content of any setting file inside `Pod` only in one replica during generate `ConfigMap` which will mount in `/etc/clickhouse-server/config.d/` or `/etc/clickhouse-server/conf.d/` or `/etc/clickhouse-server/users.d/`
                                              override top-level `chi.spec.configuration.files`, cluster-level `chi.spec.configuration.clusters.files` and shard-level `chi.spec.configuration.clusters.layout.shards.files`
                                            x-kubernetes-preserve-unknown-fields: true
                                          templates:
                                            type: object
                                            description: |
                                              optional, configuration of the templates names which will use for generate Kubernetes resources according to selected replica
                                              override top-level `chi.spec.configuration.templates`, cluster-level `chi.spec.configuration.clusters.templates` and shard-level `chi.spec.configuration.clusters.layout.shards.templates`
                                            # nullable: true
                                            properties:
                                              hostTemplate:
                                                type: string
                                                description: "optional, template name from chi.spec.templates.hostTemplates, which will apply to configure `clickhouse-server` instance during render ConfigMap resources which will mount into `Pod` only for one replica"
                                              podTemplate:
                                                type: string
                                                description: "optional, template name from chi.spec.templates.podTemplates, allows customization each `Pod` resource during render and reconcile each StatefulSet.spec resource described in `chi.spec.configuration.clusters` only for one replica"
                                              dataVolumeClaimTemplate:
                                                type: string
                                                description: "optional, template name from chi.spec.templates.volumeClaimTemplates, allows customization each `PVC` which will mount for clickhouse data directory in each `Pod` during render and reconcile every StatefulSet.spec resource described in `chi.spec.configuration.clusters` only for one shard"
                                              logVolumeClaimTemplate:
                                                type: string
                                                description: "optional, template name from chi.spec.templates.volumeClaimTemplates, allows customization each `PVC` which will mount for clickhouse log directory in each `Pod` during render and reconcile every StatefulSet.spec resource described in `chi.spec.configuration.clusters` only for one shard"
                                              serviceTemplate:
                                                type: string
                                                description: "optional, fully ignores for replica-level"
                                              clusterServiceTemplate:
                                                type: string
                                                description: "optional, fully ignores for replica-level"
                                              shardServiceTemplate:
                                                type: string
                                                description: "optional, fully ignores for replica-level"
                                              replicaServiceTemplate:
                                                type: string
                                                description: "optional, template name from chi.spec.templates.serviceTemplates, allows customization for each `Service` resource which will created by `clickhouse-operator` which cover each replica inside each shard inside clickhouse cluster described in `chi.spec.configuration.clusters` only for one replica"
                                              volumeClaimTemplate:
                                                type: string
                                                description: "DEPRECATED! VolumeClaimTemplate is deprecated in favor of DataVolumeClaimTemplate and LogVolumeClaimTemplate"
                              replicas:
                                type: array
                                description: "optional, allows override top-level `chi.spec.configuration` and cluster-level `chi.spec.configuration.clusters` configuration for each replica and each shard relates to selected replica, use it only if you fully understand what you do"
                                # nullable: true
                                items:
                                  type: object
                                  properties:
                                    name:
                                      type: string
                                      description: "optional, by default replica name is generated, but you can override it and setup custom name"
                                      minLength: 1
                                      # See namePartShardMaxLen const
                                      maxLength: 15
                                      pattern: "^[a-zA-Z0-9-]{0,15}$"
                                    settings:
                                      type: object
                                      description: |
                                        optional, allows configure `clickhouse-server` settings inside <yandex>...</yandex> tag in `Pod` only in one replica during generate `ConfigMap` which will mount in `/etc/clickhouse-server/conf.d/`
                                        override top-level `chi.spec.configuration.settings`, cluster-level `chi.spec.configuration.clusters.settings` and will ignore if shard-level `chi.spec.configuration.clusters.layout.shards` present
                                        More details: https://clickhouse.tech/docs/en/operations/settings/settings/
                                      # nullable: true
                                      x-kubernetes-preserve-unknown-fields: true
                                    files:
                                      type: object
                                      # nullable: true
                                      description: |
                                        optional, allows define content of any setting file inside each `Pod` only in one replica during generate `ConfigMap` which will mount in `/etc/clickhouse-server/config.d/` or `/etc/clickhouse-server/conf.d/` or `/etc/clickhouse-server/users.d/`
                                        override top-level `chi.spec.configuration.files` and cluster-level `chi.spec.configuration.clusters.files`, will ignore if `chi.spec.configuration.clusters.layout.shards` presents
                                      x-kubernetes-preserve-unknown-fields: true
                                    templates:
                                      type: object
                                      description: |
                                        optional, configuration of the templates names which will use for generate Kubernetes resources according to selected replica
                                        override top-level `chi.spec.configuration.templates`, cluster-level `chi.spec.configuration.clusters.templates`
                                      # nullable: true
                                      properties:
                                        hostTemplate:
                                          type: string
                                          description: "optional, template name from chi.spec.templates.hostTemplates, which will apply to configure `clickhouse-server` instance during render ConfigMap resources which will mount into `Pod` only for one replica"
                                        podTemplate:
                                          type: string
                                          description: "optional, template name from chi.spec.templates.podTemplates, allows customization each `Pod` resource during render and reconcile each StatefulSet.spec resource described in `chi.spec.configuration.clusters` only for one replica"
                                        dataVolumeClaimTemplate:
                                          type: string
                                          description: "optional, template name from chi.spec.templates.volumeClaimTemplates, allows customization each `PVC` which will mount for clickhouse data directory in each `Pod` during render and reconcile every StatefulSet.spec resource described in `chi.spec.configuration.clusters` only for one shard"
                                        logVolumeClaimTemplate:
                                          type: string
                                          description: "optional, template name from chi.spec.templates.volumeClaimTemplates, allows customization each `PVC` which will mount for clickhouse log directory in each `Pod` during render and reconcile every StatefulSet.spec resource described in `chi.spec.configuration.clusters` only for one shard"
                                        serviceTemplate:
                                          type: string
                                          description: "optional, fully ignores for replica-level"
                                        clusterServiceTemplate:
                                          type: string
                                          description: "optional, fully ignores for replica-level"
                                        shardServiceTemplate:
                                          type: string
                                          description: "optional, fully ignores for replica-level"
                                        replicaServiceTemplate:
                                          type: string
                                          description: "optional, template name from chi.spec.templates.serviceTemplates, allows customization for each `Service` resource which will created by `clickhouse-operator` which cover each replica inside each shard inside clickhouse cluster described in `chi.spec.configuration.clusters` only for one replica"
                                        volumeClaimTemplate:
                                          type: string
                                          description: "DEPRECATED! VolumeClaimTemplate is deprecated in favor of DataVolumeClaimTemplate and LogVolumeClaimTemplate"
                                    shardsCount:
                                      type: integer
                                      description: "optional, count of shards related to current replica, you can override each shard behavior on low-level `chi.spec.configuration.clusters.layout.replicas.shards`"
                                      minimum: 1
                                    shards:
                                      type: array
                                      description: "optional, list of shards related to current replica, will ignore if `chi.spec.configuration.clusters.layout.shards` presents"
                                      # nullable: true
                                      items:
                                        # Host
                                        type: object
                                        properties:
                                          name:
                                            type: string
                                            description: "optional, by default shard name is generated, but you can override it and setup custom name"
                                            minLength: 1
                                            # See namePartReplicaMaxLen const
                                            maxLength: 15
                                            pattern: "^[a-zA-Z0-9-]{0,15}$"
                                          tcpPort:
                                            type: integer
                                            description: |
                                              optional, setup `Pod.spec.containers.ports` with name `tcp` for selected shard, override `chi.spec.templates.hostTemplates.spec.tcpPort`
                                              allows connect to `clickhouse-server` via TCP Native protocol via kubernetes `Service`
                                            minimum: 1
                                            maximum: 65535
                                          httpPort:
                                            type: integer
                                            description: |
                                              optional, setup `Pod.spec.containers.ports` with name `http` for selected shard, override `chi.spec.templates.hostTemplates.spec.httpPort`
                                              allows connect to `clickhouse-server` via HTTP protocol via kubernetes `Service`
                                            minimum: 1
                                            maximum: 65535
                                          interserverHTTPPort:
                                            type: integer
                                            description: |
                                              optional, setup `Pod.spec.containers.ports` with name `interserver` for selected shard, override `chi.spec.templates.hostTemplates.spec.interserverHTTPPort`
                                              allows connect between replicas inside same shard during fetch replicated data parts HTTP protocol
                                            minimum: 1
                                            maximum: 65535
                                          settings:
                                            type: object
                                            description: |
                                              optional, allows configure `clickhouse-server` settings inside <yandex>...</yandex> tag in `Pod` only in one shard related to current replica during generate `ConfigMap` which will mount in `/etc/clickhouse-server/conf.d/`
                                              override top-level `chi.spec.configuration.settings`, cluster-level `chi.spec.configuration.clusters.settings` and replica-level `chi.spec.configuration.clusters.layout.replicas.settings`
                                              More details: https://clickhouse.tech/docs/en/operations/settings/settings/
                                            # nullable: true
                                            x-kubernetes-preserve-unknown-fields: true
                                          files:
                                            type: object
                                            description: |
                                              optional, allows define content of any setting file inside each `Pod` only in one shard related to current replica during generate `ConfigMap` which will mount in `/etc/clickhouse-server/config.d/` or `/etc/clickhouse-server/conf.d/` or `/etc/clickhouse-server/users.d/`
                                              override top-level `chi.spec.configuration.files` and cluster-level `chi.spec.configuration.clusters.files`, will ignore if `chi.spec.configuration.clusters.layout.shards` presents
                                            # nullable: true
                                            x-kubernetes-preserve-unknown-fields: true
                                          templates:
                                            type: object
                                            description: |
                                              optional, configuration of the templates names which will use for generate Kubernetes resources according to selected replica
                                              override top-level `chi.spec.configuration.templates`, cluster-level `chi.spec.configuration.clusters.templates`, replica-level `chi.spec.configuration.clusters.layout.replicas.templates`
                                            # nullable: true
                                            properties:
                                              hostTemplate:
                                                type: string
                                                description: "optional, template name from chi.spec.templates.hostTemplates, which will apply to configure each `clickhouse-server` instance during render ConfigMap resources which will mount into `Pod` only for one shard"
                                              podTemplate:
                                                type: string
                                                description: "optional, template name from chi.spec.templates.podTemplates, allows customization each `Pod` resource during render and reconcile each StatefulSet.spec resource described in `chi.spec.configuration.clusters` only for one shard"
                                              dataVolumeClaimTemplate:
                                                type: string
                                                description: "optional, template name from chi.spec.templates.volumeClaimTemplates, allows customization each `PVC` which will mount for clickhouse data directory in each `Pod` during render and reconcile every StatefulSet.spec resource described in `chi.spec.configuration.clusters` only for one shard"
                                              logVolumeClaimTemplate:
                                                type: string
                                                description: "optional, template name from chi.spec.templates.volumeClaimTemplates, allows customization each `PVC` which will mount for clickhouse log directory in each `Pod` during render and reconcile every StatefulSet.spec resource described in `chi.spec.configuration.clusters` only for one shard"
                                              serviceTemplate:
                                                type: string
                                                description: "optional, fully ignores for shard-level"
                                              clusterServiceTemplate:
                                                type: string
                                                description: "optional, fully ignores for shard-level"
                                              shardServiceTemplate:
                                                type: string
                                                description: "optional, template name from chi.spec.templates.serviceTemplates, allows customization for each `Service` resource which will created by `clickhouse-operator` which cover shard inside clickhouse cluster described in `chi.spec.configuration.clusters` only for one shard"
                                              replicaServiceTemplate:
                                                type: string
                                                description: "optional, template name from chi.spec.templates.serviceTemplates, allows customization for each `Service` resource which will created by `clickhouse-operator` which cover each replica inside each shard inside clickhouse cluster described in `chi.spec.configuration.clusters` only for one shard"
                                              volumeClaimTemplate:
                                                type: string
                                                description: "DEPRECATED! VolumeClaimTemplate is deprecated in favor of DataVolumeClaimTemplate and LogVolumeClaimTemplate"
                templates:
                  type: object
                  description: "allows define templates which will use for render Kubernetes resources like StatefulSet, ConfigMap, Service, PVC, by default, clickhouse-operator have own templates, but you can override it"
                  # nullable: true
                  properties:
                    hostTemplates:
                      type: array
                      description: "hostTemplate will use during apply to generate `clickhose-server` config files"
                      # nullable: true
                      items:
                        type: object
                        #required:
                        #  - name
                        properties:
                          name:
                            description: "template name, could use to link inside top-level `chi.spec.defaults.templates.hostTemplate`, cluster-level `chi.spec.configuration.clusters.templates.hostTemplate`, shard-level `chi.spec.configuration.clusters.layout.shards.temlates.hostTemplate`, replica-level `chi.spec.configuration.clusters.layout.replicas.templates.hostTemplate`"
                            type: string
                          portDistribution:
                            type: array
                            description: "define how will distribute numeric values of named ports in `Pod.spec.containers.ports` and clickhouse-server configs"
                            # nullable: true
                            items:
                              type: object
                              #required:
                              #  - type
                              properties:
                                type:
                                  type: string
                                  description: "type of distribution, when `Unspecified` (default value) then all listen ports on clickhouse-server configuration in all Pods will have the same value, when `ClusterScopeIndex` then ports will increment to offset from base value depends on shard and replica index inside cluster with combination of `chi.spec.templates.podTemlates.spec.HostNetwork` it allows setup ClickHouse cluster inside Kubernetes and provide access via external network bypass Kubernetes internal network"
                                  enum:
                                    # List PortDistributionXXX constants
                                    - ""
                                    - "Unspecified"
                                    - "ClusterScopeIndex"
                          spec:
                            # Host
                            type: object
                            properties:
                              name:
                                type: string
                                description: "by default, hostname will generate, but this allows define custom name for each `clickhuse-server`"
                                minLength: 1
                                # See namePartReplicaMaxLen const
                                maxLength: 15
                                pattern: "^[a-zA-Z0-9-]{0,15}$"
                              tcpPort:
                                type: integer
                                description: |
                                  optional, setup `tcp_port` inside `clickhouse-server` settings for each Pod where current template will apply
                                  if specified, should have equal value with `chi.spec.templates.podTemplates.spec.containers.ports[name=tcp]`
                                  More info: https://clickhouse.tech/docs/en/interfaces/tcp/
                                minimum: 1
                                maximum: 65535
                              httpPort:
                                type: integer
                                description: |
                                  optional, setup `http_port` inside `clickhouse-server` settings for each Pod where current template will apply
                                  if specified, should have equal value with `chi.spec.templates.podTemplates.spec.containers.ports[name=http]`
                                  More info: https://clickhouse.tech/docs/en/interfaces/http/
                                minimum: 1
                                maximum: 65535
                              interserverHTTPPort:
                                type: integer
                                description: |
                                  optional, setup `interserver_http_port` inside `clickhouse-server` settings for each Pod where current template will apply
                                  if specified, should have equal value with `chi.spec.templates.podTemplates.spec.containers.ports[name=interserver]`
                                  More info: https://clickhouse.tech/docs/en/operations/server-configuration-parameters/settings/#interserver-http-port
                                minimum: 1
                                maximum: 65535
                              settings:
                                type: object
                                description: |
                                  optional, allows configure `clickhouse-server` settings inside <yandex>...</yandex> tag in each `Pod` where this template will apply during generate `ConfigMap` which will mount in `/etc/clickhouse-server/conf.d/`
                                  More details: https://clickhouse.tech/docs/en/operations/settings/settings/
                                # nullable: true
                                x-kubernetes-preserve-unknown-fields: true
                              files:
                                type: object
                                description: |
                                  optional, allows define content of any setting file inside each `Pod` where this template will apply during generate `ConfigMap` which will mount in `/etc/clickhouse-server/config.d/` or `/etc/clickhouse-server/conf.d/` or `/etc/clickhouse-server/users.d/`
                                # nullable: true
                                x-kubernetes-preserve-unknown-fields: true
                              templates:
                                type: object
                                description: "be carefull, this part of CRD allows override template inside template, don't use it if you don't understand what you do"
                                # nullable: true
                                properties:
                                  hostTemplate:
                                    type: string
                                  podTemplate:
                                    type: string
                                  dataVolumeClaimTemplate:
                                    type: string
                                  logVolumeClaimTemplate:
                                    type: string
                                  serviceTemplate:
                                    type: string
                                  clusterServiceTemplate:
                                    type: string
                                  shardServiceTemplate:
                                    type: string
                                  replicaServiceTemplate:
                                    type: string

                    podTemplates:
                      type: array
                      description: |
                        podTemplate will use during render `Pod` inside `StatefulSet.spec` and allows define rendered `Pod.spec`, pod scheduling distribution and pod zone
                        More information: https://github.com/Altinity/clickhouse-operator/blob/master/docs/custom_resource_explained.md#spectemplatespodtemplates
                      # nullable: true
                      items:
                        type: object
                        #required:
                        #  - name
                        properties:
                          name:
                            type: string
                            description: "template name, could use to link inside top-level `chi.spec.defaults.templates.podTemplate`, cluster-level `chi.spec.configuration.clusters.templates.podTemplate`, shard-level `chi.spec.configuration.clusters.layout.shards.temlates.podTemplate`, replica-level `chi.spec.configuration.clusters.layout.replicas.templates.podTemplate`"
                          generateName:
                            type: string
                            description: "allows define format for generated `Pod` name, look to https://github.com/Altinity/clickhouse-operator/blob/master/docs/custom_resource_explained.md#spectemplatesservicetemplates for details about aviailable template variables"
                          zone:
                            type: object
                            description: "allows define custom zone name and will separate ClickHouse `Pods` between nodes, shortcut for `chi.spec.templates.podTemplates.spec.affinity.podAntiAffinity`"
                            #required:
                            #  - values
                            properties:
                              key:
                                type: string
                                description: "optional, if defined, allows select kubernetes nodes by label with `name` equal `key`"
                              values:
                                type: array
                                description: "optional, if defined, allows select kubernetes nodes by label with `value` in `values`"
                                # nullable: true
                                items:
                                  type: string
                          distribution:
                            type: string
                            description: "DEPRECATED, shortcut for `chi.spec.templates.podTemplates.spec.affinity.podAntiAffinity`"
                            enum:
                              - ""
                              - "Unspecified"
                              - "OnePerHost"
                          podDistribution:
                            type: array
                            description: "define ClickHouse Pod distibution policy between Kubernetes Nodes inside Shard, Replica, Namespace, CHI, another ClickHouse cluster"
                            # nullable: true
                            items:
                              type: object
                              #required:
                              #  - type
                              properties:
                                type:
                                  type: string
                                  description: "you can define multiple affinity policy types"
                                  enum:
                                    # List PodDistributionXXX constants
                                    - ""
                                    - "Unspecified"
                                    - "ClickHouseAntiAffinity"
                                    - "ShardAntiAffinity"
                                    - "ReplicaAntiAffinity"
                                    - "AnotherNamespaceAntiAffinity"
                                    - "AnotherClickHouseInstallationAntiAffinity"
                                    - "AnotherClusterAntiAffinity"
                                    - "MaxNumberPerNode"
                                    - "NamespaceAffinity"
                                    - "ClickHouseInstallationAffinity"
                                    - "ClusterAffinity"
                                    - "ShardAffinity"
                                    - "ReplicaAffinity"
                                    - "PreviousTailAffinity"
                                    - "CircularReplication"
                                scope:
                                  type: string
                                  description: "scope for apply each podDistribution"
                                  enum:
                                    # list PodDistributionScopeXXX constants
                                    - ""
                                    - "Unspecified"
                                    - "Shard"
                                    - "Replica"
                                    - "Cluster"
                                    - "ClickHouseInstallation"
                                    - "Namespace"
                                number:
                                  type: integer
                                  description: "define, how much ClickHouse Pods could be inside selected scope with selected distribution type"
                                  minimum: 0
                                  maximum: 65535
                                topologyKey:
                                  type: string
                                  description: "use for inter-pod affinity look to `pod.spec.affinity.podAntiAffinity.preferredDuringSchedulingIgnoredDuringExecution.podAffinityTerm.topologyKey`, More info: https://kubernetes.io/docs/concepts/scheduling-eviction/assign-pod-node/#inter-pod-affinity-and-anti-affinity"
                          spec:
                            # TODO specify PodSpec
                            type: object
                            description: "allows define whole Pod.spec inside StaefulSet.spec, look to https://kubernetes.io/docs/concepts/workloads/pods/#pod-templates for details"
                            # nullable: true
                            x-kubernetes-preserve-unknown-fields: true
                          metadata:
                            type: object
                            description: |
                              allows pass standard object's metadata from template to Pod
                              More info: https://git.k8s.io/community/contributors/devel/sig-architecture/api-conventions.md#metadata
                            # nullable: true
                            x-kubernetes-preserve-unknown-fields: true

                    volumeClaimTemplates:
                      type: array
                      description: "allows define template for rendering `PVC` kubernetes resource, which would use inside `Pod` for mount clickhouse `data`, clickhouse `logs` or something else"
                      # nullable: true
                      items:
                        type: object
                        #required:
                        #  - name
                        #  - spec
                        properties:
                          name:
                            description: |
                              template name, could use to link inside
                              top-level `chi.spec.defaults.templates.dataVolumeClaimTemplate` or `chi.spec.defaults.templates.logVolumeClaimTemplate`,
                              cluster-level `chi.spec.configuration.clusters.templates.dataVolumeClaimTemplate` or `chi.spec.configuration.clusters.templates.logVolumeClaimTemplate`,
                              shard-level `chi.spec.configuration.clusters.layout.shards.temlates.dataVolumeClaimTemplate` or `chi.spec.configuration.clusters.layout.shards.temlates.logVolumeClaimTemplate`
                              replica-level `chi.spec.configuration.clusters.layout.replicas.templates.dataVolumeClaimTemplate` or `chi.spec.configuration.clusters.layout.replicas.templates.logVolumeClaimTemplate`
                            type: string
                          reclaimPolicy:
                            type: string
                            description: "define behavior of `PVC` deletion policy during delete `Pod`, `Delete` by default, when `Retain` then `PVC` still alive even `Pod` will deleted"
                            enum:
                              - ""
                              - "Retain"
                              - "Delete"
                          metadata:
                            type: object
                            description: |
                              allows pass standard object's metadata from template to PVC
                              More info: https://git.k8s.io/community/contributors/devel/sig-architecture/api-conventions.md#metadata
                            # nullable: true
                            x-kubernetes-preserve-unknown-fields: true
                          spec:
                            type: object
                            description: |
                              allows define all aspects of `PVC` resource
                              More info: https://kubernetes.io/docs/concepts/storage/persistent-volumes/#persistentvolumeclaims
                            # nullable: true
                            x-kubernetes-preserve-unknown-fields: true
                    serviceTemplates:
                      type: array
                      description: |
                        allows define template for rendering `Service` which would get endpoint from Pods which scoped chi-wide, cluster-wide, shard-wide, replica-wide level
                      # nullable: true
                      items:
                        type: object
                        #required:
                        #  - name
                        #  - spec
                        properties:
                          name:
                            type: string
                            description: |
                              template name, could use to link inside
                              chi-level `chi.spec.defaults.templates.serviceTemplate`
                              cluster-level `chi.spec.configuration.clusters.templates.clusterServiceTemplate`
                              shard-level `chi.spec.configuration.clusters.layout.shards.temlates.shardServiceTemplate`
                              replica-level `chi.spec.configuration.clusters.layout.replicas.templates.replicaServiceTemplate` or `chi.spec.configuration.clusters.layout.shards.replicas.replicaServiceTemplate`
                          generateName:
                            type: string
                            description: "allows define format for generated `Service` name, look to https://github.com/Altinity/clickhouse-operator/blob/master/docs/custom_resource_explained.md#spectemplatesservicetemplates for details about aviailable template variables"
                          metadata:
                            # TODO specify ObjectMeta
                            type: object
                            description: |
                              allows pass standard object's metadata from template to Service
                              Could be use for define specificly for Cloud Provider metadata which impact to behavior of service
                              More info: https://kubernetes.io/docs/concepts/services-networking/service/
                            # nullable: true
                            x-kubernetes-preserve-unknown-fields: true
                          spec:
                            # TODO specify ServiceSpec
                            type: object
                            description: |
                              describe behavior of generated Service
                              More info: https://kubernetes.io/docs/concepts/services-networking/service/
                            # nullable: true
                            x-kubernetes-preserve-unknown-fields: true
                useTemplates:
                  type: array
                  description: "list of `ClickHouseInstallationTemplate` (chit) resource names which will merge with current `Chi` manifest during render Kubernetes resources to create related ClickHouse clusters"
                  # nullable: true
                  items:
                    type: object
                    #required:
                    #  - name
                    properties:
                      name:
                        type: string
                        description: "name of `ClickHouseInstallationTemplate` (chit) resource"
                      namespace:
                        type: string
                        description: "Kubernetes namespace where need search `chit` resource, depending on `watchNamespaces` settings in `clichouse-operator`"
                      useType:
                        type: string
                        description: "optional, current strategy is only merge, and current `chi` settings have more priority than merged template `chit`"
                        enum:
                          # List useTypeXXX constants from model
                          - ""
                          - "merge"
---
# Template Parameters:
#
# NONE
#
apiVersion: apiextensions.k8s.io/v1
kind: CustomResourceDefinition
metadata:
  name: clickhouseoperatorconfigurations.clickhouse.altinity.com
spec:
  group: clickhouse.altinity.com
  scope: Namespaced
  names:
    kind: ClickHouseOperatorConfiguration
    singular: clickhouseoperatorconfiguration
    plural: clickhouseoperatorconfigurations
    shortNames:
      - chopconf
  versions:
    - name: v1
      served: true
      storage: true
      additionalPrinterColumns:
        - name: namespaces
          type: string
          description: Watch namespaces
          priority: 0 # show in standard view
          jsonPath: .status
      schema:
        openAPIV3Schema:
          type: object
          description: "allows customize `clickhouse-operator` settings, need restart clickhouse-operator pod after adding, more details https://github.com/Altinity/clickhouse-operator/blob/master/docs/operator_configuration.md"
          x-kubernetes-preserve-unknown-fields: true
          properties:
            status:
              type: object
              x-kubernetes-preserve-unknown-fields: true
            spec:
              type: object
              description: |
                allows define some of settings for `clickhouse-operator` itself,
                More info: https://github.com/Altinity/clickhouse-operator/blob/master/config/config.yaml
                look to etc-clickhouse-operator* ConfigMaps if you need more control
              x-kubernetes-preserve-unknown-fields: true
              properties:
                watchNamespaces:
                  type: array
                  description: "List of namespaces where clickhouse-operator watches for events."
                  items:
                    type: string
                chCommonConfigsPath:
                  type: string
                  description: "Path to folder where ClickHouse configuration files common for all instances within CHI are located. Default - config.d"
                chHostConfigsPath:
                  type: string
                  description: "Path to folder where ClickHouse configuration files unique for each instance (host) within CHI are located. Default - conf.d"
                chUsersConfigsPath:
                  type: string
                  description: "Path to folder where ClickHouse configuration files with users settings are located. Files are common for all instances within CHI"
                chiTemplatesPath:
                  type: string
                  description: "Path to folder where ClickHouseInstallation .yaml manifests are located."
                statefulSetUpdateTimeout:
                  type: integer
                  description: "How many seconds to wait for created/updated StatefulSet to be Ready"
                statefulSetUpdatePollPeriod:
                  type: integer
                  description: "How many seconds to wait between checks for created/updated StatefulSet status"
                onStatefulSetCreateFailureAction:
                  type: string
                  description: |
                    What to do in case created StatefulSet is not in Ready after `statefulSetUpdateTimeout` seconds
                    Possible options:
                    1. abort - do nothing, just break the process and wait for admin.
                    2. delete - delete newly created problematic StatefulSet.
                    3. ignore (default) - ignore error, pretend nothing happened and move on to the next StatefulSet.
                onStatefulSetUpdateFailureAction:
                  type: string
                  description: |
                    What to do in case updated StatefulSet is not in Ready after `statefulSetUpdateTimeout` seconds
                    Possible options:
                    1. abort - do nothing, just break the process and wait for admin.
                    2. rollback (default) - delete Pod and rollback StatefulSet to previous Generation. Pod would be recreated by StatefulSet based on rollback-ed configuration.
                    3. ignore - ignore error, pretend nothing happened and move on to the next StatefulSet.
                chConfigUserDefaultProfile:
                  type: string
                  description: "ClickHouse server configuration `<profile>...</profile>` for any <user>"
                chConfigUserDefaultQuota:
                  type: string
                  description: "ClickHouse server configuration `<quota>...</quota>` for any <user>"
                chConfigUserDefaultNetworksIP:
                  type: array
                  description: "ClickHouse server configuration `<networks><ip>...</ip></networks>` for any <user>"
                  items:
                    type: string
                chConfigUserDefaultPassword:
                  description: "ClickHouse server configuration `<password>...</password>` for any <user>"
                  type: string
                chConfigNetworksHostRegexpTemplate:
                  description: "ClickHouse server configuration `<host_regexp>...</host_regexp>` for any <user>"
                  type: string
                chUsername:
                  type: string
                  description: "ClickHouse username to be used by operator to connect to ClickHouse instances, deprecated, use chCredentialsSecretName"
                chPassword:
                  type: string
                  description: "ClickHouse password to be used by operator to connect to ClickHouse instances, deprecated, use chCredentialsSecretName"
                chCredentialsSecretNamespace:
                  type: string
                  description: "Location of k8s Secret with username and password to be used by operator to connect to ClickHouse instances"
                chCredentialsSecretName:
                  type: string
                  description: "Name of k8s Secret with username and password to be used by operator to connect to ClickHouse instances"
                chPort:
                  type: integer
                  minimum: 1
                  maximum: 65535
                  description: "Name of k8s Secret with username and password to be used by operator to connect to ClickHouse instances"
                logtostderr:
                  type: string
                  description: "boolean, allows logs to stderr"
                alsologtostderr:
                  type: string
                  description: "boolean allows logs to stderr and files both"
                v:
                  type: string
                  description: "verbosity level of clickhouse-operator log, default - 1 max - 9"
                stderrthreshold:
                  type: string
                vmodule:
                  type: string
                log_backtrace_at:
                  type: string
                reconcileThreadsNumber:
                  type: integer
                  description: "how much goroutines will use to reconcile in parallel, 10 by default"
                  minimum: 1
                  maximum: 65535
                reconcileWaitExclude:
                  type: string
                reconcileWaitInclude:
                  type: string
                excludeFromPropagationLabels:
                  type: array
                  description: |
                    When propagating labels from the chi's `metadata.labels` section to child objects' `metadata.labels`,
                    exclude labels from the following list
                  items:
                    type: string
                appendScopeLabels:
                  type: string
                  description: "Whether to append *Scope* labels to StatefulSet and Pod"
                  enum:
                    # List StringBoolXXX constants from model
                    - ""
                    - "0"
                    - "1"
                    - "False"
                    - "false"
                    - "True"
                    - "true"
                    - "No"
                    - "no"
                    - "Yes"
                    - "yes"
                    - "Off"
                    - "off"
                    - "On"
                    - "on"
                    - "Disable"
                    - "disable"
                    - "Enable"
                    - "enable"
                    - "Disabled"
                    - "disabled"
                    - "Enabled"
                    - "enabled"
                    - "LabelShardScopeIndex"
                    - "LabelReplicaScopeIndex"
                    - "LabelCHIScopeIndex"
                    - "LabelCHIScopeCycleSize"
                    - "LabelCHIScopeCycleIndex"
                    - "LabelCHIScopeCycleOffset"
                    - "LabelClusterScopeIndex"
                    - "LabelClusterScopeCycleSize"
                    - "LabelClusterScopeCycleIndex"
                    - "LabelClusterScopeCycleOffset"
---
# Template Parameters:
#
# COMMENT=
# NAMESPACE=kube-system
# NAME=clickhouse-operator
#
# Setup ServiceAccount
apiVersion: v1
kind: ServiceAccount
metadata:
  name: clickhouse-operator
  namespace: kube-system
---
# Template Parameters:
#
# NAMESPACE=kube-system
# COMMENT=#
# ROLE_KIND=ClusterRole
# ROLE_NAME=clickhouse-operator-kube-system
# ROLE_BINDING_KIND=ClusterRoleBinding
# ROLE_BINDING_NAME=clickhouse-operator-kube-system
#
apiVersion: rbac.authorization.k8s.io/v1
kind: ClusterRole
metadata:
  name: clickhouse-operator-kube-system
  #namespace: kube-system
rules:
- apiGroups:
    - ""
  resources:
    - configmaps
    - services
  verbs:
    - create
    - delete
    - get
    - patch
    - update
    - list
    - watch
- apiGroups:
    - ""
  resources:
    - endpoints
  verbs:
    - get
    - list
    - watch
- apiGroups:
    - ""
  resources:
    - events
  verbs:
    - create
- apiGroups:
    - ""
  resources:
    - persistentvolumeclaims
  verbs:
    - delete
    - get
    - list
    - patch
    - update
    - watch
- apiGroups:
    - ""
  resources:
    - persistentvolumes
    - pods
  verbs:
    - get
    - list
    - patch
    - update
    - watch
- apiGroups:
    - apps
  resources:
    - statefulsets
  verbs:
    - create
    - delete
    - get
    - patch
    - update
    - list
    - watch
- apiGroups:
    - apps
  resources:
    - replicasets
  verbs:
    - delete
    - get
    - patch
    - update
- apiGroups:
    - apps
  resourceNames:
    - clickhouse-operator
  resources:
    - deployments
  verbs:
    - get
    - patch
    - update
    - delete
- apiGroups:
    - policy
  resources:
    - poddisruptionbudgets
  verbs:
    - create
    - delete
    - get
    - patch
    - update
    - list
    - watch
- apiGroups:
    - clickhouse.altinity.com
  resources:
    - clickhouseinstallations
  verbs:
    - delete
    - get
    - patch
    - update
- apiGroups:
    - clickhouse.altinity.com
  resources:
    - clickhouseinstallations
    - clickhouseinstallationtemplates
    - clickhouseoperatorconfigurations
  verbs:
    - get
    - list
    - watch
- apiGroups:
    - clickhouse.altinity.com
  resources:
    - clickhouseinstallations/finalizers
    - clickhouseinstallationtemplates/finalizers
    - clickhouseoperatorconfigurations/finalizers
  verbs:
    - update
- apiGroups:
    - clickhouse.altinity.com
  resources:
    - clickhouseinstallations/status
    - clickhouseinstallationtemplates/status
    - clickhouseoperatorconfigurations/status
  verbs:
    - create
    - delete
    - get
    - update
    - patch
- apiGroups:
    - ""
  resources:
    - secrets
  verbs:
    - get
    - list
---
# Setup ClusterRoleBinding between ClusterRole and ServiceAccount.
# ClusterRoleBinding is namespace-less and must have unique name
apiVersion: rbac.authorization.k8s.io/v1
kind: ClusterRoleBinding
metadata:
  name: clickhouse-operator-kube-system
  #namespace: kube-system
roleRef:
  apiGroup: rbac.authorization.k8s.io
  kind: ClusterRole
  name: clickhouse-operator-kube-system
subjects:
- kind: ServiceAccount
  name: clickhouse-operator
  namespace: kube-system
---
# Template Parameters:
#
<<<<<<< HEAD
# kube-system
# altinity/clickhouse-operator:0.17.0
# etc-clickhouse-operator-files
=======
# NAME=etc-clickhouse-operator-files
# NAMESPACE=kube-system
# COMMENT=
>>>>>>> 50134723
#
apiVersion: v1
kind: ConfigMap
metadata:
  name: etc-clickhouse-operator-files
  namespace: kube-system
  labels:
    app: clickhouse-operator
data:
  config.yaml: |
    ################################################
    ##
    ## Watch Namespaces Section
    ##
    ################################################
    
    # List of namespaces where clickhouse-operator watches for events.
    # Concurrently running operators should watch on different namespaces
    #watchNamespaces: ["dev", "test"]
    watchNamespaces: []
    
    ################################################
    ##
    ## Additional Configuration Files Section
    ##
    ################################################
    
    # Path to folder where ClickHouse configuration files common for all instances within CHI are located.
    chCommonConfigsPath: config.d
    
    # Path to folder where ClickHouse configuration files unique for each instance (host) within CHI are located.
    chHostConfigsPath: conf.d
    
    # Path to folder where ClickHouse configuration files with users settings are located.
    # Files are common for all instances within CHI
    chUsersConfigsPath: users.d
    
    # Path to folder where ClickHouseInstallation .yaml manifests are located.
    # Manifests are applied in sorted alpha-numeric order
    chiTemplatesPath: templates.d
    
    ################################################
    ##
    ## Cluster Create/Update/Delete Objects Section
    ##
    ################################################
    
    # How many seconds to wait for created/updated StatefulSet to be Ready
    statefulSetUpdateTimeout: 300
    
    # How many seconds to wait between checks for created/updated StatefulSet status
    statefulSetUpdatePollPeriod: 5
    
    # What to do in case created StatefulSet is not in Ready after `statefulSetUpdateTimeout` seconds
    # Possible options:
    # 1. abort - do nothing, just break the process and wait for admin
    # 2. delete - delete newly created problematic StatefulSet
    # 3. ignore - ignore error, pretend nothing happened and move on to the next StatefulSet
    onStatefulSetCreateFailureAction: ignore
    
    # What to do in case updated StatefulSet is not in Ready after `statefulSetUpdateTimeout` seconds
    # Possible options:
    # 1. abort - do nothing, just break the process and wait for admin
    # 2. rollback - delete Pod and rollback StatefulSet to previous Generation.
    # Pod would be recreated by StatefulSet based on rollback-ed configuration
    # 3. ignore - ignore error, pretend nothing happened and move on to the next StatefulSet
    onStatefulSetUpdateFailureAction: rollback
    
    ################################################
    ##
    ## ClickHouse Settings Section
    ##
    ################################################
    
    # Default values for ClickHouse user configuration
    # 1. user/profile - string
    # 2. user/quota - string
    # 3. user/networks/ip - multiple strings
    # 4. user/password - string
    chConfigUserDefaultProfile: default
    chConfigUserDefaultQuota: default
    chConfigUserDefaultNetworksIP:
      - "::1"
      - "127.0.0.1"
    chConfigUserDefaultPassword: "default"
    
    # Default host_regexp to limit network connectivity from outside
    chConfigNetworksHostRegexpTemplate: "(chi-{chi}-[^.]+\\d+-\\d+|clickhouse\\-{chi})\\.{namespace}\\.svc\\.cluster\\.local$"
    
    ################################################
    ##
    ## Access to ClickHouse instances
    ##
    ################################################
    
    # ClickHouse credentials (username, password and port) to be used by operator to connect to ClickHouse instances
    # for:
    # 1. Metrics requests
    # 2. Schema maintenance
    # 3. DROP DNS CACHE
    # User with such credentials can be specified in additional ClickHouse .xml config files,
    # located in `chUsersConfigsPath` folder
    chUsername: "clickhouse_operator"
    chPassword: "clickhouse_operator_password"
    
    # Location of k8s Secret with username and password to be used by operator to connect to ClickHouse instances
    # Can be used instead of explicitly specified username and password
    chCredentialsSecretNamespace: ""
    chCredentialsSecretName: ""
    
    # Port where to connect to ClickHouse instances to
    chPort: 8123
    
    ################################################
    ##
    ## Log parameters
    ##
    ################################################
    
    logtostderr: "true"
    alsologtostderr: "false"
    v: "1"
    stderrthreshold: ""
    vmodule: ""
    log_backtrace_at: ""
    
    ################################################
    ##
    ## Runtime parameters
    ##
    ################################################
    
    # Max number of concurrent reconciles in progress
    reconcileThreadsNumber: 10
    reconcileWaitExclude: true
    reconcileWaitInclude: false
    
    ################################################
    ##
    ## Labels management parameters
    ##
    ################################################
    
    # When propagating labels from the chi's `metadata.labels` section to child objects' `metadata.labels`,
    # exclude labels from the following list:
    #excludeFromPropagationLabels:
    #  - "labelA"
    #  - "labelB"
    
    # Whether to append *Scope* labels to StatefulSet and Pod.
    # Full list of available *scope* labels check in labeler.go
    #  LabelShardScopeIndex
    #  LabelReplicaScopeIndex
    #  LabelCHIScopeIndex
    #  LabelCHIScopeCycleSize
    #  LabelCHIScopeCycleIndex
    #  LabelCHIScopeCycleOffset
    #  LabelClusterScopeIndex
    #  LabelClusterScopeCycleSize
    #  LabelClusterScopeCycleIndex
    #  LabelClusterScopeCycleOffset
    appendScopeLabels: "no"
    
    ################################################
    ##
    ## Pod management parameters
    ##
    ################################################
    # Grace period for Pod termination.
    # How many seconds to wait between sending
    # SIGTERM and SIGKILL during Pod termination process.
    # Increase this number is case of slow shutdown.
    terminationGracePeriod: 30

---
# Template Parameters:
#
<<<<<<< HEAD
# kube-system
# altinity/clickhouse-operator:0.17.0
# etc-clickhouse-operator-confd-files
=======
# NAME=etc-clickhouse-operator-confd-files
# NAMESPACE=kube-system
# COMMENT=
>>>>>>> 50134723
#
apiVersion: v1
kind: ConfigMap
metadata:
  name: etc-clickhouse-operator-confd-files
  namespace: kube-system
  labels:
    app: clickhouse-operator
data:
---
# Template Parameters:
#
<<<<<<< HEAD
# kube-system
# altinity/clickhouse-operator:0.17.0
# etc-clickhouse-operator-configd-files
=======
# NAME=etc-clickhouse-operator-configd-files
# NAMESPACE=kube-system
# COMMENT=
>>>>>>> 50134723
#
apiVersion: v1
kind: ConfigMap
metadata:
  name: etc-clickhouse-operator-configd-files
  namespace: kube-system
  labels:
    app: clickhouse-operator
data:
  01-clickhouse-01-listen.xml: |
    <yandex>
        <!-- Listen wildcard address to allow accepting connections from other containers and host network. -->
        <listen_host>::</listen_host>
        <listen_host>0.0.0.0</listen_host>
        <listen_try>1</listen_try>
    </yandex>

  01-clickhouse-02-logger.xml: |
    <yandex>
        <logger>
            <!-- Possible levels: https://github.com/pocoproject/poco/blob/develop/Foundation/include/Poco/Logger.h#L105 -->
            <level>debug</level>
            <log>/var/log/clickhouse-server/clickhouse-server.log</log>
            <errorlog>/var/log/clickhouse-server/clickhouse-server.err.log</errorlog>
            <size>1000M</size>
            <count>10</count>
            <!-- Default behavior is autodetection (log to console if not daemon mode and is tty) -->
            <console>1</console>
        </logger>
    </yandex>

  01-clickhouse-03-query_log.xml: |
    <yandex>
        <query_log replace="1">
            <database>system</database>
            <table>query_log</table>
            <engine>Engine = MergeTree PARTITION BY event_date ORDER BY event_time TTL event_date + interval 30 day</engine>
            <flush_interval_milliseconds>7500</flush_interval_milliseconds>
        </query_log>
        <query_thread_log remove="1"/>
    </yandex>

  01-clickhouse-04-part_log.xml: |
    <yandex>
        <part_log replace="1">
            <database>system</database>
            <table>part_log</table>
            <engine>Engine = MergeTree PARTITION BY event_date ORDER BY event_time TTL event_date + interval 30 day</engine>
            <flush_interval_milliseconds>7500</flush_interval_milliseconds>
        </part_log>
    </yandex>

---
# Template Parameters:
#
<<<<<<< HEAD
# kube-system
# altinity/clickhouse-operator:0.17.0
# etc-clickhouse-operator-templatesd-files
=======
# NAME=etc-clickhouse-operator-templatesd-files
# NAMESPACE=kube-system
# COMMENT=
>>>>>>> 50134723
#
apiVersion: v1
kind: ConfigMap
metadata:
  name: etc-clickhouse-operator-templatesd-files
  namespace: kube-system
  labels:
    app: clickhouse-operator
data:
  001-templates.json.example: |
    {
      "apiVersion": "clickhouse.altinity.com/v1",
      "kind": "ClickHouseInstallationTemplate",
      "metadata": {
        "name": "01-default-volumeclaimtemplate"
      },
      "spec": {
        "templates": {
          "volumeClaimTemplates": [
            {
              "name": "chi-default-volume-claim-template",
              "spec": {
                "accessModes": [
                  "ReadWriteOnce"
                ],
                "resources": {
                  "requests": {
                    "storage": "2Gi"
                  }
                }
              }
            }
          ],
          "podTemplates": [
            {
              "name": "chi-default-oneperhost-pod-template",
              "distribution": "OnePerHost",
              "spec": {
                "containers" : [
                  {
                    "name": "clickhouse",
                    "image": "yandex/clickhouse-server:21.3",
                    "ports": [
                      {
                        "name": "http",
                        "containerPort": 8123
                      },
                      {
                        "name": "client",
                        "containerPort": 9000
                      },
                      {
                        "name": "interserver",
                        "containerPort": 9009
                      }
                    ]
                  }
                ]
              }
            }
          ]
        }
      }
    }

  default-pod-template.yaml.example: |
    apiVersion: "clickhouse.altinity.com/v1"
    kind: "ClickHouseInstallationTemplate"
    metadata:
      name: "default-oneperhost-pod-template"
    spec:
      templates:
        podTemplates:
          - name: default-oneperhost-pod-template
            distribution: "OnePerHost"
  default-storage-template.yaml.example: |
    apiVersion: "clickhouse.altinity.com/v1"
    kind: "ClickHouseInstallationTemplate"
    metadata:
      name: "default-storage-template-2Gi"
    spec:
      templates:
        volumeClaimTemplates:
          - name: default-storage-template-2Gi
            spec:
              accessModes:
                - ReadWriteOnce
              resources:
                requests:
                  storage: 2Gi

  readme: |
    Templates in this folder are packaged with an operator and available via 'useTemplate'
---
# Template Parameters:
#
<<<<<<< HEAD
# kube-system
# altinity/clickhouse-operator:0.17.0
# etc-clickhouse-operator-usersd-files
=======
# NAME=etc-clickhouse-operator-usersd-files
# NAMESPACE=kube-system
# COMMENT=
>>>>>>> 50134723
#
apiVersion: v1
kind: ConfigMap
metadata:
  name: etc-clickhouse-operator-usersd-files
  namespace: kube-system
  labels:
    app: clickhouse-operator
data:
  01-clickhouse-user.xml: |
    <yandex>
        <users>
            <clickhouse_operator>
                <networks>
                    <ip>127.0.0.1</ip>
                    <ip>0.0.0.0/0</ip>
                    <ip>::/0</ip>
                </networks>
                <password_sha256_hex>716b36073a90c6fe1d445ac1af85f4777c5b7a155cea359961826a030513e448</password_sha256_hex>
                <profile>clickhouse_operator</profile>
                <quota>default</quota>
            </clickhouse_operator>
        </users>
        <profiles>
            <clickhouse_operator>
                <log_queries>0</log_queries>
                <skip_unavailable_shards>1</skip_unavailable_shards>
                <http_connection_timeout>10</http_connection_timeout>
            </clickhouse_operator>
        </profiles>
    </yandex>

  02-clickhouse-default-profile.xml: |
    <yandex>
      <profiles>
        <default>
          <log_queries>1</log_queries>
          <connect_timeout_with_failover_ms>1000</connect_timeout_with_failover_ms>
          <distributed_aggregation_memory_efficient>1</distributed_aggregation_memory_efficient>
          <parallel_view_processing>1</parallel_view_processing>
        </default>
      </profiles>
    </yandex>
  03-database-ordinary.xml: |
    <!--  Remove it for ClickHouse versions before 20.4 -->
    <yandex>
        <profiles>
            <default>
                <default_database_engine>Ordinary</default_database_engine>
            </default>
        </profiles>
    </yandex>
---
# Template Parameters:
#
<<<<<<< HEAD
# kube-system
# altinity/clickhouse-operator:0.17.0
# altinity/metrics-exporter:0.17.0
=======
# NAMESPACE=kube-system
# COMMENT=
# OPERATOR_IMAGE=altinity/clickhouse-operator:0.16.1
# METRICS_EXPORTER_IMAGE=altinity/metrics-exporter:0.16.1
>>>>>>> 50134723
#
# Setup Deployment for clickhouse-operator
# Deployment would be created in kubectl-specified namespace
kind: Deployment
apiVersion: apps/v1
metadata:
  name: clickhouse-operator
  namespace: kube-system
  labels:
    app: clickhouse-operator
spec:
  replicas: 1
  selector:
    matchLabels:
      app: clickhouse-operator
  template:
    metadata:
      labels:
        app: clickhouse-operator
      annotations:
        prometheus.io/port: '8888'
        prometheus.io/scrape: 'true'
    spec:
      serviceAccountName: clickhouse-operator
      volumes:
        - name: etc-clickhouse-operator-folder
          configMap:
            name: etc-clickhouse-operator-files
        - name: etc-clickhouse-operator-confd-folder
          configMap:
            name: etc-clickhouse-operator-confd-files
        - name: etc-clickhouse-operator-configd-folder
          configMap:
            name: etc-clickhouse-operator-configd-files
        - name: etc-clickhouse-operator-templatesd-folder
          configMap:
            name: etc-clickhouse-operator-templatesd-files
        - name: etc-clickhouse-operator-usersd-folder
          configMap:
            name: etc-clickhouse-operator-usersd-files
      containers:
        - name: clickhouse-operator
<<<<<<< HEAD
          image: altinity/clickhouse-operator:0.17.0
=======
          image: altinity/clickhouse-operator:0.16.1
>>>>>>> 50134723
          imagePullPolicy: Always
          volumeMounts:
            - name: etc-clickhouse-operator-folder
              mountPath: /etc/clickhouse-operator
            - name: etc-clickhouse-operator-confd-folder
              mountPath: /etc/clickhouse-operator/conf.d
            - name: etc-clickhouse-operator-configd-folder
              mountPath: /etc/clickhouse-operator/config.d
            - name: etc-clickhouse-operator-templatesd-folder
              mountPath: /etc/clickhouse-operator/templates.d
            - name: etc-clickhouse-operator-usersd-folder
              mountPath: /etc/clickhouse-operator/users.d
          env:
            # Pod-specific
            # spec.nodeName: ip-172-20-52-62.ec2.internal
            - name: OPERATOR_POD_NODE_NAME
              valueFrom:
                fieldRef:
                  fieldPath: spec.nodeName
            # metadata.name: clickhouse-operator-6f87589dbb-ftcsf
            - name: OPERATOR_POD_NAME
              valueFrom:
                fieldRef:
                  fieldPath: metadata.name
            # metadata.namespace: kube-system
            - name: OPERATOR_POD_NAMESPACE
              valueFrom:
                fieldRef:
                  fieldPath: metadata.namespace
            # status.podIP: 100.96.3.2
            - name: OPERATOR_POD_IP
              valueFrom:
                fieldRef:
                  fieldPath: status.podIP
            # spec.serviceAccount: clickhouse-operator
            # spec.serviceAccountName: clickhouse-operator
            - name: OPERATOR_POD_SERVICE_ACCOUNT
              valueFrom:
                fieldRef:
                  fieldPath: spec.serviceAccountName

            # Container-specific
            - name: OPERATOR_CONTAINER_CPU_REQUEST
              valueFrom:
                resourceFieldRef:
                  containerName: clickhouse-operator
                  resource: requests.cpu
            - name: OPERATOR_CONTAINER_CPU_LIMIT
              valueFrom:
                resourceFieldRef:
                  containerName: clickhouse-operator
                  resource: limits.cpu
            - name: OPERATOR_CONTAINER_MEM_REQUEST
              valueFrom:
                resourceFieldRef:
                  containerName: clickhouse-operator
                  resource: requests.memory
            - name: OPERATOR_CONTAINER_MEM_LIMIT
              valueFrom:
                resourceFieldRef:
                  containerName: clickhouse-operator
                  resource: limits.memory

        - name: metrics-exporter
<<<<<<< HEAD
          image: altinity/metrics-exporter:0.17.0
=======
          image: altinity/metrics-exporter:0.16.1
>>>>>>> 50134723
          imagePullPolicy: Always
          volumeMounts:
            - name: etc-clickhouse-operator-folder
              mountPath: /etc/clickhouse-operator
            - name: etc-clickhouse-operator-confd-folder
              mountPath: /etc/clickhouse-operator/conf.d
            - name: etc-clickhouse-operator-configd-folder
              mountPath: /etc/clickhouse-operator/config.d
            - name: etc-clickhouse-operator-templatesd-folder
              mountPath: /etc/clickhouse-operator/templates.d
            - name: etc-clickhouse-operator-usersd-folder
              mountPath: /etc/clickhouse-operator/users.d
---
# Template Parameters:
#
# NAMESPACE=kube-system
# COMMENT=
#
# Setup ClusterIP Service to provide monitoring metrics for Prometheus
# Service would be created in kubectl-specified namespace
# In order to get access outside of k8s it should be exposed as:
# kubectl --namespace prometheus port-forward service/prometheus 9090
# and point browser to localhost:9090
kind: Service
apiVersion: v1
metadata:
  name: clickhouse-operator-metrics
  namespace: kube-system
  labels:
    app: clickhouse-operator
spec:
  ports:
    - port: 8888
      name: clickhouse-operator-metrics
  selector:
    app: clickhouse-operator<|MERGE_RESOLUTION|>--- conflicted
+++ resolved
@@ -3011,15 +3011,9 @@
 ---
 # Template Parameters:
 #
-<<<<<<< HEAD
-# kube-system
-# altinity/clickhouse-operator:0.17.0
-# etc-clickhouse-operator-files
-=======
 # NAME=etc-clickhouse-operator-files
 # NAMESPACE=kube-system
 # COMMENT=
->>>>>>> 50134723
 #
 apiVersion: v1
 kind: ConfigMap
@@ -3197,15 +3191,9 @@
 ---
 # Template Parameters:
 #
-<<<<<<< HEAD
-# kube-system
-# altinity/clickhouse-operator:0.17.0
-# etc-clickhouse-operator-confd-files
-=======
 # NAME=etc-clickhouse-operator-confd-files
 # NAMESPACE=kube-system
 # COMMENT=
->>>>>>> 50134723
 #
 apiVersion: v1
 kind: ConfigMap
@@ -3218,15 +3206,9 @@
 ---
 # Template Parameters:
 #
-<<<<<<< HEAD
-# kube-system
-# altinity/clickhouse-operator:0.17.0
-# etc-clickhouse-operator-configd-files
-=======
 # NAME=etc-clickhouse-operator-configd-files
 # NAMESPACE=kube-system
 # COMMENT=
->>>>>>> 50134723
 #
 apiVersion: v1
 kind: ConfigMap
@@ -3282,15 +3264,9 @@
 ---
 # Template Parameters:
 #
-<<<<<<< HEAD
-# kube-system
-# altinity/clickhouse-operator:0.17.0
-# etc-clickhouse-operator-templatesd-files
-=======
 # NAME=etc-clickhouse-operator-templatesd-files
 # NAMESPACE=kube-system
 # COMMENT=
->>>>>>> 50134723
 #
 apiVersion: v1
 kind: ConfigMap
@@ -3332,7 +3308,7 @@
                 "containers" : [
                   {
                     "name": "clickhouse",
-                    "image": "yandex/clickhouse-server:21.3",
+                    "image": "yandex/clickhouse-server:19.3.7",
                     "ports": [
                       {
                         "name": "http",
@@ -3387,15 +3363,9 @@
 ---
 # Template Parameters:
 #
-<<<<<<< HEAD
-# kube-system
-# altinity/clickhouse-operator:0.17.0
-# etc-clickhouse-operator-usersd-files
-=======
 # NAME=etc-clickhouse-operator-usersd-files
 # NAMESPACE=kube-system
 # COMMENT=
->>>>>>> 50134723
 #
 apiVersion: v1
 kind: ConfigMap
@@ -3451,16 +3421,10 @@
 ---
 # Template Parameters:
 #
-<<<<<<< HEAD
-# kube-system
-# altinity/clickhouse-operator:0.17.0
-# altinity/metrics-exporter:0.17.0
-=======
 # NAMESPACE=kube-system
 # COMMENT=
 # OPERATOR_IMAGE=altinity/clickhouse-operator:0.16.1
 # METRICS_EXPORTER_IMAGE=altinity/metrics-exporter:0.16.1
->>>>>>> 50134723
 #
 # Setup Deployment for clickhouse-operator
 # Deployment would be created in kubectl-specified namespace
@@ -3503,11 +3467,7 @@
             name: etc-clickhouse-operator-usersd-files
       containers:
         - name: clickhouse-operator
-<<<<<<< HEAD
-          image: altinity/clickhouse-operator:0.17.0
-=======
           image: altinity/clickhouse-operator:0.16.1
->>>>>>> 50134723
           imagePullPolicy: Always
           volumeMounts:
             - name: etc-clickhouse-operator-folder
@@ -3572,11 +3532,7 @@
                   resource: limits.memory
 
         - name: metrics-exporter
-<<<<<<< HEAD
-          image: altinity/metrics-exporter:0.17.0
-=======
           image: altinity/metrics-exporter:0.16.1
->>>>>>> 50134723
           imagePullPolicy: Always
           volumeMounts:
             - name: etc-clickhouse-operator-folder
