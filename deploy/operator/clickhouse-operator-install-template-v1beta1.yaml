# Template Parameters:
#
# KIND=ClickHouseInstallation
# SINGULAR=clickhouseinstallation
# PLURAL=clickhouseinstallations
# SHORT=chi
<<<<<<< HEAD
# OPERATOR_VERSION=0.23.0
=======
# OPERATOR_VERSION=0.22.2
>>>>>>> c355ff64
#
apiVersion: apiextensions.k8s.io/v1beta1
kind: CustomResourceDefinition
metadata:
  name: clickhouseinstallations.clickhouse.altinity.com
  labels:
<<<<<<< HEAD
    clickhouse.altinity.com/chop: 0.23.0
=======
    clickhouse.altinity.com/chop: 0.22.2
>>>>>>> c355ff64
spec:
  group: clickhouse.altinity.com
  scope: Namespaced
  names:
    kind: ClickHouseInstallation
    singular: clickhouseinstallation
    plural: clickhouseinstallations
    shortNames:
      - chi
  version: v1
  additionalPrinterColumns:
    - name: version
      type: string
      description: Operator version
      priority: 1 # show in wide view
      JSONPath: .status.chop-version
    - name: clusters
      type: integer
      description: Clusters count
      JSONPath: .status.clusters
    - name: shards
      type: integer
      description: Shards count
      priority: 1 # show in wide view
      JSONPath: .status.shards
    - name: hosts
      type: integer
      description: Hosts count
      JSONPath: .status.hosts
    - name: taskID
      type: string
      description: TaskID
      priority: 1 # show in wide view
      JSONPath: .status.taskID
    - name: status
      type: string
      description: CHI status
      JSONPath: .status.status
    - name: hosts-updated
      type: integer
      description: Updated hosts count
      priority: 1 # show in wide view
      JSONPath: .status.hostsUpdated
    - name: hosts-added
      type: integer
      description: Added hosts count
      priority: 1 # show in wide view
      JSONPath: .status.hostsAdded
    - name: hosts-completed
      type: integer
      description: Completed hosts count
      JSONPath: .status.hostsCompleted
    - name: hosts-deleted
      type: integer
      description: Hosts deleted count
      priority: 1 # show in wide view
      JSONPath: .status.hostsDeleted
    - name: hosts-delete
      type: integer
      description: Hosts to be deleted count
      priority: 1 # show in wide view
      JSONPath: .status.hostsDelete
    - name: endpoint
      type: string
      description: Client access endpoint
      priority: 1 # show in wide view
      JSONPath: .status.endpoint
    - name: age
      type: date
      description: Age of the resource
      JSONPath: .metadata.creationTimestamp
  subresources:
    status: {}
  validation:
    openAPIV3Schema:
      description: "define a set of Kubernetes resources (StatefulSet, PVC, Service, ConfigMap) which describe behavior one or more ClickHouse clusters"
      type: object
      required:
        - spec
      properties:
        apiVersion:
          description: 'APIVersion defines the versioned schema of this representation of an object. Servers should convert recognized schemas to the latest internal value, and may reject unrecognized values. More info: https://git.k8s.io/community/contributors/devel/sig-architecture/api-conventions.md#resources'
          type: string
        kind:
          description: 'Kind is a string value representing the REST resource this object represents. Servers may infer this from the endpoint the client submits requests to. Cannot be updated. In CamelCase. More info: https://git.k8s.io/community/contributors/devel/sig-architecture/api-conventions.md#types-kinds'
          type: string
        metadata:
          type: object
        status:
          type: object
          description: "Current ClickHouseInstallation manifest status, contains many fields like a normalized configuration, clickhouse-operator version, current action and all applied action list, current taskID and all applied taskIDs and other"
          properties:
            chop-version:
              type: string
              description: "ClickHouse operator version"
            chop-commit:
              type: string
              description: "ClickHouse operator git commit SHA"
            chop-date:
              type: string
              description: "ClickHouse operator build date"
            chop-ip:
              type: string
              description: "IP address of the operator's pod which managed this CHI"
            clusters:
              type: integer
              minimum: 0
              description: "Clusters count"
            shards:
              type: integer
              minimum: 0
              description: "Shards count"
            replicas:
              type: integer
              minimum: 0
              description: "Replicas count"
            hosts:
              type: integer
              minimum: 0
              description: "Hosts count"
            status:
              type: string
              description: "Status"
            taskID:
              type: string
              description: "Current task id"
            taskIDsStarted:
              type: array
              description: "Started task ids"
              nullable: true
              items:
                type: string
            taskIDsCompleted:
              type: array
              description: "Completed task ids"
              nullable: true
              items:
                type: string
            action:
              type: string
              description: "Action"
            actions:
              type: array
              description: "Actions"
              nullable: true
              items:
                type: string
            error:
              type: string
              description: "Last error"
            errors:
              type: array
              description: "Errors"
              nullable: true
              items:
                type: string
            hostsUpdated:
              type: integer
              minimum: 0
              description: "Updated Hosts count"
            hostsAdded:
              type: integer
              minimum: 0
              description: "Added Hosts count"
            hostsCompleted:
              type: integer
              minimum: 0
              description: "Completed Hosts count"
            hostsDeleted:
              type: integer
              minimum: 0
              description: "Deleted Hosts count"
            hostsDelete:
              type: integer
              minimum: 0
              description: "About to delete Hosts count"
            pods:
              type: array
              description: "Pods"
              nullable: true
              items:
                type: string
            pod-ips:
              type: array
              description: "Pod IPs"
              nullable: true
              items:
                type: string
            fqdns:
              type: array
              description: "Pods FQDNs"
              nullable: true
              items:
                type: string
            endpoint:
              type: string
              description: "Endpoint"
            generation:
              type: integer
              minimum: 0
              description: "Generation"
            normalized:
              type: object
              description: "Normalized CHI requested"
              x-kubernetes-preserve-unknown-fields: true
            normalizedCompleted:
              type: object
              description: "Normalized CHI completed"
              x-kubernetes-preserve-unknown-fields: true
            hostsWithTablesCreated:
              type: array
              description: "List of hosts with tables created by the operator"
              nullable: true
              items:
                type: string
            usedTemplates:
              type: array
              description: "List of templates used to build this CHI"
              nullable: true
              x-kubernetes-preserve-unknown-fields: true
              items:
                type: object
                x-kubernetes-preserve-unknown-fields: true
        spec:
          type: object
          # x-kubernetes-preserve-unknown-fields: true
          description: |
            Specification of the desired behavior of one or more ClickHouse clusters
            More info: https://github.com/Altinity/clickhouse-operator/blob/master/docs/custom_resource_explained.md
          properties:
            taskID:
              type: string
              description: |
                Allows to define custom taskID for CHI update and watch status of this update execution.
                Displayed in all .status.taskID* fields.
                By default (if not filled) every update of CHI manifest will generate random taskID
            stop: &TypeStringBool
              type: string
              description: |
                Allows to stop all ClickHouse clusters defined in a CHI.
                Works as the following:
                 - When `stop` is `1` operator sets `Replicas: 0` in each StatefulSet. Thie leads to having all `Pods` and `Service` deleted. All PVCs are kept intact.
                 - When `stop` is `0` operator sets `Replicas: 1` and `Pod`s and `Service`s will created again and all retained PVCs will be attached to `Pod`s.
              enum:
                # List StringBoolXXX constants from model
                - ""
                - "0"
                - "1"
                - "False"
                - "false"
                - "True"
                - "true"
                - "No"
                - "no"
                - "Yes"
                - "yes"
                - "Off"
                - "off"
                - "On"
                - "on"
                - "Disable"
                - "disable"
                - "Enable"
                - "enable"
                - "Disabled"
                - "disabled"
                - "Enabled"
                - "enabled"
            restart:
              type: string
              description: |
                In case 'RollingUpdate' specified, the operator will always restart ClickHouse pods during reconcile.
                This options is used in rare cases when force restart is required and is typically removed after the use in order to avoid unneeded restarts.
              enum:
                - ""
                - "RollingUpdate"
            troubleshoot:
              !!merge <<: *TypeStringBool
              description: |
                Allows to troubleshoot Pods during CrashLoopBack state.
                This may happen when wrong configuration applied, in this case `clickhouse-server` wouldn't start.
                Command within ClickHouse container is modified with `sleep` in order to avoid quick restarts
                and give time to troubleshoot via CLI.
                Liveness and Readiness probes are disabled as well.
            namespaceDomainPattern:
              type: string
              description: |
                Custom domain pattern which will be used for DNS names of `Service` or `Pod`.
                Typical use scenario - custom cluster domain in Kubernetes cluster
                Example: %s.svc.my.test
            templating:
              type: object
              # nullable: true
              description: |
                Optional, applicable inside ClickHouseInstallationTemplate only.
                Defines current ClickHouseInstallationTemplate application options to target ClickHouseInstallation(s)."
              properties:
                policy:
                  type: string
                  description: |
                    When defined as `auto` inside ClickhouseInstallationTemplate, this ClickhouseInstallationTemplate
                    will be auto-added into ClickHouseInstallation, selectable by `chiSelector`.
                    Default value is `manual`, meaning ClickHouseInstallation should request this ClickhouseInstallationTemplate explicitly.
                  enum:
                    - ""
                    - "auto"
                    - "manual"
                chiSelector:
                  type: object
                  description: "Optional, defines selector for ClickHouseInstallation(s) to be templated with ClickhouseInstallationTemplate"
                  # nullable: true
                  x-kubernetes-preserve-unknown-fields: true
            reconciling:
              type: object
              description: "Optional, allows tuning reconciling cycle for ClickhouseInstallation from clickhouse-operator side"
              # nullable: true
              properties:
                policy:
                  type: string
                  description: |
                    DISCUSSED TO BE DEPRECATED
                    Syntax sugar
                    Overrides all three 'reconcile.host.wait.{exclude, queries, include}' values from the operator's config
                    Possible values:
                     - wait - should wait to exclude host, complete queries and include host back into the cluster
                     - nowait - should NOT wait to exclude host, complete queries and include host back into the cluster
                  enum:
                    - ""
                    - "wait"
                    - "nowait"
                configMapPropagationTimeout:
                  type: integer
                  description: |
                    Timeout in seconds for `clickhouse-operator` to wait for modified `ConfigMap` to propagate into the `Pod`
                    More details: https://kubernetes.io/docs/concepts/configuration/configmap/#mounted-configmaps-are-updated-automatically
                  minimum: 0
                  maximum: 3600
                cleanup:
                  type: object
                  description: "Optional, defines behavior for cleanup Kubernetes resources during reconcile cycle"
                  # nullable: true
                  properties:
                    unknownObjects:
                      type: object
                      description: |
                        Describes what clickhouse-operator should do with found Kubernetes resources which should be managed by clickhouse-operator,
                        but do not have `ownerReference` to any currently managed `ClickHouseInstallation` resource.
                        Default behavior is `Delete`"
                      # nullable: true
                      properties:
                        statefulSet: &TypeObjectsCleanup
                          type: string
                          description: "Behavior policy for unknown StatefulSet, `Delete` by default"
                          enum:
                            # List ObjectsCleanupXXX constants from model
                            - ""
                            - "Retain"
                            - "Delete"
                        pvc:
                          type: string
                          !!merge <<: *TypeObjectsCleanup
                          description: "Behavior policy for unknown PVC, `Delete` by default"
                        configMap:
                          !!merge <<: *TypeObjectsCleanup
                          description: "Behavior policy for unknown ConfigMap, `Delete` by default"
                        service:
                          !!merge <<: *TypeObjectsCleanup
                          description: "Behavior policy for unknown Service, `Delete` by default"
                    reconcileFailedObjects:
                      type: object
                      description: |
                        Describes what clickhouse-operator should do with Kubernetes resources which are failed during reconcile.
                        Default behavior is `Retain`"
                      # nullable: true
                      properties:
                        statefulSet:
                          !!merge <<: *TypeObjectsCleanup
                          description: "Behavior policy for failed StatefulSet, `Retain` by default"
                        pvc:
                          !!merge <<: *TypeObjectsCleanup
                          description: "Behavior policy for failed PVC, `Retain` by default"
                        configMap:
                          !!merge <<: *TypeObjectsCleanup
                          description: "Behavior policy for failed ConfigMap, `Retain` by default"
                        service:
                          !!merge <<: *TypeObjectsCleanup
                          description: "Behavior policy for failed Service, `Retain` by default"
            defaults:
              type: object
              description: |
                define default behavior for whole ClickHouseInstallation, some behavior can be re-define on cluster, shard and replica level
                More info: https://github.com/Altinity/clickhouse-operator/blob/master/docs/custom_resource_explained.md#specdefaults
              # nullable: true
              properties:
                replicasUseFQDN:
                  !!merge <<: *TypeStringBool
                  description: |
                    define should replicas be specified by FQDN in `<host></host>`.
                    In case of "no" will use short hostname and clickhouse-server will use kubernetes default suffixes for DNS lookup
                    "yes" by default
                distributedDDL:
                  type: object
                  description: |
                    allows change `<yandex><distributed_ddl></distributed_ddl></yandex>` settings
                    More info: https://clickhouse.tech/docs/en/operations/server-configuration-parameters/settings/#server-settings-distributed_ddl
                  # nullable: true
                  properties:
                    profile:
                      type: string
                      description: "Settings from this profile will be used to execute DDL queries"
                storageManagement:
                  type: object
                  description: default storage management options
                  properties:
                    provisioner: &TypePVCProvisioner
                      type: string
                      description: "defines `PVC` provisioner - be it StatefulSet or the Operator"
                      enum:
                        - ""
                        - "StatefulSet"
                        - "Operator"
                    reclaimPolicy: &TypePVCReclaimPolicy
                      type: string
                      description: |
                        defines behavior of `PVC` deletion.
                        `Delete` by default, if `Retain` specified then `PVC` will be kept when deleting StatefulSet
                      enum:
                        - ""
                        - "Retain"
                        - "Delete"
                templates: &TypeTemplateNames
                  type: object
                  description: "optional, configuration of the templates names which will use for generate Kubernetes resources according to one or more ClickHouse clusters described in current ClickHouseInstallation (chi) resource"
                  # nullable: true
                  properties:
                    hostTemplate:
                      type: string
                      description: "optional, template name from chi.spec.templates.hostTemplates, which will apply to configure every `clickhouse-server` instance during render ConfigMap resources which will mount into `Pod`"
                    podTemplate:
                      type: string
                      description: "optional, template name from chi.spec.templates.podTemplates, allows customization each `Pod` resource during render and reconcile each StatefulSet.spec resource described in `chi.spec.configuration.clusters`"
                    dataVolumeClaimTemplate:
                      type: string
                      description: "optional, template name from chi.spec.templates.volumeClaimTemplates, allows customization each `PVC` which will mount for clickhouse data directory in each `Pod` during render and reconcile every StatefulSet.spec resource described in `chi.spec.configuration.clusters`"
                    logVolumeClaimTemplate:
                      type: string
                      description: "optional, template name from chi.spec.templates.volumeClaimTemplates, allows customization each `PVC` which will mount for clickhouse log directory in each `Pod` during render and reconcile every StatefulSet.spec resource described in `chi.spec.configuration.clusters`"
                    serviceTemplate:
                      type: string
                      description: "optional, template name from chi.spec.templates.serviceTemplates, allows customization for one `Service` resource which will created by `clickhouse-operator` which cover all clusters in whole `chi` resource"
                    clusterServiceTemplate:
                      type: string
                      description: "optional, template name from chi.spec.templates.serviceTemplates, allows customization for each `Service` resource which will created by `clickhouse-operator` which cover each clickhouse cluster described in `chi.spec.configuration.clusters`"
                    shardServiceTemplate:
                      type: string
                      description: "optional, template name from chi.spec.templates.serviceTemplates, allows customization for each `Service` resource which will created by `clickhouse-operator` which cover each shard inside clickhouse cluster described in `chi.spec.configuration.clusters`"
                    replicaServiceTemplate:
                      type: string
                      description: "optional, template name from chi.spec.templates.serviceTemplates, allows customization for each `Service` resource which will created by `clickhouse-operator` which cover each replica inside each shard inside each clickhouse cluster described in `chi.spec.configuration.clusters`"
                    volumeClaimTemplate:
                      type: string
                      description: "DEPRECATED! VolumeClaimTemplate is deprecated in favor of DataVolumeClaimTemplate and LogVolumeClaimTemplate"
            configuration:
              type: object
              description: "allows configure multiple aspects and behavior for `clickhouse-server` instance and also allows describe multiple `clickhouse-server` clusters inside one `chi` resource"
              # nullable: true
              properties:
                zookeeper: &TypeZookeeperConfig
                  type: object
                  description: |
                    allows configure <yandex><zookeeper>..</zookeeper></yandex> section in each `Pod` during generate `ConfigMap` which will mounted in `/etc/clickhouse-server/config.d/`
                    `clickhouse-operator` itself doesn't manage Zookeeper, please install Zookeeper separatelly look examples on https://github.com/Altinity/clickhouse-operator/tree/master/deploy/zookeeper/
                    currently, zookeeper (or clickhouse-keeper replacement) used for *ReplicatedMergeTree table engines and for `distributed_ddl`
                    More details: https://clickhouse.tech/docs/en/operations/server-configuration-parameters/settings/#server-settings_zookeeper
                  # nullable: true
                  properties:
                    nodes:
                      type: array
                      description: "describe every available zookeeper cluster node for interaction"
                      # nullable: true
                      items:
                        type: object
                        #required:
                        #  - host
                        properties:
                          host:
                            type: string
                            description: "dns name or ip address for Zookeeper node"
                          port:
                            type: integer
                            description: "TCP port which used to connect to Zookeeper node"
                            minimum: 0
                            maximum: 65535
                          secure:
                            !!merge <<: *TypeStringBool
                            description: "if a secure connection to Zookeeper is required"
                    session_timeout_ms:
                      type: integer
                      description: "session timeout during connect to Zookeeper"
                    operation_timeout_ms:
                      type: integer
                      description: "one operation timeout during Zookeeper transactions"
                    root:
                      type: string
                      description: "optional root znode path inside zookeeper to store ClickHouse related data (replication queue or distributed DDL)"
                    identity:
                      type: string
                      description: "optional access credentials string with `user:password` format used when use digest authorization in Zookeeper"
                users:
                  type: object
                  description: |
                    allows configure <yandex><users>..</users></yandex> section in each `Pod` during generate `ConfigMap` which will mount in `/etc/clickhouse-server/users.d/`
                    you can configure password hashed, authorization restrictions, database level security row filters etc.
                    More details: https://clickhouse.tech/docs/en/operations/settings/settings-users/
                    Your yaml code will convert to XML, see examples https://github.com/Altinity/clickhouse-operator/blob/master/docs/custom_resource_explained.md#specconfigurationusers
                  # nullable: true
                  x-kubernetes-preserve-unknown-fields: true
                profiles:
                  type: object
                  description: |
                    allows configure <yandex><profiles>..</profiles></yandex> section in each `Pod` during generate `ConfigMap` which will mount in `/etc/clickhouse-server/users.d/`
                    you can configure any aspect of settings profile
                    More details: https://clickhouse.tech/docs/en/operations/settings/settings-profiles/
                    Your yaml code will convert to XML, see examples https://github.com/Altinity/clickhouse-operator/blob/master/docs/custom_resource_explained.md#specconfigurationprofiles
                  # nullable: true
                  x-kubernetes-preserve-unknown-fields: true
                quotas:
                  type: object
                  description: |
                    allows configure <yandex><quotas>..</quotas></yandex> section in each `Pod` during generate `ConfigMap` which will mount in `/etc/clickhouse-server/users.d/`
                    you can configure any aspect of resource quotas
                    More details: https://clickhouse.tech/docs/en/operations/quotas/
                    Your yaml code will convert to XML, see examples https://github.com/Altinity/clickhouse-operator/blob/master/docs/custom_resource_explained.md#specconfigurationquotas
                  # nullable: true
                  x-kubernetes-preserve-unknown-fields: true
                settings: &TypeSettings
                  type: object
                  description: |
                    allows configure `clickhouse-server` settings inside <yandex>...</yandex> tag in each `Pod` during generate `ConfigMap` which will mount in `/etc/clickhouse-server/config.d/`
                    More details: https://clickhouse.tech/docs/en/operations/settings/settings/
                    Your yaml code will convert to XML, see examples https://github.com/Altinity/clickhouse-operator/blob/master/docs/custom_resource_explained.md#specconfigurationsettings
                  # nullable: true
                  x-kubernetes-preserve-unknown-fields: true
                files: &TypeFiles
                  type: object
                  description: |
                    allows define content of any setting file inside each `Pod` during generate `ConfigMap` which will mount in `/etc/clickhouse-server/config.d/` or `/etc/clickhouse-server/conf.d/` or `/etc/clickhouse-server/users.d/`
                    every key in this object is the file name
                    every value in this object is the file content
                    you can use `!!binary |` and base64 for binary files, see details here https://yaml.org/type/binary.html
                    each key could contains prefix like USERS, COMMON, HOST or config.d, users.d, cond.d, wrong prefixes will ignored, subfolders also will ignored
                    More details: https://github.com/Altinity/clickhouse-operator/blob/master/docs/chi-examples/05-settings-05-files-nested.yaml
                  # nullable: true
                  x-kubernetes-preserve-unknown-fields: true
                clusters:
                  type: array
                  description: |
                    describes ClickHouse clusters layout and allows change settings on cluster-level, shard-level and replica-level
                    every cluster is a set of StatefulSet, one StatefulSet contains only one Pod with `clickhouse-server`
                    all Pods will rendered in <remote_server> part of ClickHouse configs, mounted from ConfigMap as `/etc/clickhouse-server/config.d/chop-generated-remote_servers.xml`
                    Clusters will use for Distributed table engine, more details: https://clickhouse.tech/docs/en/engines/table-engines/special/distributed/
                    If `cluster` contains zookeeper settings (could be inherited from top `chi` level), when you can create *ReplicatedMergeTree tables
                  # nullable: true
                  items:
                    type: object
                    #required:
                    #  - name
                    properties:
                      name:
                        type: string
                        description: "cluster name, used to identify set of ClickHouse servers and wide used during generate names of related Kubernetes resources"
                        minLength: 1
                        # See namePartClusterMaxLen const
                        maxLength: 15
                        pattern: "^[a-zA-Z0-9-]{0,15}$"
                      zookeeper:
                        !!merge <<: *TypeZookeeperConfig
                        description: |
                          optional, allows configure <yandex><zookeeper>..</zookeeper></yandex> section in each `Pod` only in current ClickHouse cluster, during generate `ConfigMap` which will mounted in `/etc/clickhouse-server/config.d/`
                          override top-level `chi.spec.configuration.zookeeper` settings
                      settings:
                        !!merge <<: *TypeSettings
                        description: |
                          optional, allows configure `clickhouse-server` settings inside <yandex>...</yandex> tag in each `Pod` only in one cluster during generate `ConfigMap` which will mount in `/etc/clickhouse-server/config.d/`
                          override top-level `chi.spec.configuration.settings`
                          More details: https://clickhouse.tech/docs/en/operations/settings/settings/
                      files:
                        !!merge <<: *TypeFiles
                        description: |
                          optional, allows define content of any setting file inside each `Pod` on current cluster during generate `ConfigMap` which will mount in `/etc/clickhouse-server/config.d/` or `/etc/clickhouse-server/conf.d/` or `/etc/clickhouse-server/users.d/`
                          override top-level `chi.spec.configuration.files`
                      templates:
                        !!merge <<: *TypeTemplateNames
                        description: |
                          optional, configuration of the templates names which will use for generate Kubernetes resources according to selected cluster
                          override top-level `chi.spec.configuration.templates`
                      schemaPolicy:
                        type: object
                        description: |
                          describes how schema is propagated within replicas and shards
                        properties:
                          replica:
                            type: string
                            description: "how schema is propagated within a replica"
                            enum:
                              # List SchemaPolicyReplicaXXX constants from model
                              - ""
                              - "None"
                              - "All"
                          shard:
                            type: string
                            description: "how schema is propagated between shards"
                            enum:
                              # List SchemaPolicyShardXXX constants from model
                              - ""
                              - "None"
                              - "All"
                              - "DistributedTablesOnly"
                      insecure:
                        !!merge <<: *TypeStringBool
                        description: optional, open insecure ports for cluster, defaults to "yes"
                      secure:
                        !!merge <<: *TypeStringBool
                        description: optional, open secure ports for cluster
                      secret:
                        type: object
                        description: "optional, shared secret value to secure cluster communications"
                        properties:
                          auto:
                            !!merge <<: *TypeStringBool
                            description: "Auto-generate shared secret value to secure cluster communications"
                          value:
                            description: "Cluster shared secret value in plain text"
                            type: string
                          valueFrom:
                            description: "Cluster shared secret source"
                            type: object
                            properties:
                              secretKeyRef:
                                description: |
                                  Selects a key of a secret in the clickhouse installation namespace.
                                  Should not be used if value is not empty.
                                type: object
                                properties:
                                  name:
                                    description: |
                                      Name of the referent. More info:
                                      https://kubernetes.io/docs/concepts/overview/working-with-objects/names/#names
                                    type: string
                                  key:
                                    description: The key of the secret to select from. Must be a valid secret key.
                                    type: string
                                  optional:
                                    description: Specify whether the Secret or its key must be defined
                                    type: boolean
                                required:
                                  - name
                                  - key
                      layout:
                        type: object
                        description: |
                          describe current cluster layout, how much shards in cluster, how much replica in shard
                          allows override settings on each shard and replica separatelly
                        # nullable: true
                        properties:
                          type:
                            type: string
                            description: "DEPRECATED - to be removed soon"
                          shardsCount:
                            type: integer
                            description: "how much shards for current ClickHouse cluster will run in Kubernetes, each shard contains shared-nothing part of data and contains set of replicas, cluster contains 1 shard by default"
                          replicasCount:
                            type: integer
                            description: "how much replicas in each shards for current ClickHouse cluster will run in Kubernetes, each replica is a separate `StatefulSet` which contains only one `Pod` with `clickhouse-server` instance, every shard contains 1 replica by default"
                          shards:
                            type: array
                            description: "optional, allows override top-level `chi.spec.configuration`, cluster-level `chi.spec.configuration.clusters` settings for each shard separately, use it only if you fully understand what you do"
                            # nullable: true
                            items:
                              type: object
                              properties:
                                name:
                                  type: string
                                  description: "optional, by default shard name is generated, but you can override it and setup custom name"
                                  minLength: 1
                                  # See namePartShardMaxLen const
                                  maxLength: 15
                                  pattern: "^[a-zA-Z0-9-]{0,15}$"
                                definitionType:
                                  type: string
                                  description: "DEPRECATED - to be removed soon"
                                weight:
                                  type: integer
                                  description: |
                                    optional, 1 by default, allows setup shard <weight> setting which will use during insert into tables with `Distributed` engine,
                                    will apply in <remote_servers> inside ConfigMap which will mount in /etc/clickhouse-server/config.d/chop-generated-remote_servers.xml
                                    More details: https://clickhouse.tech/docs/en/engines/table-engines/special/distributed/
                                internalReplication:
                                  !!merge <<: *TypeStringBool
                                  description: |
                                    optional, `true` by default when `chi.spec.configuration.clusters[].layout.ReplicaCount` > 1 and 0 otherwise
                                    allows setup <internal_replication> setting which will use during insert into tables with `Distributed` engine for insert only in one live replica and other replicas will download inserted data during replication,
                                    will apply in <remote_servers> inside ConfigMap which will mount in /etc/clickhouse-server/config.d/chop-generated-remote_servers.xml
                                    More details: https://clickhouse.tech/docs/en/engines/table-engines/special/distributed/
                                settings:
                                  !!merge <<: *TypeSettings
                                  description: |
                                    optional, allows configure `clickhouse-server` settings inside <yandex>...</yandex> tag in each `Pod` only in one shard during generate `ConfigMap` which will mount in `/etc/clickhouse-server/config.d/`
                                    override top-level `chi.spec.configuration.settings` and cluster-level `chi.spec.configuration.clusters.settings`
                                    More details: https://clickhouse.tech/docs/en/operations/settings/settings/
                                files:
                                  !!merge <<: *TypeFiles
                                  description: |
                                    optional, allows define content of any setting file inside each `Pod` only in one shard during generate `ConfigMap` which will mount in `/etc/clickhouse-server/config.d/` or `/etc/clickhouse-server/conf.d/` or `/etc/clickhouse-server/users.d/`
                                    override top-level `chi.spec.configuration.files` and cluster-level `chi.spec.configuration.clusters.files`
                                templates:
                                  !!merge <<: *TypeTemplateNames
                                  description: |
                                    optional, configuration of the templates names which will use for generate Kubernetes resources according to selected shard
                                    override top-level `chi.spec.configuration.templates` and cluster-level `chi.spec.configuration.clusters.templates`
                                replicasCount:
                                  type: integer
                                  description: |
                                    optional, how much replicas in selected shard for selected ClickHouse cluster will run in Kubernetes, each replica is a separate `StatefulSet` which contains only one `Pod` with `clickhouse-server` instance,
                                    shard contains 1 replica by default
                                    override cluster-level `chi.spec.configuration.clusters.layout.replicasCount`
                                  minimum: 1
                                replicas:
                                  type: array
                                  description: |
                                    optional, allows override behavior for selected replicas from cluster-level `chi.spec.configuration.clusters` and shard-level `chi.spec.configuration.clusters.layout.shards`
                                  # nullable: true
                                  items:
                                    # Host
                                    type: object
                                    properties:
                                      name:
                                        type: string
                                        description: "optional, by default replica name is generated, but you can override it and setup custom name"
                                        minLength: 1
                                        # See namePartReplicaMaxLen const
                                        maxLength: 15
                                        pattern: "^[a-zA-Z0-9-]{0,15}$"
                                      insecure:
                                        !!merge <<: *TypeStringBool
                                        description: |
                                          optional, open insecure ports for cluster, defaults to "yes"
                                      secure:
                                        !!merge <<: *TypeStringBool
                                        description: |
                                          optional, open secure ports
                                      tcpPort:
                                        type: integer
                                        description: |
                                          optional, setup `Pod.spec.containers.ports` with name `tcp` for selected replica, override `chi.spec.templates.hostTemplates.spec.tcpPort`
                                          allows connect to `clickhouse-server` via TCP Native protocol via kubernetes `Service`
                                        minimum: 1
                                        maximum: 65535
                                      tlsPort:
                                        type: integer
                                        minimum: 1
                                        maximum: 65535
                                      httpPort:
                                        type: integer
                                        description: |
                                          optional, setup `Pod.spec.containers.ports` with name `http` for selected replica, override `chi.spec.templates.hostTemplates.spec.httpPort`
                                          allows connect to `clickhouse-server` via HTTP protocol via kubernetes `Service`
                                        minimum: 1
                                        maximum: 65535
                                      httpsPort:
                                        type: integer
                                        minimum: 1
                                        maximum: 65535
                                      interserverHTTPPort:
                                        type: integer
                                        description: |
                                          optional, setup `Pod.spec.containers.ports` with name `interserver` for selected replica, override `chi.spec.templates.hostTemplates.spec.interserverHTTPPort`
                                          allows connect between replicas inside same shard during fetch replicated data parts HTTP protocol
                                        minimum: 1
                                        maximum: 65535
                                      settings:
                                        !!merge <<: *TypeSettings
                                        description: |
                                          optional, allows configure `clickhouse-server` settings inside <yandex>...</yandex> tag in `Pod` only in one replica during generate `ConfigMap` which will mount in `/etc/clickhouse-server/conf.d/`
                                          override top-level `chi.spec.configuration.settings`, cluster-level `chi.spec.configuration.clusters.settings` and shard-level `chi.spec.configuration.clusters.layout.shards.settings`
                                          More details: https://clickhouse.tech/docs/en/operations/settings/settings/
                                      files:
                                        !!merge <<: *TypeFiles
                                        description: |
                                          optional, allows define content of any setting file inside `Pod` only in one replica during generate `ConfigMap` which will mount in `/etc/clickhouse-server/config.d/` or `/etc/clickhouse-server/conf.d/` or `/etc/clickhouse-server/users.d/`
                                          override top-level `chi.spec.configuration.files`, cluster-level `chi.spec.configuration.clusters.files` and shard-level `chi.spec.configuration.clusters.layout.shards.files`
                                      templates:
                                        !!merge <<: *TypeTemplateNames
                                        description: |
                                          optional, configuration of the templates names which will use for generate Kubernetes resources according to selected replica
                                          override top-level `chi.spec.configuration.templates`, cluster-level `chi.spec.configuration.clusters.templates` and shard-level `chi.spec.configuration.clusters.layout.shards.templates`
                          replicas:
                            type: array
                            description: "optional, allows override top-level `chi.spec.configuration` and cluster-level `chi.spec.configuration.clusters` configuration for each replica and each shard relates to selected replica, use it only if you fully understand what you do"
                            # nullable: true
                            items:
                              type: object
                              properties:
                                name:
                                  type: string
                                  description: "optional, by default replica name is generated, but you can override it and setup custom name"
                                  minLength: 1
                                  # See namePartShardMaxLen const
                                  maxLength: 15
                                  pattern: "^[a-zA-Z0-9-]{0,15}$"
                                settings:
                                  !!merge <<: *TypeSettings
                                  description: |
                                    optional, allows configure `clickhouse-server` settings inside <yandex>...</yandex> tag in `Pod` only in one replica during generate `ConfigMap` which will mount in `/etc/clickhouse-server/conf.d/`
                                    override top-level `chi.spec.configuration.settings`, cluster-level `chi.spec.configuration.clusters.settings` and will ignore if shard-level `chi.spec.configuration.clusters.layout.shards` present
                                    More details: https://clickhouse.tech/docs/en/operations/settings/settings/
                                files:
                                  !!merge <<: *TypeFiles
                                  description: |
                                    optional, allows define content of any setting file inside each `Pod` only in one replica during generate `ConfigMap` which will mount in `/etc/clickhouse-server/config.d/` or `/etc/clickhouse-server/conf.d/` or `/etc/clickhouse-server/users.d/`
                                    override top-level `chi.spec.configuration.files` and cluster-level `chi.spec.configuration.clusters.files`, will ignore if `chi.spec.configuration.clusters.layout.shards` presents
                                templates:
                                  !!merge <<: *TypeTemplateNames
                                  description: |
                                    optional, configuration of the templates names which will use for generate Kubernetes resources according to selected replica
                                    override top-level `chi.spec.configuration.templates`, cluster-level `chi.spec.configuration.clusters.templates`
                                shardsCount:
                                  type: integer
                                  description: "optional, count of shards related to current replica, you can override each shard behavior on low-level `chi.spec.configuration.clusters.layout.replicas.shards`"
                                  minimum: 1
                                shards:
                                  type: array
                                  description: "optional, list of shards related to current replica, will ignore if `chi.spec.configuration.clusters.layout.shards` presents"
                                  # nullable: true
                                  items:
                                    # Host
                                    type: object
                                    properties:
                                      name:
                                        type: string
                                        description: "optional, by default shard name is generated, but you can override it and setup custom name"
                                        minLength: 1
                                        # See namePartReplicaMaxLen const
                                        maxLength: 15
                                        pattern: "^[a-zA-Z0-9-]{0,15}$"
                                      insecure:
                                        !!merge <<: *TypeStringBool
                                        description: |
                                          optional, open insecure ports for cluster, defaults to "yes"
                                      secure:
                                        !!merge <<: *TypeStringBool
                                        description: |
                                          optional, open secure ports
                                      tcpPort:
                                        type: integer
                                        description: |
                                          optional, setup `Pod.spec.containers.ports` with name `tcp` for selected shard, override `chi.spec.templates.hostTemplates.spec.tcpPort`
                                          allows connect to `clickhouse-server` via TCP Native protocol via kubernetes `Service`
                                        minimum: 1
                                        maximum: 65535
                                      tlsPort:
                                        type: integer
                                        minimum: 1
                                        maximum: 65535
                                      httpPort:
                                        type: integer
                                        description: |
                                          optional, setup `Pod.spec.containers.ports` with name `http` for selected shard, override `chi.spec.templates.hostTemplates.spec.httpPort`
                                          allows connect to `clickhouse-server` via HTTP protocol via kubernetes `Service`
                                        minimum: 1
                                        maximum: 65535
                                      httpsPort:
                                        type: integer
                                        minimum: 1
                                        maximum: 65535
                                      interserverHTTPPort:
                                        type: integer
                                        description: |
                                          optional, setup `Pod.spec.containers.ports` with name `interserver` for selected shard, override `chi.spec.templates.hostTemplates.spec.interserverHTTPPort`
                                          allows connect between replicas inside same shard during fetch replicated data parts HTTP protocol
                                        minimum: 1
                                        maximum: 65535
                                      settings:
                                        !!merge <<: *TypeSettings
                                        description: |
                                          optional, allows configure `clickhouse-server` settings inside <yandex>...</yandex> tag in `Pod` only in one shard related to current replica during generate `ConfigMap` which will mount in `/etc/clickhouse-server/conf.d/`
                                          override top-level `chi.spec.configuration.settings`, cluster-level `chi.spec.configuration.clusters.settings` and replica-level `chi.spec.configuration.clusters.layout.replicas.settings`
                                          More details: https://clickhouse.tech/docs/en/operations/settings/settings/
                                      files:
                                        !!merge <<: *TypeFiles
                                        description: |
                                          optional, allows define content of any setting file inside each `Pod` only in one shard related to current replica during generate `ConfigMap` which will mount in `/etc/clickhouse-server/config.d/` or `/etc/clickhouse-server/conf.d/` or `/etc/clickhouse-server/users.d/`
                                          override top-level `chi.spec.configuration.files` and cluster-level `chi.spec.configuration.clusters.files`, will ignore if `chi.spec.configuration.clusters.layout.shards` presents
                                      templates:
                                        !!merge <<: *TypeTemplateNames
                                        description: |
                                          optional, configuration of the templates names which will use for generate Kubernetes resources according to selected replica
                                          override top-level `chi.spec.configuration.templates`, cluster-level `chi.spec.configuration.clusters.templates`, replica-level `chi.spec.configuration.clusters.layout.replicas.templates`
            templates:
              type: object
              description: "allows define templates which will use for render Kubernetes resources like StatefulSet, ConfigMap, Service, PVC, by default, clickhouse-operator have own templates, but you can override it"
              # nullable: true
              properties:
                hostTemplates:
                  type: array
                  description: "hostTemplate will use during apply to generate `clickhose-server` config files"
                  # nullable: true
                  items:
                    type: object
                    #required:
                    #  - name
                    properties:
                      name:
                        description: "template name, could use to link inside top-level `chi.spec.defaults.templates.hostTemplate`, cluster-level `chi.spec.configuration.clusters.templates.hostTemplate`, shard-level `chi.spec.configuration.clusters.layout.shards.temlates.hostTemplate`, replica-level `chi.spec.configuration.clusters.layout.replicas.templates.hostTemplate`"
                        type: string
                      portDistribution:
                        type: array
                        description: "define how will distribute numeric values of named ports in `Pod.spec.containers.ports` and clickhouse-server configs"
                        # nullable: true
                        items:
                          type: object
                          #required:
                          #  - type
                          properties:
                            type:
                              type: string
                              description: "type of distribution, when `Unspecified` (default value) then all listen ports on clickhouse-server configuration in all Pods will have the same value, when `ClusterScopeIndex` then ports will increment to offset from base value depends on shard and replica index inside cluster with combination of `chi.spec.templates.podTemlates.spec.HostNetwork` it allows setup ClickHouse cluster inside Kubernetes and provide access via external network bypass Kubernetes internal network"
                              enum:
                                # List PortDistributionXXX constants
                                - ""
                                - "Unspecified"
                                - "ClusterScopeIndex"
                      spec:
                        # Host
                        type: object
                        properties:
                          name:
                            type: string
                            description: "by default, hostname will generate, but this allows define custom name for each `clickhuse-server`"
                            minLength: 1
                            # See namePartReplicaMaxLen const
                            maxLength: 15
                            pattern: "^[a-zA-Z0-9-]{0,15}$"
                          insecure:
                            !!merge <<: *TypeStringBool
                            description: |
                              optional, open insecure ports for cluster, defaults to "yes"
                          secure:
                            !!merge <<: *TypeStringBool
                            description: |
                              optional, open secure ports
                          tcpPort:
                            type: integer
                            description: |
                              optional, setup `tcp_port` inside `clickhouse-server` settings for each Pod where current template will apply
                              if specified, should have equal value with `chi.spec.templates.podTemplates.spec.containers.ports[name=tcp]`
                              More info: https://clickhouse.tech/docs/en/interfaces/tcp/
                            minimum: 1
                            maximum: 65535
                          tlsPort:
                            type: integer
                            minimum: 1
                            maximum: 65535
                          httpPort:
                            type: integer
                            description: |
                              optional, setup `http_port` inside `clickhouse-server` settings for each Pod where current template will apply
                              if specified, should have equal value with `chi.spec.templates.podTemplates.spec.containers.ports[name=http]`
                              More info: https://clickhouse.tech/docs/en/interfaces/http/
                            minimum: 1
                            maximum: 65535
                          httpsPort:
                            type: integer
                            minimum: 1
                            maximum: 65535
                          interserverHTTPPort:
                            type: integer
                            description: |
                              optional, setup `interserver_http_port` inside `clickhouse-server` settings for each Pod where current template will apply
                              if specified, should have equal value with `chi.spec.templates.podTemplates.spec.containers.ports[name=interserver]`
                              More info: https://clickhouse.tech/docs/en/operations/server-configuration-parameters/settings/#interserver-http-port
                            minimum: 1
                            maximum: 65535
                          settings:
                            !!merge <<: *TypeSettings
                            description: |
                              optional, allows configure `clickhouse-server` settings inside <yandex>...</yandex> tag in each `Pod` where this template will apply during generate `ConfigMap` which will mount in `/etc/clickhouse-server/conf.d/`
                              More details: https://clickhouse.tech/docs/en/operations/settings/settings/
                          files:
                            !!merge <<: *TypeFiles
                            description: |
                              optional, allows define content of any setting file inside each `Pod` where this template will apply during generate `ConfigMap` which will mount in `/etc/clickhouse-server/config.d/` or `/etc/clickhouse-server/conf.d/` or `/etc/clickhouse-server/users.d/`
                          templates:
                            !!merge <<: *TypeTemplateNames
                            description: "be careful, this part of CRD allows override template inside template, don't use it if you don't understand what you do"
                podTemplates:
                  type: array
                  description: |
                    podTemplate will use during render `Pod` inside `StatefulSet.spec` and allows define rendered `Pod.spec`, pod scheduling distribution and pod zone
                    More information: https://github.com/Altinity/clickhouse-operator/blob/master/docs/custom_resource_explained.md#spectemplatespodtemplates
                  # nullable: true
                  items:
                    type: object
                    #required:
                    #  - name
                    properties:
                      name:
                        type: string
                        description: "template name, could use to link inside top-level `chi.spec.defaults.templates.podTemplate`, cluster-level `chi.spec.configuration.clusters.templates.podTemplate`, shard-level `chi.spec.configuration.clusters.layout.shards.temlates.podTemplate`, replica-level `chi.spec.configuration.clusters.layout.replicas.templates.podTemplate`"
                      generateName:
                        type: string
                        description: "allows define format for generated `Pod` name, look to https://github.com/Altinity/clickhouse-operator/blob/master/docs/custom_resource_explained.md#spectemplatesservicetemplates for details about aviailable template variables"
                      zone:
                        type: object
                        description: "allows define custom zone name and will separate ClickHouse `Pods` between nodes, shortcut for `chi.spec.templates.podTemplates.spec.affinity.podAntiAffinity`"
                        #required:
                        #  - values
                        properties:
                          key:
                            type: string
                            description: "optional, if defined, allows select kubernetes nodes by label with `name` equal `key`"
                          values:
                            type: array
                            description: "optional, if defined, allows select kubernetes nodes by label with `value` in `values`"
                            # nullable: true
                            items:
                              type: string
                      distribution:
                        type: string
                        description: "DEPRECATED, shortcut for `chi.spec.templates.podTemplates.spec.affinity.podAntiAffinity`"
                        enum:
                          - ""
                          - "Unspecified"
                          - "OnePerHost"
                      podDistribution:
                        type: array
                        description: "define ClickHouse Pod distribution policy between Kubernetes Nodes inside Shard, Replica, Namespace, CHI, another ClickHouse cluster"
                        # nullable: true
                        items:
                          type: object
                          #required:
                          #  - type
                          properties:
                            type:
                              type: string
                              description: "you can define multiple affinity policy types"
                              enum:
                                # List PodDistributionXXX constants
                                - ""
                                - "Unspecified"
                                - "ClickHouseAntiAffinity"
                                - "ShardAntiAffinity"
                                - "ReplicaAntiAffinity"
                                - "AnotherNamespaceAntiAffinity"
                                - "AnotherClickHouseInstallationAntiAffinity"
                                - "AnotherClusterAntiAffinity"
                                - "MaxNumberPerNode"
                                - "NamespaceAffinity"
                                - "ClickHouseInstallationAffinity"
                                - "ClusterAffinity"
                                - "ShardAffinity"
                                - "ReplicaAffinity"
                                - "PreviousTailAffinity"
                                - "CircularReplication"
                            scope:
                              type: string
                              description: "scope for apply each podDistribution"
                              enum:
                                # list PodDistributionScopeXXX constants
                                - ""
                                - "Unspecified"
                                - "Shard"
                                - "Replica"
                                - "Cluster"
                                - "ClickHouseInstallation"
                                - "Namespace"
                            number:
                              type: integer
                              description: "define, how much ClickHouse Pods could be inside selected scope with selected distribution type"
                              minimum: 0
                              maximum: 65535
                            topologyKey:
                              type: string
                              description: "use for inter-pod affinity look to `pod.spec.affinity.podAntiAffinity.preferredDuringSchedulingIgnoredDuringExecution.podAffinityTerm.topologyKey`, More info: https://kubernetes.io/docs/concepts/scheduling-eviction/assign-pod-node/#inter-pod-affinity-and-anti-affinity"
                      metadata:
                        type: object
                        description: |
                          allows pass standard object's metadata from template to Pod
                          More info: https://git.k8s.io/community/contributors/devel/sig-architecture/api-conventions.md#metadata
                        # nullable: true
                        x-kubernetes-preserve-unknown-fields: true
                      spec:
                        # TODO specify PodSpec
                        type: object
                        description: "allows define whole Pod.spec inside StaefulSet.spec, look to https://kubernetes.io/docs/concepts/workloads/pods/#pod-templates for details"
                        # nullable: true
                        x-kubernetes-preserve-unknown-fields: true
                volumeClaimTemplates:
                  type: array
                  description: "allows define template for rendering `PVC` kubernetes resource, which would use inside `Pod` for mount clickhouse `data`, clickhouse `logs` or something else"
                  # nullable: true
                  items:
                    type: object
                    #required:
                    #  - name
                    #  - spec
                    properties:
                      name:
                        type: string
                        description: |
                          template name, could use to link inside
                          top-level `chi.spec.defaults.templates.dataVolumeClaimTemplate` or `chi.spec.defaults.templates.logVolumeClaimTemplate`,
                          cluster-level `chi.spec.configuration.clusters.templates.dataVolumeClaimTemplate` or `chi.spec.configuration.clusters.templates.logVolumeClaimTemplate`,
                          shard-level `chi.spec.configuration.clusters.layout.shards.temlates.dataVolumeClaimTemplate` or `chi.spec.configuration.clusters.layout.shards.temlates.logVolumeClaimTemplate`
                          replica-level `chi.spec.configuration.clusters.layout.replicas.templates.dataVolumeClaimTemplate` or `chi.spec.configuration.clusters.layout.replicas.templates.logVolumeClaimTemplate`
                      provisioner: *TypePVCProvisioner
                      reclaimPolicy: *TypePVCReclaimPolicy
                      metadata:
                        type: object
                        description: |
                          allows to pass standard object's metadata from template to PVC
                          More info: https://git.k8s.io/community/contributors/devel/sig-architecture/api-conventions.md#metadata
                        # nullable: true
                        x-kubernetes-preserve-unknown-fields: true
                      spec:
                        type: object
                        description: |
                          allows define all aspects of `PVC` resource
                          More info: https://kubernetes.io/docs/concepts/storage/persistent-volumes/#persistentvolumeclaims
                        # nullable: true
                        x-kubernetes-preserve-unknown-fields: true
                serviceTemplates:
                  type: array
                  description: |
                    allows define template for rendering `Service` which would get endpoint from Pods which scoped chi-wide, cluster-wide, shard-wide, replica-wide level
                  # nullable: true
                  items:
                    type: object
                    #required:
                    #  - name
                    #  - spec
                    properties:
                      name:
                        type: string
                        description: |
                          template name, could use to link inside
                          chi-level `chi.spec.defaults.templates.serviceTemplate`
                          cluster-level `chi.spec.configuration.clusters.templates.clusterServiceTemplate`
                          shard-level `chi.spec.configuration.clusters.layout.shards.temlates.shardServiceTemplate`
                          replica-level `chi.spec.configuration.clusters.layout.replicas.templates.replicaServiceTemplate` or `chi.spec.configuration.clusters.layout.shards.replicas.replicaServiceTemplate`
                      generateName:
                        type: string
                        description: "allows define format for generated `Service` name, look to https://github.com/Altinity/clickhouse-operator/blob/master/docs/custom_resource_explained.md#spectemplatesservicetemplates for details about aviailable template variables"
                      metadata:
                        # TODO specify ObjectMeta
                        type: object
                        description: |
                          allows pass standard object's metadata from template to Service
                          Could be use for define specificly for Cloud Provider metadata which impact to behavior of service
                          More info: https://kubernetes.io/docs/concepts/services-networking/service/
                        # nullable: true
                        x-kubernetes-preserve-unknown-fields: true
                      spec:
                        # TODO specify ServiceSpec
                        type: object
                        description: |
                          describe behavior of generated Service
                          More info: https://kubernetes.io/docs/concepts/services-networking/service/
                        # nullable: true
                        x-kubernetes-preserve-unknown-fields: true
            useTemplates:
              type: array
              description: "list of `ClickHouseInstallationTemplate` (chit) resource names which will merge with current `Chi` manifest during render Kubernetes resources to create related ClickHouse clusters"
              # nullable: true
              items:
                type: object
                #required:
                #  - name
                properties:
                  name:
                    type: string
                    description: "name of `ClickHouseInstallationTemplate` (chit) resource"
                  namespace:
                    type: string
                    description: "Kubernetes namespace where need search `chit` resource, depending on `watchNamespaces` settings in `clichouse-operator`"
                  useType:
                    type: string
                    description: "optional, current strategy is only merge, and current `chi` settings have more priority than merged template `chit`"
                    enum:
                      # List useTypeXXX constants from model
                      - ""
                      - "merge"
---
# Template Parameters:
#
# KIND=ClickHouseInstallationTemplate
# SINGULAR=clickhouseinstallationtemplate
# PLURAL=clickhouseinstallationtemplates
# SHORT=chit
<<<<<<< HEAD
# OPERATOR_VERSION=0.23.0
=======
# OPERATOR_VERSION=0.22.2
>>>>>>> c355ff64
#
apiVersion: apiextensions.k8s.io/v1beta1
kind: CustomResourceDefinition
metadata:
  name: clickhouseinstallationtemplates.clickhouse.altinity.com
  labels:
<<<<<<< HEAD
    clickhouse.altinity.com/chop: 0.23.0
=======
    clickhouse.altinity.com/chop: 0.22.2
>>>>>>> c355ff64
spec:
  group: clickhouse.altinity.com
  scope: Namespaced
  names:
    kind: ClickHouseInstallationTemplate
    singular: clickhouseinstallationtemplate
    plural: clickhouseinstallationtemplates
    shortNames:
      - chit
  version: v1
  additionalPrinterColumns:
    - name: version
      type: string
      description: Operator version
      priority: 1 # show in wide view
      JSONPath: .status.chop-version
    - name: clusters
      type: integer
      description: Clusters count
      JSONPath: .status.clusters
    - name: shards
      type: integer
      description: Shards count
      priority: 1 # show in wide view
      JSONPath: .status.shards
    - name: hosts
      type: integer
      description: Hosts count
      JSONPath: .status.hosts
    - name: taskID
      type: string
      description: TaskID
      priority: 1 # show in wide view
      JSONPath: .status.taskID
    - name: status
      type: string
      description: CHI status
      JSONPath: .status.status
    - name: hosts-updated
      type: integer
      description: Updated hosts count
      priority: 1 # show in wide view
      JSONPath: .status.hostsUpdated
    - name: hosts-added
      type: integer
      description: Added hosts count
      priority: 1 # show in wide view
      JSONPath: .status.hostsAdded
    - name: hosts-completed
      type: integer
      description: Completed hosts count
      JSONPath: .status.hostsCompleted
    - name: hosts-deleted
      type: integer
      description: Hosts deleted count
      priority: 1 # show in wide view
      JSONPath: .status.hostsDeleted
    - name: hosts-delete
      type: integer
      description: Hosts to be deleted count
      priority: 1 # show in wide view
      JSONPath: .status.hostsDelete
    - name: endpoint
      type: string
      description: Client access endpoint
      priority: 1 # show in wide view
      JSONPath: .status.endpoint
    - name: age
      type: date
      description: Age of the resource
      JSONPath: .metadata.creationTimestamp
  validation:
    openAPIV3Schema:
      description: "define a set of Kubernetes resources (StatefulSet, PVC, Service, ConfigMap) which describe behavior one or more ClickHouse clusters"
      type: object
      required:
        - spec
      properties:
        apiVersion:
          description: 'APIVersion defines the versioned schema of this representation of an object. Servers should convert recognized schemas to the latest internal value, and may reject unrecognized values. More info: https://git.k8s.io/community/contributors/devel/sig-architecture/api-conventions.md#resources'
          type: string
        kind:
          description: 'Kind is a string value representing the REST resource this object represents. Servers may infer this from the endpoint the client submits requests to. Cannot be updated. In CamelCase. More info: https://git.k8s.io/community/contributors/devel/sig-architecture/api-conventions.md#types-kinds'
          type: string
        metadata:
          type: object
        status:
          type: object
          description: "Current ClickHouseInstallation manifest status, contains many fields like a normalized configuration, clickhouse-operator version, current action and all applied action list, current taskID and all applied taskIDs and other"
          properties:
            chop-version:
              type: string
              description: "ClickHouse operator version"
            chop-commit:
              type: string
              description: "ClickHouse operator git commit SHA"
            chop-date:
              type: string
              description: "ClickHouse operator build date"
            chop-ip:
              type: string
              description: "IP address of the operator's pod which managed this CHI"
            clusters:
              type: integer
              minimum: 0
              description: "Clusters count"
            shards:
              type: integer
              minimum: 0
              description: "Shards count"
            replicas:
              type: integer
              minimum: 0
              description: "Replicas count"
            hosts:
              type: integer
              minimum: 0
              description: "Hosts count"
            status:
              type: string
              description: "Status"
            taskID:
              type: string
              description: "Current task id"
            taskIDsStarted:
              type: array
              description: "Started task ids"
              nullable: true
              items:
                type: string
            taskIDsCompleted:
              type: array
              description: "Completed task ids"
              nullable: true
              items:
                type: string
            action:
              type: string
              description: "Action"
            actions:
              type: array
              description: "Actions"
              nullable: true
              items:
                type: string
            error:
              type: string
              description: "Last error"
            errors:
              type: array
              description: "Errors"
              nullable: true
              items:
                type: string
            hostsUpdated:
              type: integer
              minimum: 0
              description: "Updated Hosts count"
            hostsAdded:
              type: integer
              minimum: 0
              description: "Added Hosts count"
            hostsCompleted:
              type: integer
              minimum: 0
              description: "Completed Hosts count"
            hostsDeleted:
              type: integer
              minimum: 0
              description: "Deleted Hosts count"
            hostsDelete:
              type: integer
              minimum: 0
              description: "About to delete Hosts count"
            pods:
              type: array
              description: "Pods"
              nullable: true
              items:
                type: string
            pod-ips:
              type: array
              description: "Pod IPs"
              nullable: true
              items:
                type: string
            fqdns:
              type: array
              description: "Pods FQDNs"
              nullable: true
              items:
                type: string
            endpoint:
              type: string
              description: "Endpoint"
            generation:
              type: integer
              minimum: 0
              description: "Generation"
            normalized:
              type: object
              description: "Normalized CHI requested"
              x-kubernetes-preserve-unknown-fields: true
            normalizedCompleted:
              type: object
              description: "Normalized CHI completed"
              x-kubernetes-preserve-unknown-fields: true
            hostsWithTablesCreated:
              type: array
              description: "List of hosts with tables created by the operator"
              nullable: true
              items:
                type: string
            usedTemplates:
              type: array
              description: "List of templates used to build this CHI"
              nullable: true
              x-kubernetes-preserve-unknown-fields: true
              items:
                type: object
                x-kubernetes-preserve-unknown-fields: true
        spec:
          type: object
          # x-kubernetes-preserve-unknown-fields: true
          description: |
            Specification of the desired behavior of one or more ClickHouse clusters
            More info: https://github.com/Altinity/clickhouse-operator/blob/master/docs/custom_resource_explained.md
          properties:
            taskID:
              type: string
              description: |
                Allows to define custom taskID for CHI update and watch status of this update execution.
                Displayed in all .status.taskID* fields.
                By default (if not filled) every update of CHI manifest will generate random taskID
            stop: &TypeStringBool
              type: string
              description: |
                Allows to stop all ClickHouse clusters defined in a CHI.
                Works as the following:
                 - When `stop` is `1` operator sets `Replicas: 0` in each StatefulSet. Thie leads to having all `Pods` and `Service` deleted. All PVCs are kept intact.
                 - When `stop` is `0` operator sets `Replicas: 1` and `Pod`s and `Service`s will created again and all retained PVCs will be attached to `Pod`s.
              enum:
                # List StringBoolXXX constants from model
                - ""
                - "0"
                - "1"
                - "False"
                - "false"
                - "True"
                - "true"
                - "No"
                - "no"
                - "Yes"
                - "yes"
                - "Off"
                - "off"
                - "On"
                - "on"
                - "Disable"
                - "disable"
                - "Enable"
                - "enable"
                - "Disabled"
                - "disabled"
                - "Enabled"
                - "enabled"
            restart:
              type: string
              description: |
                In case 'RollingUpdate' specified, the operator will always restart ClickHouse pods during reconcile.
                This options is used in rare cases when force restart is required and is typically removed after the use in order to avoid unneeded restarts.
              enum:
                - ""
                - "RollingUpdate"
            troubleshoot:
              !!merge <<: *TypeStringBool
              description: |
                Allows to troubleshoot Pods during CrashLoopBack state.
                This may happen when wrong configuration applied, in this case `clickhouse-server` wouldn't start.
                Command within ClickHouse container is modified with `sleep` in order to avoid quick restarts
                and give time to troubleshoot via CLI.
                Liveness and Readiness probes are disabled as well.
            namespaceDomainPattern:
              type: string
              description: |
                Custom domain pattern which will be used for DNS names of `Service` or `Pod`.
                Typical use scenario - custom cluster domain in Kubernetes cluster
                Example: %s.svc.my.test
            templating:
              type: object
              # nullable: true
              description: |
                Optional, applicable inside ClickHouseInstallationTemplate only.
                Defines current ClickHouseInstallationTemplate application options to target ClickHouseInstallation(s)."
              properties:
                policy:
                  type: string
                  description: |
                    When defined as `auto` inside ClickhouseInstallationTemplate, this ClickhouseInstallationTemplate
                    will be auto-added into ClickHouseInstallation, selectable by `chiSelector`.
                    Default value is `manual`, meaning ClickHouseInstallation should request this ClickhouseInstallationTemplate explicitly.
                  enum:
                    - ""
                    - "auto"
                    - "manual"
                chiSelector:
                  type: object
                  description: "Optional, defines selector for ClickHouseInstallation(s) to be templated with ClickhouseInstallationTemplate"
                  # nullable: true
                  x-kubernetes-preserve-unknown-fields: true
            reconciling:
              type: object
              description: "Optional, allows tuning reconciling cycle for ClickhouseInstallation from clickhouse-operator side"
              # nullable: true
              properties:
                policy:
                  type: string
                  description: |
                    DISCUSSED TO BE DEPRECATED
                    Syntax sugar
                    Overrides all three 'reconcile.host.wait.{exclude, queries, include}' values from the operator's config
                    Possible values:
                     - wait - should wait to exclude host, complete queries and include host back into the cluster
                     - nowait - should NOT wait to exclude host, complete queries and include host back into the cluster
                  enum:
                    - ""
                    - "wait"
                    - "nowait"
                configMapPropagationTimeout:
                  type: integer
                  description: |
                    Timeout in seconds for `clickhouse-operator` to wait for modified `ConfigMap` to propagate into the `Pod`
                    More details: https://kubernetes.io/docs/concepts/configuration/configmap/#mounted-configmaps-are-updated-automatically
                  minimum: 0
                  maximum: 3600
                cleanup:
                  type: object
                  description: "Optional, defines behavior for cleanup Kubernetes resources during reconcile cycle"
                  # nullable: true
                  properties:
                    unknownObjects:
                      type: object
                      description: |
                        Describes what clickhouse-operator should do with found Kubernetes resources which should be managed by clickhouse-operator,
                        but do not have `ownerReference` to any currently managed `ClickHouseInstallation` resource.
                        Default behavior is `Delete`"
                      # nullable: true
                      properties:
                        statefulSet: &TypeObjectsCleanup
                          type: string
                          description: "Behavior policy for unknown StatefulSet, `Delete` by default"
                          enum:
                            # List ObjectsCleanupXXX constants from model
                            - ""
                            - "Retain"
                            - "Delete"
                        pvc:
                          type: string
                          !!merge <<: *TypeObjectsCleanup
                          description: "Behavior policy for unknown PVC, `Delete` by default"
                        configMap:
                          !!merge <<: *TypeObjectsCleanup
                          description: "Behavior policy for unknown ConfigMap, `Delete` by default"
                        service:
                          !!merge <<: *TypeObjectsCleanup
                          description: "Behavior policy for unknown Service, `Delete` by default"
                    reconcileFailedObjects:
                      type: object
                      description: |
                        Describes what clickhouse-operator should do with Kubernetes resources which are failed during reconcile.
                        Default behavior is `Retain`"
                      # nullable: true
                      properties:
                        statefulSet:
                          !!merge <<: *TypeObjectsCleanup
                          description: "Behavior policy for failed StatefulSet, `Retain` by default"
                        pvc:
                          !!merge <<: *TypeObjectsCleanup
                          description: "Behavior policy for failed PVC, `Retain` by default"
                        configMap:
                          !!merge <<: *TypeObjectsCleanup
                          description: "Behavior policy for failed ConfigMap, `Retain` by default"
                        service:
                          !!merge <<: *TypeObjectsCleanup
                          description: "Behavior policy for failed Service, `Retain` by default"
            defaults:
              type: object
              description: |
                define default behavior for whole ClickHouseInstallation, some behavior can be re-define on cluster, shard and replica level
                More info: https://github.com/Altinity/clickhouse-operator/blob/master/docs/custom_resource_explained.md#specdefaults
              # nullable: true
              properties:
                replicasUseFQDN:
                  !!merge <<: *TypeStringBool
                  description: |
                    define should replicas be specified by FQDN in `<host></host>`.
                    In case of "no" will use short hostname and clickhouse-server will use kubernetes default suffixes for DNS lookup
                    "yes" by default
                distributedDDL:
                  type: object
                  description: |
                    allows change `<yandex><distributed_ddl></distributed_ddl></yandex>` settings
                    More info: https://clickhouse.tech/docs/en/operations/server-configuration-parameters/settings/#server-settings-distributed_ddl
                  # nullable: true
                  properties:
                    profile:
                      type: string
                      description: "Settings from this profile will be used to execute DDL queries"
                storageManagement:
                  type: object
                  description: default storage management options
                  properties:
                    provisioner: &TypePVCProvisioner
                      type: string
                      description: "defines `PVC` provisioner - be it StatefulSet or the Operator"
                      enum:
                        - ""
                        - "StatefulSet"
                        - "Operator"
                    reclaimPolicy: &TypePVCReclaimPolicy
                      type: string
                      description: |
                        defines behavior of `PVC` deletion.
                        `Delete` by default, if `Retain` specified then `PVC` will be kept when deleting StatefulSet
                      enum:
                        - ""
                        - "Retain"
                        - "Delete"
                templates: &TypeTemplateNames
                  type: object
                  description: "optional, configuration of the templates names which will use for generate Kubernetes resources according to one or more ClickHouse clusters described in current ClickHouseInstallation (chi) resource"
                  # nullable: true
                  properties:
                    hostTemplate:
                      type: string
                      description: "optional, template name from chi.spec.templates.hostTemplates, which will apply to configure every `clickhouse-server` instance during render ConfigMap resources which will mount into `Pod`"
                    podTemplate:
                      type: string
                      description: "optional, template name from chi.spec.templates.podTemplates, allows customization each `Pod` resource during render and reconcile each StatefulSet.spec resource described in `chi.spec.configuration.clusters`"
                    dataVolumeClaimTemplate:
                      type: string
                      description: "optional, template name from chi.spec.templates.volumeClaimTemplates, allows customization each `PVC` which will mount for clickhouse data directory in each `Pod` during render and reconcile every StatefulSet.spec resource described in `chi.spec.configuration.clusters`"
                    logVolumeClaimTemplate:
                      type: string
                      description: "optional, template name from chi.spec.templates.volumeClaimTemplates, allows customization each `PVC` which will mount for clickhouse log directory in each `Pod` during render and reconcile every StatefulSet.spec resource described in `chi.spec.configuration.clusters`"
                    serviceTemplate:
                      type: string
                      description: "optional, template name from chi.spec.templates.serviceTemplates, allows customization for one `Service` resource which will created by `clickhouse-operator` which cover all clusters in whole `chi` resource"
                    clusterServiceTemplate:
                      type: string
                      description: "optional, template name from chi.spec.templates.serviceTemplates, allows customization for each `Service` resource which will created by `clickhouse-operator` which cover each clickhouse cluster described in `chi.spec.configuration.clusters`"
                    shardServiceTemplate:
                      type: string
                      description: "optional, template name from chi.spec.templates.serviceTemplates, allows customization for each `Service` resource which will created by `clickhouse-operator` which cover each shard inside clickhouse cluster described in `chi.spec.configuration.clusters`"
                    replicaServiceTemplate:
                      type: string
                      description: "optional, template name from chi.spec.templates.serviceTemplates, allows customization for each `Service` resource which will created by `clickhouse-operator` which cover each replica inside each shard inside each clickhouse cluster described in `chi.spec.configuration.clusters`"
                    volumeClaimTemplate:
                      type: string
                      description: "DEPRECATED! VolumeClaimTemplate is deprecated in favor of DataVolumeClaimTemplate and LogVolumeClaimTemplate"
            configuration:
              type: object
              description: "allows configure multiple aspects and behavior for `clickhouse-server` instance and also allows describe multiple `clickhouse-server` clusters inside one `chi` resource"
              # nullable: true
              properties:
                zookeeper: &TypeZookeeperConfig
                  type: object
                  description: |
                    allows configure <yandex><zookeeper>..</zookeeper></yandex> section in each `Pod` during generate `ConfigMap` which will mounted in `/etc/clickhouse-server/config.d/`
                    `clickhouse-operator` itself doesn't manage Zookeeper, please install Zookeeper separatelly look examples on https://github.com/Altinity/clickhouse-operator/tree/master/deploy/zookeeper/
                    currently, zookeeper (or clickhouse-keeper replacement) used for *ReplicatedMergeTree table engines and for `distributed_ddl`
                    More details: https://clickhouse.tech/docs/en/operations/server-configuration-parameters/settings/#server-settings_zookeeper
                  # nullable: true
                  properties:
                    nodes:
                      type: array
                      description: "describe every available zookeeper cluster node for interaction"
                      # nullable: true
                      items:
                        type: object
                        #required:
                        #  - host
                        properties:
                          host:
                            type: string
                            description: "dns name or ip address for Zookeeper node"
                          port:
                            type: integer
                            description: "TCP port which used to connect to Zookeeper node"
                            minimum: 0
                            maximum: 65535
                          secure:
                            !!merge <<: *TypeStringBool
                            description: "if a secure connection to Zookeeper is required"
                    session_timeout_ms:
                      type: integer
                      description: "session timeout during connect to Zookeeper"
                    operation_timeout_ms:
                      type: integer
                      description: "one operation timeout during Zookeeper transactions"
                    root:
                      type: string
                      description: "optional root znode path inside zookeeper to store ClickHouse related data (replication queue or distributed DDL)"
                    identity:
                      type: string
                      description: "optional access credentials string with `user:password` format used when use digest authorization in Zookeeper"
                users:
                  type: object
                  description: |
                    allows configure <yandex><users>..</users></yandex> section in each `Pod` during generate `ConfigMap` which will mount in `/etc/clickhouse-server/users.d/`
                    you can configure password hashed, authorization restrictions, database level security row filters etc.
                    More details: https://clickhouse.tech/docs/en/operations/settings/settings-users/
                    Your yaml code will convert to XML, see examples https://github.com/Altinity/clickhouse-operator/blob/master/docs/custom_resource_explained.md#specconfigurationusers
                  # nullable: true
                  x-kubernetes-preserve-unknown-fields: true
                profiles:
                  type: object
                  description: |
                    allows configure <yandex><profiles>..</profiles></yandex> section in each `Pod` during generate `ConfigMap` which will mount in `/etc/clickhouse-server/users.d/`
                    you can configure any aspect of settings profile
                    More details: https://clickhouse.tech/docs/en/operations/settings/settings-profiles/
                    Your yaml code will convert to XML, see examples https://github.com/Altinity/clickhouse-operator/blob/master/docs/custom_resource_explained.md#specconfigurationprofiles
                  # nullable: true
                  x-kubernetes-preserve-unknown-fields: true
                quotas:
                  type: object
                  description: |
                    allows configure <yandex><quotas>..</quotas></yandex> section in each `Pod` during generate `ConfigMap` which will mount in `/etc/clickhouse-server/users.d/`
                    you can configure any aspect of resource quotas
                    More details: https://clickhouse.tech/docs/en/operations/quotas/
                    Your yaml code will convert to XML, see examples https://github.com/Altinity/clickhouse-operator/blob/master/docs/custom_resource_explained.md#specconfigurationquotas
                  # nullable: true
                  x-kubernetes-preserve-unknown-fields: true
                settings: &TypeSettings
                  type: object
                  description: |
                    allows configure `clickhouse-server` settings inside <yandex>...</yandex> tag in each `Pod` during generate `ConfigMap` which will mount in `/etc/clickhouse-server/config.d/`
                    More details: https://clickhouse.tech/docs/en/operations/settings/settings/
                    Your yaml code will convert to XML, see examples https://github.com/Altinity/clickhouse-operator/blob/master/docs/custom_resource_explained.md#specconfigurationsettings
                  # nullable: true
                  x-kubernetes-preserve-unknown-fields: true
                files: &TypeFiles
                  type: object
                  description: |
                    allows define content of any setting file inside each `Pod` during generate `ConfigMap` which will mount in `/etc/clickhouse-server/config.d/` or `/etc/clickhouse-server/conf.d/` or `/etc/clickhouse-server/users.d/`
                    every key in this object is the file name
                    every value in this object is the file content
                    you can use `!!binary |` and base64 for binary files, see details here https://yaml.org/type/binary.html
                    each key could contains prefix like USERS, COMMON, HOST or config.d, users.d, cond.d, wrong prefixes will ignored, subfolders also will ignored
                    More details: https://github.com/Altinity/clickhouse-operator/blob/master/docs/chi-examples/05-settings-05-files-nested.yaml
                  # nullable: true
                  x-kubernetes-preserve-unknown-fields: true
                clusters:
                  type: array
                  description: |
                    describes ClickHouse clusters layout and allows change settings on cluster-level, shard-level and replica-level
                    every cluster is a set of StatefulSet, one StatefulSet contains only one Pod with `clickhouse-server`
                    all Pods will rendered in <remote_server> part of ClickHouse configs, mounted from ConfigMap as `/etc/clickhouse-server/config.d/chop-generated-remote_servers.xml`
                    Clusters will use for Distributed table engine, more details: https://clickhouse.tech/docs/en/engines/table-engines/special/distributed/
                    If `cluster` contains zookeeper settings (could be inherited from top `chi` level), when you can create *ReplicatedMergeTree tables
                  # nullable: true
                  items:
                    type: object
                    #required:
                    #  - name
                    properties:
                      name:
                        type: string
                        description: "cluster name, used to identify set of ClickHouse servers and wide used during generate names of related Kubernetes resources"
                        minLength: 1
                        # See namePartClusterMaxLen const
                        maxLength: 15
                        pattern: "^[a-zA-Z0-9-]{0,15}$"
                      zookeeper:
                        !!merge <<: *TypeZookeeperConfig
                        description: |
                          optional, allows configure <yandex><zookeeper>..</zookeeper></yandex> section in each `Pod` only in current ClickHouse cluster, during generate `ConfigMap` which will mounted in `/etc/clickhouse-server/config.d/`
                          override top-level `chi.spec.configuration.zookeeper` settings
                      settings:
                        !!merge <<: *TypeSettings
                        description: |
                          optional, allows configure `clickhouse-server` settings inside <yandex>...</yandex> tag in each `Pod` only in one cluster during generate `ConfigMap` which will mount in `/etc/clickhouse-server/config.d/`
                          override top-level `chi.spec.configuration.settings`
                          More details: https://clickhouse.tech/docs/en/operations/settings/settings/
                      files:
                        !!merge <<: *TypeFiles
                        description: |
                          optional, allows define content of any setting file inside each `Pod` on current cluster during generate `ConfigMap` which will mount in `/etc/clickhouse-server/config.d/` or `/etc/clickhouse-server/conf.d/` or `/etc/clickhouse-server/users.d/`
                          override top-level `chi.spec.configuration.files`
                      templates:
                        !!merge <<: *TypeTemplateNames
                        description: |
                          optional, configuration of the templates names which will use for generate Kubernetes resources according to selected cluster
                          override top-level `chi.spec.configuration.templates`
                      schemaPolicy:
                        type: object
                        description: |
                          describes how schema is propagated within replicas and shards
                        properties:
                          replica:
                            type: string
                            description: "how schema is propagated within a replica"
                            enum:
                              # List SchemaPolicyReplicaXXX constants from model
                              - ""
                              - "None"
                              - "All"
                          shard:
                            type: string
                            description: "how schema is propagated between shards"
                            enum:
                              # List SchemaPolicyShardXXX constants from model
                              - ""
                              - "None"
                              - "All"
                              - "DistributedTablesOnly"
                      insecure:
                        !!merge <<: *TypeStringBool
                        description: optional, open insecure ports for cluster, defaults to "yes"
                      secure:
                        !!merge <<: *TypeStringBool
                        description: optional, open secure ports for cluster
                      secret:
                        type: object
                        description: "optional, shared secret value to secure cluster communications"
                        properties:
                          auto:
                            !!merge <<: *TypeStringBool
                            description: "Auto-generate shared secret value to secure cluster communications"
                          value:
                            description: "Cluster shared secret value in plain text"
                            type: string
                          valueFrom:
                            description: "Cluster shared secret source"
                            type: object
                            properties:
                              secretKeyRef:
                                description: |
                                  Selects a key of a secret in the clickhouse installation namespace.
                                  Should not be used if value is not empty.
                                type: object
                                properties:
                                  name:
                                    description: |
                                      Name of the referent. More info:
                                      https://kubernetes.io/docs/concepts/overview/working-with-objects/names/#names
                                    type: string
                                  key:
                                    description: The key of the secret to select from. Must be a valid secret key.
                                    type: string
                                  optional:
                                    description: Specify whether the Secret or its key must be defined
                                    type: boolean
                                required:
                                  - name
                                  - key
                      layout:
                        type: object
                        description: |
                          describe current cluster layout, how much shards in cluster, how much replica in shard
                          allows override settings on each shard and replica separatelly
                        # nullable: true
                        properties:
                          type:
                            type: string
                            description: "DEPRECATED - to be removed soon"
                          shardsCount:
                            type: integer
                            description: "how much shards for current ClickHouse cluster will run in Kubernetes, each shard contains shared-nothing part of data and contains set of replicas, cluster contains 1 shard by default"
                          replicasCount:
                            type: integer
                            description: "how much replicas in each shards for current ClickHouse cluster will run in Kubernetes, each replica is a separate `StatefulSet` which contains only one `Pod` with `clickhouse-server` instance, every shard contains 1 replica by default"
                          shards:
                            type: array
                            description: "optional, allows override top-level `chi.spec.configuration`, cluster-level `chi.spec.configuration.clusters` settings for each shard separately, use it only if you fully understand what you do"
                            # nullable: true
                            items:
                              type: object
                              properties:
                                name:
                                  type: string
                                  description: "optional, by default shard name is generated, but you can override it and setup custom name"
                                  minLength: 1
                                  # See namePartShardMaxLen const
                                  maxLength: 15
                                  pattern: "^[a-zA-Z0-9-]{0,15}$"
                                definitionType:
                                  type: string
                                  description: "DEPRECATED - to be removed soon"
                                weight:
                                  type: integer
                                  description: |
                                    optional, 1 by default, allows setup shard <weight> setting which will use during insert into tables with `Distributed` engine,
                                    will apply in <remote_servers> inside ConfigMap which will mount in /etc/clickhouse-server/config.d/chop-generated-remote_servers.xml
                                    More details: https://clickhouse.tech/docs/en/engines/table-engines/special/distributed/
                                internalReplication:
                                  !!merge <<: *TypeStringBool
                                  description: |
                                    optional, `true` by default when `chi.spec.configuration.clusters[].layout.ReplicaCount` > 1 and 0 otherwise
                                    allows setup <internal_replication> setting which will use during insert into tables with `Distributed` engine for insert only in one live replica and other replicas will download inserted data during replication,
                                    will apply in <remote_servers> inside ConfigMap which will mount in /etc/clickhouse-server/config.d/chop-generated-remote_servers.xml
                                    More details: https://clickhouse.tech/docs/en/engines/table-engines/special/distributed/
                                settings:
                                  !!merge <<: *TypeSettings
                                  description: |
                                    optional, allows configure `clickhouse-server` settings inside <yandex>...</yandex> tag in each `Pod` only in one shard during generate `ConfigMap` which will mount in `/etc/clickhouse-server/config.d/`
                                    override top-level `chi.spec.configuration.settings` and cluster-level `chi.spec.configuration.clusters.settings`
                                    More details: https://clickhouse.tech/docs/en/operations/settings/settings/
                                files:
                                  !!merge <<: *TypeFiles
                                  description: |
                                    optional, allows define content of any setting file inside each `Pod` only in one shard during generate `ConfigMap` which will mount in `/etc/clickhouse-server/config.d/` or `/etc/clickhouse-server/conf.d/` or `/etc/clickhouse-server/users.d/`
                                    override top-level `chi.spec.configuration.files` and cluster-level `chi.spec.configuration.clusters.files`
                                templates:
                                  !!merge <<: *TypeTemplateNames
                                  description: |
                                    optional, configuration of the templates names which will use for generate Kubernetes resources according to selected shard
                                    override top-level `chi.spec.configuration.templates` and cluster-level `chi.spec.configuration.clusters.templates`
                                replicasCount:
                                  type: integer
                                  description: |
                                    optional, how much replicas in selected shard for selected ClickHouse cluster will run in Kubernetes, each replica is a separate `StatefulSet` which contains only one `Pod` with `clickhouse-server` instance,
                                    shard contains 1 replica by default
                                    override cluster-level `chi.spec.configuration.clusters.layout.replicasCount`
                                  minimum: 1
                                replicas:
                                  type: array
                                  description: |
                                    optional, allows override behavior for selected replicas from cluster-level `chi.spec.configuration.clusters` and shard-level `chi.spec.configuration.clusters.layout.shards`
                                  # nullable: true
                                  items:
                                    # Host
                                    type: object
                                    properties:
                                      name:
                                        type: string
                                        description: "optional, by default replica name is generated, but you can override it and setup custom name"
                                        minLength: 1
                                        # See namePartReplicaMaxLen const
                                        maxLength: 15
                                        pattern: "^[a-zA-Z0-9-]{0,15}$"
                                      insecure:
                                        !!merge <<: *TypeStringBool
                                        description: |
                                          optional, open insecure ports for cluster, defaults to "yes"
                                      secure:
                                        !!merge <<: *TypeStringBool
                                        description: |
                                          optional, open secure ports
                                      tcpPort:
                                        type: integer
                                        description: |
                                          optional, setup `Pod.spec.containers.ports` with name `tcp` for selected replica, override `chi.spec.templates.hostTemplates.spec.tcpPort`
                                          allows connect to `clickhouse-server` via TCP Native protocol via kubernetes `Service`
                                        minimum: 1
                                        maximum: 65535
                                      tlsPort:
                                        type: integer
                                        minimum: 1
                                        maximum: 65535
                                      httpPort:
                                        type: integer
                                        description: |
                                          optional, setup `Pod.spec.containers.ports` with name `http` for selected replica, override `chi.spec.templates.hostTemplates.spec.httpPort`
                                          allows connect to `clickhouse-server` via HTTP protocol via kubernetes `Service`
                                        minimum: 1
                                        maximum: 65535
                                      httpsPort:
                                        type: integer
                                        minimum: 1
                                        maximum: 65535
                                      interserverHTTPPort:
                                        type: integer
                                        description: |
                                          optional, setup `Pod.spec.containers.ports` with name `interserver` for selected replica, override `chi.spec.templates.hostTemplates.spec.interserverHTTPPort`
                                          allows connect between replicas inside same shard during fetch replicated data parts HTTP protocol
                                        minimum: 1
                                        maximum: 65535
                                      settings:
                                        !!merge <<: *TypeSettings
                                        description: |
                                          optional, allows configure `clickhouse-server` settings inside <yandex>...</yandex> tag in `Pod` only in one replica during generate `ConfigMap` which will mount in `/etc/clickhouse-server/conf.d/`
                                          override top-level `chi.spec.configuration.settings`, cluster-level `chi.spec.configuration.clusters.settings` and shard-level `chi.spec.configuration.clusters.layout.shards.settings`
                                          More details: https://clickhouse.tech/docs/en/operations/settings/settings/
                                      files:
                                        !!merge <<: *TypeFiles
                                        description: |
                                          optional, allows define content of any setting file inside `Pod` only in one replica during generate `ConfigMap` which will mount in `/etc/clickhouse-server/config.d/` or `/etc/clickhouse-server/conf.d/` or `/etc/clickhouse-server/users.d/`
                                          override top-level `chi.spec.configuration.files`, cluster-level `chi.spec.configuration.clusters.files` and shard-level `chi.spec.configuration.clusters.layout.shards.files`
                                      templates:
                                        !!merge <<: *TypeTemplateNames
                                        description: |
                                          optional, configuration of the templates names which will use for generate Kubernetes resources according to selected replica
                                          override top-level `chi.spec.configuration.templates`, cluster-level `chi.spec.configuration.clusters.templates` and shard-level `chi.spec.configuration.clusters.layout.shards.templates`
                          replicas:
                            type: array
                            description: "optional, allows override top-level `chi.spec.configuration` and cluster-level `chi.spec.configuration.clusters` configuration for each replica and each shard relates to selected replica, use it only if you fully understand what you do"
                            # nullable: true
                            items:
                              type: object
                              properties:
                                name:
                                  type: string
                                  description: "optional, by default replica name is generated, but you can override it and setup custom name"
                                  minLength: 1
                                  # See namePartShardMaxLen const
                                  maxLength: 15
                                  pattern: "^[a-zA-Z0-9-]{0,15}$"
                                settings:
                                  !!merge <<: *TypeSettings
                                  description: |
                                    optional, allows configure `clickhouse-server` settings inside <yandex>...</yandex> tag in `Pod` only in one replica during generate `ConfigMap` which will mount in `/etc/clickhouse-server/conf.d/`
                                    override top-level `chi.spec.configuration.settings`, cluster-level `chi.spec.configuration.clusters.settings` and will ignore if shard-level `chi.spec.configuration.clusters.layout.shards` present
                                    More details: https://clickhouse.tech/docs/en/operations/settings/settings/
                                files:
                                  !!merge <<: *TypeFiles
                                  description: |
                                    optional, allows define content of any setting file inside each `Pod` only in one replica during generate `ConfigMap` which will mount in `/etc/clickhouse-server/config.d/` or `/etc/clickhouse-server/conf.d/` or `/etc/clickhouse-server/users.d/`
                                    override top-level `chi.spec.configuration.files` and cluster-level `chi.spec.configuration.clusters.files`, will ignore if `chi.spec.configuration.clusters.layout.shards` presents
                                templates:
                                  !!merge <<: *TypeTemplateNames
                                  description: |
                                    optional, configuration of the templates names which will use for generate Kubernetes resources according to selected replica
                                    override top-level `chi.spec.configuration.templates`, cluster-level `chi.spec.configuration.clusters.templates`
                                shardsCount:
                                  type: integer
                                  description: "optional, count of shards related to current replica, you can override each shard behavior on low-level `chi.spec.configuration.clusters.layout.replicas.shards`"
                                  minimum: 1
                                shards:
                                  type: array
                                  description: "optional, list of shards related to current replica, will ignore if `chi.spec.configuration.clusters.layout.shards` presents"
                                  # nullable: true
                                  items:
                                    # Host
                                    type: object
                                    properties:
                                      name:
                                        type: string
                                        description: "optional, by default shard name is generated, but you can override it and setup custom name"
                                        minLength: 1
                                        # See namePartReplicaMaxLen const
                                        maxLength: 15
                                        pattern: "^[a-zA-Z0-9-]{0,15}$"
                                      insecure:
                                        !!merge <<: *TypeStringBool
                                        description: |
                                          optional, open insecure ports for cluster, defaults to "yes"
                                      secure:
                                        !!merge <<: *TypeStringBool
                                        description: |
                                          optional, open secure ports
                                      tcpPort:
                                        type: integer
                                        description: |
                                          optional, setup `Pod.spec.containers.ports` with name `tcp` for selected shard, override `chi.spec.templates.hostTemplates.spec.tcpPort`
                                          allows connect to `clickhouse-server` via TCP Native protocol via kubernetes `Service`
                                        minimum: 1
                                        maximum: 65535
                                      tlsPort:
                                        type: integer
                                        minimum: 1
                                        maximum: 65535
                                      httpPort:
                                        type: integer
                                        description: |
                                          optional, setup `Pod.spec.containers.ports` with name `http` for selected shard, override `chi.spec.templates.hostTemplates.spec.httpPort`
                                          allows connect to `clickhouse-server` via HTTP protocol via kubernetes `Service`
                                        minimum: 1
                                        maximum: 65535
                                      httpsPort:
                                        type: integer
                                        minimum: 1
                                        maximum: 65535
                                      interserverHTTPPort:
                                        type: integer
                                        description: |
                                          optional, setup `Pod.spec.containers.ports` with name `interserver` for selected shard, override `chi.spec.templates.hostTemplates.spec.interserverHTTPPort`
                                          allows connect between replicas inside same shard during fetch replicated data parts HTTP protocol
                                        minimum: 1
                                        maximum: 65535
                                      settings:
                                        !!merge <<: *TypeSettings
                                        description: |
                                          optional, allows configure `clickhouse-server` settings inside <yandex>...</yandex> tag in `Pod` only in one shard related to current replica during generate `ConfigMap` which will mount in `/etc/clickhouse-server/conf.d/`
                                          override top-level `chi.spec.configuration.settings`, cluster-level `chi.spec.configuration.clusters.settings` and replica-level `chi.spec.configuration.clusters.layout.replicas.settings`
                                          More details: https://clickhouse.tech/docs/en/operations/settings/settings/
                                      files:
                                        !!merge <<: *TypeFiles
                                        description: |
                                          optional, allows define content of any setting file inside each `Pod` only in one shard related to current replica during generate `ConfigMap` which will mount in `/etc/clickhouse-server/config.d/` or `/etc/clickhouse-server/conf.d/` or `/etc/clickhouse-server/users.d/`
                                          override top-level `chi.spec.configuration.files` and cluster-level `chi.spec.configuration.clusters.files`, will ignore if `chi.spec.configuration.clusters.layout.shards` presents
                                      templates:
                                        !!merge <<: *TypeTemplateNames
                                        description: |
                                          optional, configuration of the templates names which will use for generate Kubernetes resources according to selected replica
                                          override top-level `chi.spec.configuration.templates`, cluster-level `chi.spec.configuration.clusters.templates`, replica-level `chi.spec.configuration.clusters.layout.replicas.templates`
            templates:
              type: object
              description: "allows define templates which will use for render Kubernetes resources like StatefulSet, ConfigMap, Service, PVC, by default, clickhouse-operator have own templates, but you can override it"
              # nullable: true
              properties:
                hostTemplates:
                  type: array
                  description: "hostTemplate will use during apply to generate `clickhose-server` config files"
                  # nullable: true
                  items:
                    type: object
                    #required:
                    #  - name
                    properties:
                      name:
                        description: "template name, could use to link inside top-level `chi.spec.defaults.templates.hostTemplate`, cluster-level `chi.spec.configuration.clusters.templates.hostTemplate`, shard-level `chi.spec.configuration.clusters.layout.shards.temlates.hostTemplate`, replica-level `chi.spec.configuration.clusters.layout.replicas.templates.hostTemplate`"
                        type: string
                      portDistribution:
                        type: array
                        description: "define how will distribute numeric values of named ports in `Pod.spec.containers.ports` and clickhouse-server configs"
                        # nullable: true
                        items:
                          type: object
                          #required:
                          #  - type
                          properties:
                            type:
                              type: string
                              description: "type of distribution, when `Unspecified` (default value) then all listen ports on clickhouse-server configuration in all Pods will have the same value, when `ClusterScopeIndex` then ports will increment to offset from base value depends on shard and replica index inside cluster with combination of `chi.spec.templates.podTemlates.spec.HostNetwork` it allows setup ClickHouse cluster inside Kubernetes and provide access via external network bypass Kubernetes internal network"
                              enum:
                                # List PortDistributionXXX constants
                                - ""
                                - "Unspecified"
                                - "ClusterScopeIndex"
                      spec:
                        # Host
                        type: object
                        properties:
                          name:
                            type: string
                            description: "by default, hostname will generate, but this allows define custom name for each `clickhuse-server`"
                            minLength: 1
                            # See namePartReplicaMaxLen const
                            maxLength: 15
                            pattern: "^[a-zA-Z0-9-]{0,15}$"
                          insecure:
                            !!merge <<: *TypeStringBool
                            description: |
                              optional, open insecure ports for cluster, defaults to "yes"
                          secure:
                            !!merge <<: *TypeStringBool
                            description: |
                              optional, open secure ports
                          tcpPort:
                            type: integer
                            description: |
                              optional, setup `tcp_port` inside `clickhouse-server` settings for each Pod where current template will apply
                              if specified, should have equal value with `chi.spec.templates.podTemplates.spec.containers.ports[name=tcp]`
                              More info: https://clickhouse.tech/docs/en/interfaces/tcp/
                            minimum: 1
                            maximum: 65535
                          tlsPort:
                            type: integer
                            minimum: 1
                            maximum: 65535
                          httpPort:
                            type: integer
                            description: |
                              optional, setup `http_port` inside `clickhouse-server` settings for each Pod where current template will apply
                              if specified, should have equal value with `chi.spec.templates.podTemplates.spec.containers.ports[name=http]`
                              More info: https://clickhouse.tech/docs/en/interfaces/http/
                            minimum: 1
                            maximum: 65535
                          httpsPort:
                            type: integer
                            minimum: 1
                            maximum: 65535
                          interserverHTTPPort:
                            type: integer
                            description: |
                              optional, setup `interserver_http_port` inside `clickhouse-server` settings for each Pod where current template will apply
                              if specified, should have equal value with `chi.spec.templates.podTemplates.spec.containers.ports[name=interserver]`
                              More info: https://clickhouse.tech/docs/en/operations/server-configuration-parameters/settings/#interserver-http-port
                            minimum: 1
                            maximum: 65535
                          settings:
                            !!merge <<: *TypeSettings
                            description: |
                              optional, allows configure `clickhouse-server` settings inside <yandex>...</yandex> tag in each `Pod` where this template will apply during generate `ConfigMap` which will mount in `/etc/clickhouse-server/conf.d/`
                              More details: https://clickhouse.tech/docs/en/operations/settings/settings/
                          files:
                            !!merge <<: *TypeFiles
                            description: |
                              optional, allows define content of any setting file inside each `Pod` where this template will apply during generate `ConfigMap` which will mount in `/etc/clickhouse-server/config.d/` or `/etc/clickhouse-server/conf.d/` or `/etc/clickhouse-server/users.d/`
                          templates:
                            !!merge <<: *TypeTemplateNames
                            description: "be careful, this part of CRD allows override template inside template, don't use it if you don't understand what you do"
                podTemplates:
                  type: array
                  description: |
                    podTemplate will use during render `Pod` inside `StatefulSet.spec` and allows define rendered `Pod.spec`, pod scheduling distribution and pod zone
                    More information: https://github.com/Altinity/clickhouse-operator/blob/master/docs/custom_resource_explained.md#spectemplatespodtemplates
                  # nullable: true
                  items:
                    type: object
                    #required:
                    #  - name
                    properties:
                      name:
                        type: string
                        description: "template name, could use to link inside top-level `chi.spec.defaults.templates.podTemplate`, cluster-level `chi.spec.configuration.clusters.templates.podTemplate`, shard-level `chi.spec.configuration.clusters.layout.shards.temlates.podTemplate`, replica-level `chi.spec.configuration.clusters.layout.replicas.templates.podTemplate`"
                      generateName:
                        type: string
                        description: "allows define format for generated `Pod` name, look to https://github.com/Altinity/clickhouse-operator/blob/master/docs/custom_resource_explained.md#spectemplatesservicetemplates for details about aviailable template variables"
                      zone:
                        type: object
                        description: "allows define custom zone name and will separate ClickHouse `Pods` between nodes, shortcut for `chi.spec.templates.podTemplates.spec.affinity.podAntiAffinity`"
                        #required:
                        #  - values
                        properties:
                          key:
                            type: string
                            description: "optional, if defined, allows select kubernetes nodes by label with `name` equal `key`"
                          values:
                            type: array
                            description: "optional, if defined, allows select kubernetes nodes by label with `value` in `values`"
                            # nullable: true
                            items:
                              type: string
                      distribution:
                        type: string
                        description: "DEPRECATED, shortcut for `chi.spec.templates.podTemplates.spec.affinity.podAntiAffinity`"
                        enum:
                          - ""
                          - "Unspecified"
                          - "OnePerHost"
                      podDistribution:
                        type: array
                        description: "define ClickHouse Pod distribution policy between Kubernetes Nodes inside Shard, Replica, Namespace, CHI, another ClickHouse cluster"
                        # nullable: true
                        items:
                          type: object
                          #required:
                          #  - type
                          properties:
                            type:
                              type: string
                              description: "you can define multiple affinity policy types"
                              enum:
                                # List PodDistributionXXX constants
                                - ""
                                - "Unspecified"
                                - "ClickHouseAntiAffinity"
                                - "ShardAntiAffinity"
                                - "ReplicaAntiAffinity"
                                - "AnotherNamespaceAntiAffinity"
                                - "AnotherClickHouseInstallationAntiAffinity"
                                - "AnotherClusterAntiAffinity"
                                - "MaxNumberPerNode"
                                - "NamespaceAffinity"
                                - "ClickHouseInstallationAffinity"
                                - "ClusterAffinity"
                                - "ShardAffinity"
                                - "ReplicaAffinity"
                                - "PreviousTailAffinity"
                                - "CircularReplication"
                            scope:
                              type: string
                              description: "scope for apply each podDistribution"
                              enum:
                                # list PodDistributionScopeXXX constants
                                - ""
                                - "Unspecified"
                                - "Shard"
                                - "Replica"
                                - "Cluster"
                                - "ClickHouseInstallation"
                                - "Namespace"
                            number:
                              type: integer
                              description: "define, how much ClickHouse Pods could be inside selected scope with selected distribution type"
                              minimum: 0
                              maximum: 65535
                            topologyKey:
                              type: string
                              description: "use for inter-pod affinity look to `pod.spec.affinity.podAntiAffinity.preferredDuringSchedulingIgnoredDuringExecution.podAffinityTerm.topologyKey`, More info: https://kubernetes.io/docs/concepts/scheduling-eviction/assign-pod-node/#inter-pod-affinity-and-anti-affinity"
                      metadata:
                        type: object
                        description: |
                          allows pass standard object's metadata from template to Pod
                          More info: https://git.k8s.io/community/contributors/devel/sig-architecture/api-conventions.md#metadata
                        # nullable: true
                        x-kubernetes-preserve-unknown-fields: true
                      spec:
                        # TODO specify PodSpec
                        type: object
                        description: "allows define whole Pod.spec inside StaefulSet.spec, look to https://kubernetes.io/docs/concepts/workloads/pods/#pod-templates for details"
                        # nullable: true
                        x-kubernetes-preserve-unknown-fields: true
                volumeClaimTemplates:
                  type: array
                  description: "allows define template for rendering `PVC` kubernetes resource, which would use inside `Pod` for mount clickhouse `data`, clickhouse `logs` or something else"
                  # nullable: true
                  items:
                    type: object
                    #required:
                    #  - name
                    #  - spec
                    properties:
                      name:
                        type: string
                        description: |
                          template name, could use to link inside
                          top-level `chi.spec.defaults.templates.dataVolumeClaimTemplate` or `chi.spec.defaults.templates.logVolumeClaimTemplate`,
                          cluster-level `chi.spec.configuration.clusters.templates.dataVolumeClaimTemplate` or `chi.spec.configuration.clusters.templates.logVolumeClaimTemplate`,
                          shard-level `chi.spec.configuration.clusters.layout.shards.temlates.dataVolumeClaimTemplate` or `chi.spec.configuration.clusters.layout.shards.temlates.logVolumeClaimTemplate`
                          replica-level `chi.spec.configuration.clusters.layout.replicas.templates.dataVolumeClaimTemplate` or `chi.spec.configuration.clusters.layout.replicas.templates.logVolumeClaimTemplate`
                      provisioner: *TypePVCProvisioner
                      reclaimPolicy: *TypePVCReclaimPolicy
                      metadata:
                        type: object
                        description: |
                          allows to pass standard object's metadata from template to PVC
                          More info: https://git.k8s.io/community/contributors/devel/sig-architecture/api-conventions.md#metadata
                        # nullable: true
                        x-kubernetes-preserve-unknown-fields: true
                      spec:
                        type: object
                        description: |
                          allows define all aspects of `PVC` resource
                          More info: https://kubernetes.io/docs/concepts/storage/persistent-volumes/#persistentvolumeclaims
                        # nullable: true
                        x-kubernetes-preserve-unknown-fields: true
                serviceTemplates:
                  type: array
                  description: |
                    allows define template for rendering `Service` which would get endpoint from Pods which scoped chi-wide, cluster-wide, shard-wide, replica-wide level
                  # nullable: true
                  items:
                    type: object
                    #required:
                    #  - name
                    #  - spec
                    properties:
                      name:
                        type: string
                        description: |
                          template name, could use to link inside
                          chi-level `chi.spec.defaults.templates.serviceTemplate`
                          cluster-level `chi.spec.configuration.clusters.templates.clusterServiceTemplate`
                          shard-level `chi.spec.configuration.clusters.layout.shards.temlates.shardServiceTemplate`
                          replica-level `chi.spec.configuration.clusters.layout.replicas.templates.replicaServiceTemplate` or `chi.spec.configuration.clusters.layout.shards.replicas.replicaServiceTemplate`
                      generateName:
                        type: string
                        description: "allows define format for generated `Service` name, look to https://github.com/Altinity/clickhouse-operator/blob/master/docs/custom_resource_explained.md#spectemplatesservicetemplates for details about aviailable template variables"
                      metadata:
                        # TODO specify ObjectMeta
                        type: object
                        description: |
                          allows pass standard object's metadata from template to Service
                          Could be use for define specificly for Cloud Provider metadata which impact to behavior of service
                          More info: https://kubernetes.io/docs/concepts/services-networking/service/
                        # nullable: true
                        x-kubernetes-preserve-unknown-fields: true
                      spec:
                        # TODO specify ServiceSpec
                        type: object
                        description: |
                          describe behavior of generated Service
                          More info: https://kubernetes.io/docs/concepts/services-networking/service/
                        # nullable: true
                        x-kubernetes-preserve-unknown-fields: true
            useTemplates:
              type: array
              description: "list of `ClickHouseInstallationTemplate` (chit) resource names which will merge with current `Chi` manifest during render Kubernetes resources to create related ClickHouse clusters"
              # nullable: true
              items:
                type: object
                #required:
                #  - name
                properties:
                  name:
                    type: string
                    description: "name of `ClickHouseInstallationTemplate` (chit) resource"
                  namespace:
                    type: string
                    description: "Kubernetes namespace where need search `chit` resource, depending on `watchNamespaces` settings in `clichouse-operator`"
                  useType:
                    type: string
                    description: "optional, current strategy is only merge, and current `chi` settings have more priority than merged template `chit`"
                    enum:
                      # List useTypeXXX constants from model
                      - ""
                      - "merge"
---
# Template Parameters:
#
# NONE
#
apiVersion: apiextensions.k8s.io/v1beta1
kind: CustomResourceDefinition
metadata:
  name: clickhouseoperatorconfigurations.clickhouse.altinity.com
  labels:
<<<<<<< HEAD
    clickhouse.altinity.com/chop: 0.23.0
=======
    clickhouse.altinity.com/chop: 0.22.2
>>>>>>> c355ff64
spec:
  group: clickhouse.altinity.com
  scope: Namespaced
  names:
    kind: ClickHouseOperatorConfiguration
    singular: clickhouseoperatorconfiguration
    plural: clickhouseoperatorconfigurations
    shortNames:
      - chopconf
  version: v1
  additionalPrinterColumns:
    - name: namespaces
      type: string
      description: Watch namespaces
      JSONPath: .status
    - name: age
      type: date
      description: Age of the resource
      JSONPath: .metadata.creationTimestamp
  validation:
    openAPIV3Schema:
      type: object
      description: "allows customize `clickhouse-operator` settings, need restart clickhouse-operator pod after adding, more details https://github.com/Altinity/clickhouse-operator/blob/master/docs/operator_configuration.md"
      x-kubernetes-preserve-unknown-fields: true
      properties:
        status:
          type: object
          x-kubernetes-preserve-unknown-fields: true
        spec:
          type: object
          description: |
            Allows to define settings of the clickhouse-operator.
            More info: https://github.com/Altinity/clickhouse-operator/blob/master/config/config.yaml
            Check into etc-clickhouse-operator* ConfigMaps if you need more control
          x-kubernetes-preserve-unknown-fields: true
          properties:
            watch:
              type: object
              description: "Parameters for watch kubernetes resources which used by clickhouse-operator deployment"
              properties:
                namespaces:
                  type: array
                  description: "List of namespaces where clickhouse-operator watches for events."
                  items:
                    type: string
            clickhouse:
              type: object
              description: "Clickhouse related parameters used by clickhouse-operator"
              properties:
                configuration:
                  type: object
                  properties:
                    file:
                      type: object
                      properties:
                        path:
                          type: object
                          properties:
                            common:
                              type: string
                              description: "Path to the folder where ClickHouse configuration files common for all instances within a CHI are located. Default - config.d"
                            host:
                              type: string
                              description: "Path to the folder where ClickHouse configuration files unique for each instance (host) within a CHI are located. Default - conf.d"
                            user:
                              type: string
                              description: "Path to the folder where ClickHouse configuration files with users settings are located. Files are common for all instances within a CHI. Default - users.d"
                    user:
                      type: object
                      description: "Default parameters for any user which will create"
                      properties:
                        default:
                          type: object
                          properties:
                            profile:
                              type: string
                              description: "ClickHouse server configuration `<profile>...</profile>` for any <user>"
                            quota:
                              type: string
                              description: "ClickHouse server configuration `<quota>...</quota>` for any <user>"
                            networksIP:
                              type: array
                              description: "ClickHouse server configuration `<networks><ip>...</ip></networks>` for any <user>"
                              items:
                                type: string
                            password:
                              type: string
                              description: "ClickHouse server configuration `<password>...</password>` for any <user>"
                    network:
                      type: object
                      description: "Default network parameters for any user which will create"
                      properties:
                        hostRegexpTemplate:
                          type: string
                          description: "ClickHouse server configuration `<host_regexp>...</host_regexp>` for any <user>"
                configurationRestartPolicy:
                  type: object
                  description: "Configuration restart policy describes what configuration changes require ClickHouse restart"
                  properties:
                    rules:
                      type: array
                      description: "Array of set of rules per specified ClickHouse versions"
                      items:
                        type: object
                        properties:
                          version:
                            type: string
                            description: "ClickHouse version expression"
                          rules:
                            type: array
                            description: "Set of configuration rules for specified ClickHouse version"
                            items:
                              type: object
                              description: "setting: value pairs for configuration restart policy"
                access:
                  type: object
                  description: "parameters which use for connect to clickhouse from clickhouse-operator deployment"
                  properties:
                    scheme:
                      type: string
                      description: "The scheme to user for connecting to ClickHouse. Possible values: http, https, auto"
                    username:
                      type: string
                      description: "ClickHouse username to be used by operator to connect to ClickHouse instances, deprecated, use chCredentialsSecretName"
                    password:
                      type: string
                      description: "ClickHouse password to be used by operator to connect to ClickHouse instances, deprecated, use chCredentialsSecretName"
                    rootCA:
                      type: string
                      description: "Root certificate authority that clients use when verifying server certificates. Used for https connection to ClickHouse"
                    secret:
                      type: object
                      properties:
                        namespace:
                          type: string
                          description: "Location of k8s Secret with username and password to be used by operator to connect to ClickHouse instances"
                        name:
                          type: string
                          description: "Name of k8s Secret with username and password to be used by operator to connect to ClickHouse instances"
                    port:
                      type: integer
                      minimum: 1
                      maximum: 65535
                      description: "Port to be used by operator to connect to ClickHouse instances"
                    timeouts:
                      type: object
                      description: "Timeouts used to limit connection and queries from the operator to ClickHouse instances, In seconds"
                      properties:
                        connect:
                          type: integer
                          minimum: 1
                          maximum: 10
                          description: "Timout to setup connection from the operator to ClickHouse instances. In seconds."
                        query:
                          type: integer
                          minimum: 1
                          maximum: 600
                          description: "Timout to perform SQL query from the operator to ClickHouse instances. In seconds."
                metrics:
                  type: object
                  description: "parameters which use for connect to fetch metrics from clickhouse by clickhouse-operator"
                  properties:
                    timeouts:
                      type: object
                      description: |
                        Timeouts used to limit connection and queries from the metrics exporter to ClickHouse instances
                        Specified in seconds.
                      properties:
                        collect:
                          type: integer
                          minimum: 1
                          maximum: 600
                          description: |
                            Timeout used to limit metrics collection request. In seconds.
                            Upon reaching this timeout metrics collection is aborted and no more metrics are collected in this cycle.
                            All collected metrics are returned.
            template:
              type: object
              description: "Parameters which are used if you want to generate ClickHouseInstallationTemplate custom resources from files which are stored inside clickhouse-operator deployment"
              properties:
                chi:
                  type: object
                  properties:
                    policy:
                      type: string
                      description: |
                        CHI template updates handling policy
                        Possible policy values:
                          - ReadOnStart. Accept CHIT updates on the operators start only.
                          - ApplyOnNextReconcile. Accept CHIT updates at all time. Apply news CHITs on next regular reconcile of the CHI
                      enum:
                        - ""
                        - "ReadOnStart"
                        - "ApplyOnNextReconcile"
                    path:
                      type: string
                      description: "Path to folder where ClickHouseInstallationTemplate .yaml manifests are located."
            reconcile:
              type: object
              description: "allow tuning reconciling process"
              properties:
                runtime:
                  type: object
                  description: "runtime parameters for clickhouse-operator process which are used during reconcile cycle"
                  properties:
                    reconcileCHIsThreadsNumber:
                      type: integer
                      minimum: 1
                      maximum: 65535
                      description: "How many goroutines will be used to reconcile CHIs in parallel, 10 by default"
                    reconcileShardsThreadsNumber:
                      type: integer
                      minimum: 1
                      maximum: 65535
                      description: "How many goroutines will be used to reconcile shards of a cluster in parallel, 1 by default"
                    reconcileShardsMaxConcurrencyPercent:
                      type: integer
                      minimum: 0
                      maximum: 100
                      description: "The maximum percentage of cluster shards that may be reconciled in parallel, 50 percent by default."
                statefulSet:
                  type: object
                  description: "Allow change default behavior for reconciling StatefulSet which generated by clickhouse-operator"
                  properties:
                    create:
                      type: object
                      description: "Behavior during create StatefulSet"
                      properties:
                        onFailure:
                          type: string
                          description: |
                            What to do in case created StatefulSet is not in Ready after `statefulSetUpdateTimeout` seconds
                            Possible options:
                            1. abort - do nothing, just break the process and wait for admin.
                            2. delete - delete newly created problematic StatefulSet.
                            3. ignore (default) - ignore error, pretend nothing happened and move on to the next StatefulSet.
                    update:
                      type: object
                      description: "Behavior during update StatefulSet"
                      properties:
                        timeout:
                          type: integer
                          description: "How many seconds to wait for created/updated StatefulSet to be Ready"
                        pollInterval:
                          type: integer
                          description: "How many seconds to wait between checks for created/updated StatefulSet status"
                        onFailure:
                          type: string
                          description: |
                            What to do in case updated StatefulSet is not in Ready after `statefulSetUpdateTimeout` seconds
                            Possible options:
                            1. abort - do nothing, just break the process and wait for admin.
                            2. rollback (default) - delete Pod and rollback StatefulSet to previous Generation. Pod would be recreated by StatefulSet based on rollback-ed configuration.
                            3. ignore - ignore error, pretend nothing happened and move on to the next StatefulSet.
                host:
                  type: object
                  description: |
                    Whether the operator during reconcile procedure should wait for a ClickHouse host:
                      - to be excluded from a ClickHouse cluster
                      - to complete all running queries
                      - to be included into a ClickHouse cluster
                    respectfully before moving forward
                  properties:
                    wait:
                      type: object
                      properties:
                        exclude: &TypeStringBool
                          type: string
                          description: "Whether the operator during reconcile procedure should wait for a ClickHouse host to be excluded from a ClickHouse cluster"
                          enum:
                            # List StringBoolXXX constants from model
                            - ""
                            - "0"
                            - "1"
                            - "False"
                            - "false"
                            - "True"
                            - "true"
                            - "No"
                            - "no"
                            - "Yes"
                            - "yes"
                            - "Off"
                            - "off"
                            - "On"
                            - "on"
                            - "Disable"
                            - "disable"
                            - "Enable"
                            - "enable"
                            - "Disabled"
                            - "disabled"
                            - "Enabled"
                            - "enabled"
                        queries:
                          !!merge <<: *TypeStringBool
                          description: "Whether the operator during reconcile procedure should wait for a ClickHouse host to complete all running queries"
                        include:
                          !!merge <<: *TypeStringBool
                          description: "Whether the operator during reconcile procedure should wait for a ClickHouse host to be included into a ClickHouse cluster"
            annotation:
              type: object
              description: "defines which metadata.annotations items will include or exclude during render StatefulSet, Pod, PVC resources"
              properties:
                include:
                  type: array
                  description: |
                    When propagating labels from the chi's `metadata.annotations` section to child objects' `metadata.annotations`,
                    include annotations with names from the following list
                  items:
                    type: string
                exclude:
                  type: array
                  description: |
                    When propagating labels from the chi's `metadata.annotations` section to child objects' `metadata.annotations`,
                    exclude annotations with names from the following list
                  items:
                    type: string
            label:
              type: object
              description: "defines which metadata.labels will include or exclude during render StatefulSet, Pod, PVC resources"
              properties:
                include:
                  type: array
                  description: |
                    When propagating labels from the chi's `metadata.labels` section to child objects' `metadata.labels`,
                    include labels from the following list
                  items:
                    type: string
                exclude:
                  type: array
                  items:
                    type: string
                  description: |
                    When propagating labels from the chi's `metadata.labels` section to child objects' `metadata.labels`,
                    exclude labels from the following list
                appendScope:
                  !!merge <<: *TypeStringBool
                  description: |
                    Whether to append *Scope* labels to StatefulSet and Pod
                    - "LabelShardScopeIndex"
                    - "LabelReplicaScopeIndex"
                    - "LabelCHIScopeIndex"
                    - "LabelCHIScopeCycleSize"
                    - "LabelCHIScopeCycleIndex"
                    - "LabelCHIScopeCycleOffset"
                    - "LabelClusterScopeIndex"
                    - "LabelClusterScopeCycleSize"
                    - "LabelClusterScopeCycleIndex"
                    - "LabelClusterScopeCycleOffset"
            statefulSet:
              type: object
              description: "define StatefulSet-specific parameters"
              properties:
                revisionHistoryLimit:
                  type: integer
                  description: "revisionHistoryLimit is the maximum number of revisions that will be\nmaintained in the StatefulSet's revision history.                         \nLook details in `statefulset.spec.revisionHistoryLimit`\n"
            pod:
              type: object
              description: "define pod specific parameters"
              properties:
                terminationGracePeriod:
                  type: integer
                  description: "Optional duration in seconds the pod needs to terminate gracefully. \nLook details in `pod.spec.terminationGracePeriodSeconds`\n"
            logger:
              type: object
              description: "allow setup clickhouse-operator logger behavior"
              properties:
                logtostderr:
                  type: string
                  description: "boolean, allows logs to stderr"
                alsologtostderr:
                  type: string
                  description: "boolean allows logs to stderr and files both"
                v:
                  type: string
                  description: "verbosity level of clickhouse-operator log, default - 1 max - 9"
                stderrthreshold:
                  type: string
                vmodule:
                  type: string
                  description: |
                    Comma-separated list of filename=N, where filename (can be a pattern) must have no .go ext, and N is a V level.
                    Ex.: file*=2 sets the 'V' to 2 in all files with names like file*.
                log_backtrace_at:
                  type: string
                  description: |
                    It can be set to a file and line number with a logging line.
                    Ex.: file.go:123
                    Each time when this line is being executed, a stack trace will be written to the Info log.
---
# Template Parameters:
#
# OPERATOR_VERSION=0.23.0
#
apiVersion: apiextensions.k8s.io/v1
kind: CustomResourceDefinition
metadata:
  name: clickhousekeeperinstallations.clickhouse-keeper.altinity.com
  labels:
    clickhouse-keeper.altinity.com/chop: 0.23.0
spec:
  group: clickhouse-keeper.altinity.com
  scope: Namespaced
  names:
    kind: ClickHouseKeeperInstallation
    singular: clickhousekeeperinstallation
    plural: clickhousekeeperinstallations
    shortNames:
      - chk
  versions:
    - name: v1
      served: true
      storage: true
      additionalPrinterColumns:
        - name: status
          type: string
          description: CHK status
          jsonPath: .status.status
        - name: replicas
          type: integer
          description: Replica count
          priority: 1 # show in wide view
          jsonPath: .status.replicas
        - name: age
          type: date
          description: Age of the resource
          # Displayed in all priorities
          jsonPath: .metadata.creationTimestamp
      subresources:
        status: {}
      schema:
        openAPIV3Schema:
          type: object
          required:
            - spec
          description: "define a set of Kubernetes resources (StatefulSet, PVC, Service, ConfigMap) which describe behavior one ClickHouse Keeper cluster"
          properties:
            apiVersion:
              type: string
              description: |
                APIVersion defines the versioned schema of this representation
                of an object. Servers should convert recognized schemas to the latest
                internal value, and may reject unrecognized values. More info: https://git.k8s.io/community/contributors/devel/sig-architecture/api-conventions.md#resources
            kind:
              type: string
              description: |
                Kind is a string value representing the REST resource this
                object represents. Servers may infer this from the endpoint the client
                submits requests to. Cannot be updated. In CamelCase. More info: https://git.k8s.io/community/contributors/devel/sig-architecture/api-conventions.md#types-kinds
            metadata:
              type: object
            status:
              type: object
              description: |
                Current ClickHouseKeeperInstallation status, contains many fields like overall status, desired replicas and ready replica list with their endpoints
              properties:
                chop-version:
                  type: string
                  description: "ClickHouse operator version"
                chop-commit:
                  type: string
                  description: "ClickHouse operator git commit SHA"
                chop-date:
                  type: string
                  description: "ClickHouse operator build date"
                chop-ip:
                  type: string
                  description: "IP address of the operator's pod which managed this CHI"
                status:
                  type: string
                  description: "Status"
                replicas:
                  type: integer
                  format: int32
                  description: Replicas is the number of number of desired replicas in the cluster
                readyReplicas:
                  type: array
                  description: ReadyReplicas is the array of endpoints of those ready replicas in the cluster
                  items:
                    type: object
                    properties:
                      host:
                        type: string
                        description: dns name or ip address for Keeper node
                      port:
                        type: integer
                        minimum: 0
                        maximum: 65535
                        description: TCP port which used to connect to Keeper node
                      secure:
                        type: string
                        description: if a secure connection to Keeper is required
                normalized:
                  type: object
                  description: "Normalized CHK requested"
                  x-kubernetes-preserve-unknown-fields: true
                normalizedCompleted:
                  type: object
                  description: "Normalized CHK completed"
                  x-kubernetes-preserve-unknown-fields: true
            spec:
              type: object
              description: KeeperSpec defines the desired state of a Keeper cluster
              properties:
                namespaceDomainPattern:
                  type: string
                  description: |
                    Custom domain pattern which will be used for DNS names of `Service` or `Pod`.
                    Typical use scenario - custom cluster domain in Kubernetes cluster
                    Example: %s.svc.my.test
                replicas:
                  type: integer
                  format: int32
                  description: |
                    Replicas is the expected size of the keeper cluster.
                    The valid range of size is from 1 to 7.
                  minimum: 1
                  maximum: 7
                configuration:
                  type: object
                  description: "allows configure multiple aspects and behavior for `clickhouse-server` instance and also allows describe multiple `clickhouse-server` clusters inside one `chi` resource"
                  # nullable: true
                  properties:
                    settings:
                      type: object
                      description: "allows configure multiple aspects and behavior for `clickhouse-keeper` instance"
                      x-kubernetes-preserve-unknown-fields: true
                    clusters:
                      type: array
                      description: |
                        describes ClickHouseKeeper clusters layout and allows change settings on cluster-level and replica-level
                      # nullable: true
                      items:
                        type: object
                        #required:
                        #  - name
                        properties:
                          name:
                            type: string
                            description: "cluster name, used to identify set of ClickHouseKeeper servers and wide used during generate names of related Kubernetes resources"
                            minLength: 1
                            # See namePartClusterMaxLen const
                            maxLength: 15
                            pattern: "^[a-zA-Z0-9-]{0,15}$"
                          layout:
                            type: object
                            description: |
                              describe current cluster layout, how many replicas
                            # nullable: true
                            properties:
                              replicasCount:
                                type: integer
                                description: "how many replicas in ClickHouseKeeper cluster"
                templates:
                  type: object
                  description: "allows define templates which will use for render Kubernetes resources like StatefulSet, ConfigMap, Service, PVC, by default, clickhouse-operator have own templates, but you can override it"
                  # nullable: true
                  properties:
                    podTemplates:
                      type: array
                      description: |
                        podTemplate will use during render `Pod` inside `StatefulSet.spec` and allows define rendered `Pod.spec`, pod scheduling distribution and pod zone
                        More information: https://github.com/Altinity/clickhouse-operator/blob/master/docs/custom_resource_explained.md#spectemplatespodtemplates
                      # nullable: true
                      items:
                        type: object
                        #required:
                        #  - name
                        properties:
                          name:
                            type: string
                            description: "template name, could use to link inside top-level `chi.spec.defaults.templates.podTemplate`, cluster-level `chi.spec.configuration.clusters.templates.podTemplate`, shard-level `chi.spec.configuration.clusters.layout.shards.temlates.podTemplate`, replica-level `chi.spec.configuration.clusters.layout.replicas.templates.podTemplate`"
                          metadata:
                            type: object
                            description: |
                              allows pass standard object's metadata from template to Pod
                              More info: https://git.k8s.io/community/contributors/devel/sig-architecture/api-conventions.md#metadata
                            # nullable: true
                            x-kubernetes-preserve-unknown-fields: true
                          spec:
                            # TODO specify PodSpec
                            type: object
                            description: "allows define whole Pod.spec inside StaefulSet.spec, look to https://kubernetes.io/docs/concepts/workloads/pods/#pod-templates for details"
                            # nullable: true
                            x-kubernetes-preserve-unknown-fields: true
                    volumeClaimTemplates:
                      type: array
                      description: "allows define template for rendering `PVC` kubernetes resource, which would use inside `Pod` for mount clickhouse `data`, clickhouse `logs` or something else"
                      # nullable: true
                      items:
                        type: object
                        #required:
                        #  - name
                        #  - spec
                        properties:
                          name:
                            type: string
                            description: |
                              template name, could use to link inside
                              top-level `chi.spec.defaults.templates.dataVolumeClaimTemplate` or `chi.spec.defaults.templates.logVolumeClaimTemplate`,
                              cluster-level `chi.spec.configuration.clusters.templates.dataVolumeClaimTemplate` or `chi.spec.configuration.clusters.templates.logVolumeClaimTemplate`,
                              shard-level `chi.spec.configuration.clusters.layout.shards.temlates.dataVolumeClaimTemplate` or `chi.spec.configuration.clusters.layout.shards.temlates.logVolumeClaimTemplate`
                              replica-level `chi.spec.configuration.clusters.layout.replicas.templates.dataVolumeClaimTemplate` or `chi.spec.configuration.clusters.layout.replicas.templates.logVolumeClaimTemplate`
                          metadata:
                            type: object
                            description: |
                              allows to pass standard object's metadata from template to PVC
                              More info: https://git.k8s.io/community/contributors/devel/sig-architecture/api-conventions.md#metadata
                            # nullable: true
                            x-kubernetes-preserve-unknown-fields: true
                          spec:
                            type: object
                            description: |
                              allows define all aspects of `PVC` resource
                              More info: https://kubernetes.io/docs/concepts/storage/persistent-volumes/#persistentvolumeclaims
                            # nullable: true
                            x-kubernetes-preserve-unknown-fields: true
                    serviceTemplates:
                      type: array
                      description: |
                        allows define template for rendering `Service` which would get endpoint from Pods which scoped chi-wide, cluster-wide, shard-wide, replica-wide level
                      # nullable: true
                      items:
                        type: object
                        #required:
                        #  - name
                        #  - spec
                        properties:
                          name:
                            type: string
                            description: |
                              template name, could use to link inside
                              chi-level `chi.spec.defaults.templates.serviceTemplate`
                              cluster-level `chi.spec.configuration.clusters.templates.clusterServiceTemplate`
                              shard-level `chi.spec.configuration.clusters.layout.shards.temlates.shardServiceTemplate`
                              replica-level `chi.spec.configuration.clusters.layout.replicas.templates.replicaServiceTemplate` or `chi.spec.configuration.clusters.layout.shards.replicas.replicaServiceTemplate`
                          metadata:
                            # TODO specify ObjectMeta
                            type: object
                            description: |
                              allows pass standard object's metadata from template to Service
                              Could be use for define specificly for Cloud Provider metadata which impact to behavior of service
                              More info: https://git.k8s.io/community/contributors/devel/sig-architecture/api-conventions.md#metadata
                            # nullable: true
                            x-kubernetes-preserve-unknown-fields: true
                          spec:
                            # TODO specify ServiceSpec
                            type: object
                            description: |
                              describe behavior of generated Service
                              More info: https://kubernetes.io/docs/concepts/services-networking/service/
                            # nullable: true
                            x-kubernetes-preserve-unknown-fields: true
---
# Template Parameters:
#
# COMMENT=
# NAMESPACE=${OPERATOR_NAMESPACE}
# NAME=clickhouse-operator
#
# Setup ServiceAccount
apiVersion: v1
kind: ServiceAccount
metadata:
  name: clickhouse-operator
  namespace: ${OPERATOR_NAMESPACE}
  labels:
<<<<<<< HEAD
    clickhouse.altinity.com/chop: 0.23.0
=======
    clickhouse.altinity.com/chop: 0.22.2
>>>>>>> c355ff64
---
# Template Parameters:
#
# NAMESPACE=${OPERATOR_NAMESPACE}
# COMMENT=#
# ROLE_KIND=ClusterRole
# ROLE_NAME=clickhouse-operator-${OPERATOR_NAMESPACE}
# ROLE_BINDING_KIND=ClusterRoleBinding
# ROLE_BINDING_NAME=clickhouse-operator-${OPERATOR_NAMESPACE}
#
apiVersion: rbac.authorization.k8s.io/v1
kind: ClusterRole
metadata:
  name: clickhouse-operator-${OPERATOR_NAMESPACE}
  #namespace: ${OPERATOR_NAMESPACE}
  labels:
<<<<<<< HEAD
    clickhouse.altinity.com/chop: 0.23.0
=======
    clickhouse.altinity.com/chop: 0.22.2
>>>>>>> c355ff64
rules:
  - apiGroups:
      - ""
    resources:
      - configmaps
      - services
      - persistentvolumeclaims
      - secrets
    verbs:
      - get
      - list
      - patch
      - update
      - watch
      - create
      - delete
  - apiGroups:
      - ""
    resources:
      - endpoints
    verbs:
      - get
      - list
      - watch
  - apiGroups:
      - ""
    resources:
      - events
    verbs:
      - create
  - apiGroups:
      - ""
    resources:
      - persistentvolumes
    verbs:
      - get
      - list
      - patch
      - update
      - watch
  - apiGroups:
      - ""
    resources:
      - pods
    verbs:
      - get
      - list
      - patch
      - update
      - watch
      - delete
  - apiGroups:
      - apps
    resources:
      - statefulsets
    verbs:
      - get
      - list
      - patch
      - update
      - watch
      - create
      - delete
  - apiGroups:
      - apps
    resources:
      - replicasets
    verbs:
      - get
      - patch
      - update
      - delete
  - apiGroups:
      - apps
    resourceNames:
      - clickhouse-operator
    resources:
      - deployments
    verbs:
      - get
      - patch
      - update
      - delete
  - apiGroups:
      - policy
    resources:
      - poddisruptionbudgets
    verbs:
      - get
      - list
      - patch
      - update
      - watch
      - create
      - delete
  - apiGroups:
      - clickhouse.altinity.com
    resources:
      - clickhouseinstallations
    verbs:
      - get
      - patch
      - update
      - delete
  - apiGroups:
      - clickhouse.altinity.com
    resources:
      - clickhouseinstallations
      - clickhouseinstallationtemplates
      - clickhouseoperatorconfigurations
    verbs:
      - get
      - list
      - watch
  - apiGroups:
      - clickhouse.altinity.com
    resources:
      - clickhouseinstallations/finalizers
      - clickhouseinstallationtemplates/finalizers
      - clickhouseoperatorconfigurations/finalizers
    verbs:
      - update
  - apiGroups:
      - clickhouse.altinity.com
    resources:
      - clickhouseinstallations/status
      - clickhouseinstallationtemplates/status
      - clickhouseoperatorconfigurations/status
    verbs:
      - get
      - update
      - patch
      - create
      - delete
  - apiGroups:
      - clickhouse-keeper.altinity.com
    resources:
      - clickhousekeeperinstallations
    verbs:
      - get
      - patch
      - update
      - delete
      - list
      - watch
  - apiGroups:
      - clickhouse-keeper.altinity.com
    resources:
      - clickhousekeeperinstallations/finalizers
    verbs:
      - update
  - apiGroups:
      - clickhouse-keeper.altinity.com
    resources:
      - clickhousekeeperinstallations/status
    verbs:
      - get
      - update
      - patch
      - create
      - delete
  - apiGroups:
      - ""
    resources:
      - secrets
    verbs:
      - get
      - list
  - apiGroups:
      - apiextensions.k8s.io
    resources:
      - customresourcedefinitions
    verbs:
      - get
      - list
---
# Setup ClusterRoleBinding between ClusterRole and ServiceAccount.
# ClusterRoleBinding is namespace-less and must have unique name
apiVersion: rbac.authorization.k8s.io/v1
kind: ClusterRoleBinding
metadata:
  name: clickhouse-operator-${OPERATOR_NAMESPACE}
  #namespace: ${OPERATOR_NAMESPACE}
  labels:
<<<<<<< HEAD
    clickhouse.altinity.com/chop: 0.23.0
=======
    clickhouse.altinity.com/chop: 0.22.2
>>>>>>> c355ff64
roleRef:
  apiGroup: rbac.authorization.k8s.io
  kind: ClusterRole
  name: clickhouse-operator-${OPERATOR_NAMESPACE}
subjects:
  - kind: ServiceAccount
    name: clickhouse-operator
    namespace: ${OPERATOR_NAMESPACE}
---
# Template Parameters:
#
# NAME=etc-clickhouse-operator-files
# NAMESPACE=${OPERATOR_NAMESPACE}
# COMMENT=
#
apiVersion: v1
kind: ConfigMap
metadata:
  name: etc-clickhouse-operator-files
  namespace: ${OPERATOR_NAMESPACE}
  labels:
<<<<<<< HEAD
    clickhouse.altinity.com/chop: 0.23.0
=======
    clickhouse.altinity.com/chop: 0.22.2
>>>>>>> c355ff64
    app: clickhouse-operator
data:
  config.yaml: |
    # IMPORTANT
    # This file is auto-generated
    # Do not edit this file - all changes would be lost
    # Edit appropriate template in the following folder:
    # deploy/builder/templates-config
    # IMPORTANT
    #
    # Template parameters available:
    #   WATCH_NAMESPACES=
    #   CH_USERNAME_PLAIN=
    #   CH_PASSWORD_PLAIN=
    #   CH_CREDENTIALS_SECRET_NAMESPACE=
    #   CH_CREDENTIALS_SECRET_NAME=clickhouse-operator

    ################################################
    ##
    ## Watch section
    ##
    ################################################
    watch:
      # List of namespaces where clickhouse-operator watches for events.
      # Concurrently running operators should watch on different namespaces.
      # IMPORTANT
      # Regexp is applicable.
      #namespaces: ["dev", "test"]
      namespaces: []

    clickhouse:
      configuration:
        ################################################
        ##
        ## Configuration files section
        ##
        ################################################
        file:
          path:
            # Path to the folder where ClickHouse configuration files common for all instances within a CHI are located.
            common: config.d
            # Path to the folder where ClickHouse configuration files unique for each instance (host) within a CHI are located.
            host: conf.d
            # Path to the folder where ClickHouse configuration files with users' settings are located.
            # Files are common for all instances within a CHI.
            user: users.d
        ################################################
        ##
        ## Configuration users section
        ##
        ################################################
        user:
          # Default settings for user accounts, created by the operator.
          # IMPORTANT. These are not access credentials or settings for 'default' user account,
          # it is a template for filling out missing fields for all user accounts to be created by the operator,
          # with the following EXCEPTIONS:
          # 1. 'default' user account DOES NOT use provided password, but uses all the rest of the fields.
          #    Password for 'default' user account has to be provided explicitly, if to be used.
          # 2. CHOP user account DOES NOT use:
          #    - profile setting. It uses predefined profile called 'clickhouse_operator'
          #    - quota setting. It uses empty quota name.
          #    - networks IP setting. Operator specifies 'networks/ip' user setting to match operators' pod IP only.
          #    - password setting. Password for CHOP account is used from 'clickhouse.access.*' section
          default:
            # Default values for ClickHouse user account(s) created by the operator
            #   1. user/profile - string
            #   2. user/quota - string
            #   3. user/networks/ip - multiple strings
            #   4. user/password - string
            # These values can be overwritten on per-user basis.
            profile: "default"
            quota: "default"
            networksIP:
              - "::1"
              - "127.0.0.1"
            password: "default"
        ################################################
        ##
        ## Configuration network section
        ##
        ################################################
        network:
          # Default host_regexp to limit network connectivity from outside
          hostRegexpTemplate: "(chi-{chi}-[^.]+\\d+-\\d+|clickhouse\\-{chi})\\.{namespace}\\.svc\\.cluster\\.local$"

      ################################################
      ##
      ## Configuration restart policy section
      ## Configuration restart policy describes what configuration changes require ClickHouse restart
      ##
      ################################################
      configurationRestartPolicy:
        rules:
          # IMPORTANT!
          # Special version of "*" - default version - has to satisfy all ClickHouse versions.
          # Default version will also be used in case ClickHouse version is unknown.
          # ClickHouse version may be unknown due to host being down - for example, because of incorrect "settings" section.
          # ClickHouse is not willing to start in case incorrect/unknown settings are provided in config file.
          - version: "*"
            rules:
              - settings/*: "yes"
              - settings/dictionaries_config: "no"
              - settings/logger: "no"
              - settings/macros/*: "no"
              - settings/max_server_memory_*: "no"
              - settings/max_*_to_drop: "no"
              - settings/max_concurrent_queries: "no"
              - settings/models_config: "no"
              - settings/user_defined_executable_functions_config: "no"

              - zookeeper/*: "yes"

              - files/*.xml: "yes"
              - files/config.d/*.xml: "yes"
              - files/config.d/*dict*.xml: "no"

              - profiles/default/background_*_pool_size: "yes"
              - profiles/default/max_*_for_server: "yes"
          - version: "21.*"
            rules:
              - settings/logger: "yes"

      #################################################
      ##
      ## Access to ClickHouse instances
      ##
      ################################################
      access:
        # Possible values for 'scheme' are:
        #   1. http - force http to be used to connect to ClickHouse instances
        #   2. https - force https to be used to connect to ClickHouse instances
        #   3. auto - either http or https is selected based on open ports
        scheme: "auto"
        # ClickHouse credentials (username, password and port) to be used by the operator to connect to ClickHouse instances.
        # These credentials are used for:
        #   1. Metrics requests
        #   2. Schema maintenance
        #   3. DROP DNS CACHE
        # User with these credentials can be specified in additional ClickHouse .xml config files,
        # located in 'clickhouse.configuration.file.path.user' folder
        username: ""
        password: ""
        rootCA: ""

        # Location of the k8s Secret with username and password to be used by the operator to connect to ClickHouse instances.
        # Can be used instead of explicitly specified username and password available in sections:
        #   - clickhouse.access.username
        #   - clickhouse.access.password
        # Secret should have two keys:
        #   1. username
        #   2. password
        secret:
          # Empty `namespace` means that k8s secret would be looked in the same namespace where operator's pod is running.
          namespace: ""
          # Empty `name` means no k8s Secret would be looked for
          name: "clickhouse-operator"
        # Port where to connect to ClickHouse instances to
        port: 8123

        # Timeouts used to limit connection and queries from the operator to ClickHouse instances
        # Specified in seconds.
        timeouts:
          # Timout to setup connection from the operator to ClickHouse instances. In seconds.
          connect: 1
          # Timout to perform SQL query from the operator to ClickHouse instances. In seconds.
          query: 4

      #################################################
      ##
      ## Metrics collection
      ##
      ################################################

      metrics:
        # Timeouts used to limit connection and queries from the metrics exporter to ClickHouse instances
        # Specified in seconds.
        timeouts:
          # Timeout used to limit metrics collection request. In seconds.
          # Upon reaching this timeout metrics collection is aborted and no more metrics are collected in this cycle.
          # All collected metrics are returned.
          collect: 9

    ################################################
    ##
    ## Template(s) management section
    ##
    ################################################
    template:
      chi:
        # CHI template updates handling policy
        # Possible policy values:
        #   - ReadOnStart. Accept CHIT updates on the operators start only.
        #   - ApplyOnNextReconcile. Accept CHIT updates at all time. Apply news CHITs on next regular reconcile of the CHI
        policy: ApplyOnNextReconcile

        # Path to the folder where ClickHouseInstallation templates .yaml manifests are located.
        # Templates are added to the list of all templates and used when CHI is reconciled.
        # Templates are applied in sorted alpha-numeric order.
        path: templates.d

    ################################################
    ##
    ## Reconcile section
    ##
    ################################################
    reconcile:
      # Reconcile runtime settings
      runtime:
        # Max number of concurrent CHI reconciles in progress
        reconcileCHIsThreadsNumber: 10

        # The operator reconciles shards concurrently in each CHI with the following limitations:
        #   1. Number of shards being reconciled (and thus having hosts down) in each CHI concurrently
        #      can not be greater than 'reconcileShardsThreadsNumber'.
        #   2. Percentage of shards being reconciled (and thus having hosts down) in each CHI concurrently
        #      can not be greater than 'reconcileShardsMaxConcurrencyPercent'.
        #   3. The first shard is always reconciled alone. Concurrency starts from the second shard and onward.
        # Thus limiting number of shards being reconciled (and thus having hosts down) in each CHI by both number and percentage

        # Max number of concurrent shard reconciles within one CHI in progress
        reconcileShardsThreadsNumber: 5
        # Max percentage of concurrent shard reconciles within one CHI in progress
        reconcileShardsMaxConcurrencyPercent: 50

      # Reconcile StatefulSet scenario
      statefulSet:
        # Create StatefulSet scenario
        create:
          # What to do in case created StatefulSet is not in 'Ready' after `reconcile.statefulSet.update.timeout` seconds
          # Possible options:
          # 1. abort - abort the process, do nothing with the problematic StatefulSet, leave it as it is,
          #    do not try to fix or delete or update it, just abort reconcile cycle.
          #    Do not proceed to the next StatefulSet(s) and wait for an admin to assist.
          # 2. delete - delete newly created problematic StatefulSet and follow 'abort' path afterwards.
          # 3. ignore - ignore an error, pretend nothing happened, continue reconcile and move on to the next StatefulSet.
          onFailure: ignore

        # Update StatefulSet scenario
        update:
          # How many seconds to wait for created/updated StatefulSet to be 'Ready'
          timeout: 300
          # How many seconds to wait between checks/polls for created/updated StatefulSet status
          pollInterval: 5
          # What to do in case updated StatefulSet is not in 'Ready' after `reconcile.statefulSet.update.timeout` seconds
          # Possible options:
          # 1. abort - abort the process, do nothing with the problematic StatefulSet, leave it as it is,
          #    do not try to fix or delete or update it, just abort reconcile cycle.
          #    Do not proceed to the next StatefulSet(s) and wait for an admin to assist.
          # 2. rollback - delete Pod and rollback StatefulSet to previous Generation.
          #    Pod would be recreated by StatefulSet based on rollback-ed StatefulSet configuration.
          #    Follow 'abort' path afterwards.
          # 3. ignore - ignore an error, pretend nothing happened, continue reconcile and move on to the next StatefulSet.
          onFailure: abort

      # Reconcile Host scenario
      host:
        # Whether the operator during reconcile procedure should wait for a ClickHouse host:
        #   - to be excluded from a ClickHouse cluster
        #   - to complete all running queries
        #   - to be included into a ClickHouse cluster
        # respectfully before moving forward
        wait:
          exclude: true
          queries: true
          include: false

    ################################################
    ##
    ## Annotations management section
    ##
    ################################################
    annotation:
      # Applied when:
      #  1. Propagating annotations from the CHI's `metadata.annotations` to child objects' `metadata.annotations`,
      #  2. Propagating annotations from the CHI Template's `metadata.annotations` to CHI's `metadata.annotations`,
      # Include annotations from the following list:
      # Applied only when not empty. Empty list means "include all, no selection"
      include: []
      # Exclude annotations from the following list:
      exclude: []

    ################################################
    ##
    ## Labels management section
    ##
    ################################################
    label:
      # Applied when:
      #  1. Propagating labels from the CHI's `metadata.labels` to child objects' `metadata.labels`,
      #  2. Propagating labels from the CHI Template's `metadata.labels` to CHI's `metadata.labels`,
      # Include labels from the following list:
      # Applied only when not empty. Empty list means "include all, no selection"
      include: []
      # Exclude labels from the following list:
      # Applied only when not empty. Empty list means "nothing to exclude, no selection"
      exclude: []
      # Whether to append *Scope* labels to StatefulSet and Pod.
      # Full list of available *scope* labels check in 'labeler.go'
      #  LabelShardScopeIndex
      #  LabelReplicaScopeIndex
      #  LabelCHIScopeIndex
      #  LabelCHIScopeCycleSize
      #  LabelCHIScopeCycleIndex
      #  LabelCHIScopeCycleOffset
      #  LabelClusterScopeIndex
      #  LabelClusterScopeCycleSize
      #  LabelClusterScopeCycleIndex
      #  LabelClusterScopeCycleOffset
      appendScope: "no"

    ################################################
    ##
    ## StatefulSet management section
    ##
    ################################################
    statefulSet:
      revisionHistoryLimit: 0

    ################################################
    ##
    ## Pod management section
    ##
    ################################################
    pod:
      # Grace period for Pod termination.
      # How many seconds to wait between sending
      # SIGTERM and SIGKILL during Pod termination process.
      # Increase this number is case of slow shutdown.
      terminationGracePeriod: 30

    ################################################
    ##
    ## Log parameters section
    ##
    ################################################
    logger:
      logtostderr: "true"
      alsologtostderr: "false"
      v: "1"
      stderrthreshold: ""
      vmodule: ""
      log_backtrace_at: ""
---
# Template Parameters:
#
# NAME=etc-clickhouse-operator-confd-files
# NAMESPACE=${OPERATOR_NAMESPACE}
# COMMENT=
#
apiVersion: v1
kind: ConfigMap
metadata:
  name: etc-clickhouse-operator-confd-files
  namespace: ${OPERATOR_NAMESPACE}
  labels:
<<<<<<< HEAD
    clickhouse.altinity.com/chop: 0.23.0
=======
    clickhouse.altinity.com/chop: 0.22.2
>>>>>>> c355ff64
    app: clickhouse-operator
data:
---
# Template Parameters:
#
# NAME=etc-clickhouse-operator-configd-files
# NAMESPACE=${OPERATOR_NAMESPACE}
# COMMENT=
#
apiVersion: v1
kind: ConfigMap
metadata:
  name: etc-clickhouse-operator-configd-files
  namespace: ${OPERATOR_NAMESPACE}
  labels:
<<<<<<< HEAD
    clickhouse.altinity.com/chop: 0.23.0
=======
    clickhouse.altinity.com/chop: 0.22.2
>>>>>>> c355ff64
    app: clickhouse-operator
data:
  01-clickhouse-01-listen.xml: |
    <!-- IMPORTANT -->
    <!-- This file is auto-generated -->
    <!-- Do not edit this file - all changes would be lost -->
    <!-- Edit appropriate template in the following folder: -->
    <!-- deploy/builder/templates-config -->
    <!-- IMPORTANT -->
    <yandex>
        <!-- Listen wildcard address to allow accepting connections from other containers and host network. -->
        <listen_host>::</listen_host>
        <listen_host>0.0.0.0</listen_host>
        <listen_try>1</listen_try>
    </yandex>
  01-clickhouse-02-logger.xml: |
    <!-- IMPORTANT -->
    <!-- This file is auto-generated -->
    <!-- Do not edit this file - all changes would be lost -->
    <!-- Edit appropriate template in the following folder: -->
    <!-- deploy/builder/templates-config -->
    <!-- IMPORTANT -->
    <yandex>
        <logger>
            <!-- Possible levels: https://github.com/pocoproject/poco/blob/develop/Foundation/include/Poco/Logger.h#L105 -->
            <level>debug</level>
            <log>/var/log/clickhouse-server/clickhouse-server.log</log>
            <errorlog>/var/log/clickhouse-server/clickhouse-server.err.log</errorlog>
            <size>1000M</size>
            <count>10</count>
            <!-- Default behavior is autodetection (log to console if not daemon mode and is tty) -->
            <console>1</console>
        </logger>
    </yandex>
  01-clickhouse-03-query_log.xml: |
    <!-- IMPORTANT -->
    <!-- This file is auto-generated -->
    <!-- Do not edit this file - all changes would be lost -->
    <!-- Edit appropriate template in the following folder: -->
    <!-- deploy/builder/templates-config -->
    <!-- IMPORTANT -->
    <yandex>
        <query_log replace="1">
            <database>system</database>
            <table>query_log</table>
            <engine>Engine = MergeTree PARTITION BY event_date ORDER BY event_time TTL event_date + interval 30 day</engine>
            <flush_interval_milliseconds>7500</flush_interval_milliseconds>
        </query_log>
        <query_thread_log remove="1"/>
    </yandex>
  01-clickhouse-04-part_log.xml: |
    <!-- IMPORTANT -->
    <!-- This file is auto-generated -->
    <!-- Do not edit this file - all changes would be lost -->
    <!-- Edit appropriate template in the following folder: -->
    <!-- deploy/builder/templates-config -->
    <!-- IMPORTANT -->
    <yandex>
        <part_log replace="1">
            <database>system</database>
            <table>part_log</table>
            <engine>Engine = MergeTree PARTITION BY event_date ORDER BY event_time TTL event_date + interval 30 day</engine>
            <flush_interval_milliseconds>7500</flush_interval_milliseconds>
        </part_log>
    </yandex>
  01-clickhouse-05-trace_log.xml: |
    <!-- IMPORTANT -->
    <!-- This file is auto-generated -->
    <!-- Do not edit this file - all changes would be lost -->
    <!-- Edit appropriate template in the following folder: -->
    <!-- deploy/builder/templates-config -->
    <!-- IMPORTANT -->
    <yandex>
        <trace_log replace="1">
            <database>system</database>
            <table>trace_log</table>
            <engine>Engine = MergeTree PARTITION BY event_date ORDER BY event_time TTL event_date + interval 30 day</engine>
            <flush_interval_milliseconds>7500</flush_interval_milliseconds>
        </trace_log>
    </yandex>
---
# Template Parameters:
#
# NAME=etc-clickhouse-operator-templatesd-files
# NAMESPACE=${OPERATOR_NAMESPACE}
# COMMENT=
#
apiVersion: v1
kind: ConfigMap
metadata:
  name: etc-clickhouse-operator-templatesd-files
  namespace: ${OPERATOR_NAMESPACE}
  labels:
<<<<<<< HEAD
    clickhouse.altinity.com/chop: 0.23.0
=======
    clickhouse.altinity.com/chop: 0.22.2
>>>>>>> c355ff64
    app: clickhouse-operator
data:
  001-templates.json.example: |
    {
      "apiVersion": "clickhouse.altinity.com/v1",
      "kind": "ClickHouseInstallationTemplate",
      "metadata": {
        "name": "01-default-volumeclaimtemplate"
      },
      "spec": {
        "templates": {
          "volumeClaimTemplates": [
            {
              "name": "chi-default-volume-claim-template",
              "spec": {
                "accessModes": [
                  "ReadWriteOnce"
                ],
                "resources": {
                  "requests": {
                    "storage": "2Gi"
                  }
                }
              }
            }
          ],
          "podTemplates": [
            {
              "name": "chi-default-oneperhost-pod-template",
              "distribution": "OnePerHost",
              "spec": {
                "containers" : [
                  {
                    "name": "clickhouse",
                    "image": "clickhouse/clickhouse-server:22.3",
                    "ports": [
                      {
                        "name": "http",
                        "containerPort": 8123
                      },
                      {
                        "name": "client",
                        "containerPort": 9000
                      },
                      {
                        "name": "interserver",
                        "containerPort": 9009
                      }
                    ]
                  }
                ]
              }
            }
          ]
        }
      }
    }
  default-pod-template.yaml.example: |
    apiVersion: "clickhouse.altinity.com/v1"
    kind: "ClickHouseInstallationTemplate"
    metadata:
      name: "default-oneperhost-pod-template"
    spec:
      templates:
        podTemplates:
          - name: default-oneperhost-pod-template
            distribution: "OnePerHost"
  default-storage-template.yaml.example: |
    apiVersion: "clickhouse.altinity.com/v1"
    kind: "ClickHouseInstallationTemplate"
    metadata:
      name: "default-storage-template-2Gi"
    spec:
      templates:
        volumeClaimTemplates:
          - name: default-storage-template-2Gi
            spec:
              accessModes:
                - ReadWriteOnce
              resources:
                requests:
                  storage: 2Gi
  readme: |
    Templates in this folder are packaged with an operator and available via 'useTemplate'
---
# Template Parameters:
#
# NAME=etc-clickhouse-operator-usersd-files
# NAMESPACE=${OPERATOR_NAMESPACE}
# COMMENT=
#
apiVersion: v1
kind: ConfigMap
metadata:
  name: etc-clickhouse-operator-usersd-files
  namespace: ${OPERATOR_NAMESPACE}
  labels:
<<<<<<< HEAD
    clickhouse.altinity.com/chop: 0.23.0
=======
    clickhouse.altinity.com/chop: 0.22.2
>>>>>>> c355ff64
    app: clickhouse-operator
data:
  01-clickhouse-operator-profile.xml: |
    <!-- IMPORTANT -->
    <!-- This file is auto-generated -->
    <!-- Do not edit this file - all changes would be lost -->
    <!-- Edit appropriate template in the following folder: -->
    <!-- deploy/builder/templates-config -->
    <!-- IMPORTANT -->
    <!--
    #
    # Template parameters available:
    #
    -->
    <yandex>
        <!-- clickhouse-operator user is generated by the operator based on config.yaml in runtime -->
        <profiles>
            <clickhouse_operator>
                <log_queries>0</log_queries>
                <skip_unavailable_shards>1</skip_unavailable_shards>
                <http_connection_timeout>10</http_connection_timeout>
                <max_concurrent_queries_for_all_users>0</max_concurrent_queries_for_all_users>
                <os_thread_priority>0</os_thread_priority>
            </clickhouse_operator>
        </profiles>
    </yandex>
  02-clickhouse-default-profile.xml: |
    <!-- IMPORTANT -->
    <!-- This file is auto-generated -->
    <!-- Do not edit this file - all changes would be lost -->
    <!-- Edit appropriate template in the following folder: -->
    <!-- deploy/builder/templates-config -->
    <!-- IMPORTANT -->
    <yandex>
      <profiles>
        <default>
          <os_thread_priority>2</os_thread_priority>
          <log_queries>1</log_queries>
          <connect_timeout_with_failover_ms>1000</connect_timeout_with_failover_ms>
          <distributed_aggregation_memory_efficient>1</distributed_aggregation_memory_efficient>
          <parallel_view_processing>1</parallel_view_processing>
          <do_not_merge_across_partitions_select_final>1</do_not_merge_across_partitions_select_final>
          <load_balancing>nearest_hostname</load_balancing>
          <prefer_localhost_replica>0</prefer_localhost_replica>
          <!-- materialize_ttl_recalculate_only>1</materialize_ttl_recalculate_only> 21.10 and above -->
        </default>
      </profiles>
    </yandex>
---
#
# Template parameters available:
#   NAMESPACE=${OPERATOR_NAMESPACE}
#   COMMENT=
<<<<<<< HEAD
#   OPERATOR_VERSION=0.23.0
=======
#   OPERATOR_VERSION=0.22.2
>>>>>>> c355ff64
#   CH_USERNAME_SECRET_PLAIN=clickhouse_operator
#   CH_PASSWORD_SECRET_PLAIN=clickhouse_operator_password
#
apiVersion: v1
kind: Secret
metadata:
  name: clickhouse-operator
  namespace: ${OPERATOR_NAMESPACE}
  labels:
<<<<<<< HEAD
    clickhouse.altinity.com/chop: 0.23.0
=======
    clickhouse.altinity.com/chop: 0.22.2
>>>>>>> c355ff64
    app: clickhouse-operator
type: Opaque
stringData:
  username: clickhouse_operator
  password: clickhouse_operator_password
---
# Template Parameters:
#
# NAMESPACE=${OPERATOR_NAMESPACE}
# COMMENT=
# OPERATOR_IMAGE=${OPERATOR_IMAGE}
# OPERATOR_IMAGE_PULL_POLICY=${OPERATOR_IMAGE_PULL_POLICY}
# METRICS_EXPORTER_IMAGE=${METRICS_EXPORTER_IMAGE}
# METRICS_EXPORTER_IMAGE_PULL_POLICY=${METRICS_EXPORTER_IMAGE_PULL_POLICY}
#
# Setup Deployment for clickhouse-operator
# Deployment would be created in kubectl-specified namespace
kind: Deployment
apiVersion: apps/v1
metadata:
  name: clickhouse-operator
  namespace: ${OPERATOR_NAMESPACE}
  labels:
<<<<<<< HEAD
    clickhouse.altinity.com/chop: 0.23.0
=======
    clickhouse.altinity.com/chop: 0.22.2
>>>>>>> c355ff64
    app: clickhouse-operator
spec:
  replicas: 1
  selector:
    matchLabels:
      app: clickhouse-operator
  template:
    metadata:
      labels:
        app: clickhouse-operator
      annotations:
        prometheus.io/port: '8888'
        prometheus.io/scrape: 'true'
        clickhouse-operator-metrics/port: '9999'
        clickhouse-operator-metrics/scrape: 'true'
    spec:
      serviceAccountName: clickhouse-operator
      volumes:
        - name: etc-clickhouse-operator-folder
          configMap:
            name: etc-clickhouse-operator-files
        - name: etc-clickhouse-operator-confd-folder
          configMap:
            name: etc-clickhouse-operator-confd-files
        - name: etc-clickhouse-operator-configd-folder
          configMap:
            name: etc-clickhouse-operator-configd-files
        - name: etc-clickhouse-operator-templatesd-folder
          configMap:
            name: etc-clickhouse-operator-templatesd-files
        - name: etc-clickhouse-operator-usersd-folder
          configMap:
            name: etc-clickhouse-operator-usersd-files
      containers:
        - name: clickhouse-operator
          image: ${OPERATOR_IMAGE}
          imagePullPolicy: ${OPERATOR_IMAGE_PULL_POLICY}
          volumeMounts:
            - name: etc-clickhouse-operator-folder
              mountPath: /etc/clickhouse-operator
            - name: etc-clickhouse-operator-confd-folder
              mountPath: /etc/clickhouse-operator/conf.d
            - name: etc-clickhouse-operator-configd-folder
              mountPath: /etc/clickhouse-operator/config.d
            - name: etc-clickhouse-operator-templatesd-folder
              mountPath: /etc/clickhouse-operator/templates.d
            - name: etc-clickhouse-operator-usersd-folder
              mountPath: /etc/clickhouse-operator/users.d
          env:
            # Pod-specific
            # spec.nodeName: ip-172-20-52-62.ec2.internal
            - name: OPERATOR_POD_NODE_NAME
              valueFrom:
                fieldRef:
                  fieldPath: spec.nodeName
            # metadata.name: clickhouse-operator-6f87589dbb-ftcsf
            - name: OPERATOR_POD_NAME
              valueFrom:
                fieldRef:
                  fieldPath: metadata.name
            # metadata.namespace: kube-system
            - name: OPERATOR_POD_NAMESPACE
              valueFrom:
                fieldRef:
                  fieldPath: metadata.namespace
            # status.podIP: 100.96.3.2
            - name: OPERATOR_POD_IP
              valueFrom:
                fieldRef:
                  fieldPath: status.podIP
            # spec.serviceAccount: clickhouse-operator
            # spec.serviceAccountName: clickhouse-operator
            - name: OPERATOR_POD_SERVICE_ACCOUNT
              valueFrom:
                fieldRef:
                  fieldPath: spec.serviceAccountName
            # Container-specific
            - name: OPERATOR_CONTAINER_CPU_REQUEST
              valueFrom:
                resourceFieldRef:
                  containerName: clickhouse-operator
                  resource: requests.cpu
            - name: OPERATOR_CONTAINER_CPU_LIMIT
              valueFrom:
                resourceFieldRef:
                  containerName: clickhouse-operator
                  resource: limits.cpu
            - name: OPERATOR_CONTAINER_MEM_REQUEST
              valueFrom:
                resourceFieldRef:
                  containerName: clickhouse-operator
                  resource: requests.memory
            - name: OPERATOR_CONTAINER_MEM_LIMIT
              valueFrom:
                resourceFieldRef:
                  containerName: clickhouse-operator
                  resource: limits.memory
          ports:
            - containerPort: 9999
              name: metrics
        - name: metrics-exporter
          image: ${METRICS_EXPORTER_IMAGE}
          imagePullPolicy: ${METRICS_EXPORTER_IMAGE_PULL_POLICY}
          volumeMounts:
            - name: etc-clickhouse-operator-folder
              mountPath: /etc/clickhouse-operator
            - name: etc-clickhouse-operator-confd-folder
              mountPath: /etc/clickhouse-operator/conf.d
            - name: etc-clickhouse-operator-configd-folder
              mountPath: /etc/clickhouse-operator/config.d
            - name: etc-clickhouse-operator-templatesd-folder
              mountPath: /etc/clickhouse-operator/templates.d
            - name: etc-clickhouse-operator-usersd-folder
              mountPath: /etc/clickhouse-operator/users.d
          env:
            # Pod-specific
            # spec.nodeName: ip-172-20-52-62.ec2.internal
            - name: OPERATOR_POD_NODE_NAME
              valueFrom:
                fieldRef:
                  fieldPath: spec.nodeName
            # metadata.name: clickhouse-operator-6f87589dbb-ftcsf
            - name: OPERATOR_POD_NAME
              valueFrom:
                fieldRef:
                  fieldPath: metadata.name
            # metadata.namespace: kube-system
            - name: OPERATOR_POD_NAMESPACE
              valueFrom:
                fieldRef:
                  fieldPath: metadata.namespace
            # status.podIP: 100.96.3.2
            - name: OPERATOR_POD_IP
              valueFrom:
                fieldRef:
                  fieldPath: status.podIP
            # spec.serviceAccount: clickhouse-operator
            # spec.serviceAccountName: clickhouse-operator
            - name: OPERATOR_POD_SERVICE_ACCOUNT
              valueFrom:
                fieldRef:
                  fieldPath: spec.serviceAccountName
            # Container-specific
            - name: OPERATOR_CONTAINER_CPU_REQUEST
              valueFrom:
                resourceFieldRef:
                  containerName: clickhouse-operator
                  resource: requests.cpu
            - name: OPERATOR_CONTAINER_CPU_LIMIT
              valueFrom:
                resourceFieldRef:
                  containerName: clickhouse-operator
                  resource: limits.cpu
            - name: OPERATOR_CONTAINER_MEM_REQUEST
              valueFrom:
                resourceFieldRef:
                  containerName: clickhouse-operator
                  resource: requests.memory
            - name: OPERATOR_CONTAINER_MEM_LIMIT
              valueFrom:
                resourceFieldRef:
                  containerName: clickhouse-operator
                  resource: limits.memory
          ports:
            - containerPort: 8888
              name: metrics
---
# Template Parameters:
#
# NAMESPACE=${OPERATOR_NAMESPACE}
# COMMENT=
#
# Setup ClusterIP Service to provide monitoring metrics for Prometheus
# Service would be created in kubectl-specified namespace
# In order to get access outside of k8s it should be exposed as:
# kubectl --namespace prometheus port-forward service/prometheus 9090
# and point browser to localhost:9090
kind: Service
apiVersion: v1
metadata:
  name: clickhouse-operator-metrics
  namespace: ${OPERATOR_NAMESPACE}
  labels:
<<<<<<< HEAD
    clickhouse.altinity.com/chop: 0.23.0
=======
    clickhouse.altinity.com/chop: 0.22.2
>>>>>>> c355ff64
    app: clickhouse-operator
spec:
  ports:
    - port: 8888
      name: clickhouse-metrics
    - port: 9999
      name: operator-metrics
  selector:
    app: clickhouse-operator<|MERGE_RESOLUTION|>--- conflicted
+++ resolved
@@ -4,22 +4,14 @@
 # SINGULAR=clickhouseinstallation
 # PLURAL=clickhouseinstallations
 # SHORT=chi
-<<<<<<< HEAD
 # OPERATOR_VERSION=0.23.0
-=======
-# OPERATOR_VERSION=0.22.2
->>>>>>> c355ff64
 #
 apiVersion: apiextensions.k8s.io/v1beta1
 kind: CustomResourceDefinition
 metadata:
   name: clickhouseinstallations.clickhouse.altinity.com
   labels:
-<<<<<<< HEAD
     clickhouse.altinity.com/chop: 0.23.0
-=======
-    clickhouse.altinity.com/chop: 0.22.2
->>>>>>> c355ff64
 spec:
   group: clickhouse.altinity.com
   scope: Namespaced
@@ -1219,22 +1211,14 @@
 # SINGULAR=clickhouseinstallationtemplate
 # PLURAL=clickhouseinstallationtemplates
 # SHORT=chit
-<<<<<<< HEAD
 # OPERATOR_VERSION=0.23.0
-=======
-# OPERATOR_VERSION=0.22.2
->>>>>>> c355ff64
 #
 apiVersion: apiextensions.k8s.io/v1beta1
 kind: CustomResourceDefinition
 metadata:
   name: clickhouseinstallationtemplates.clickhouse.altinity.com
   labels:
-<<<<<<< HEAD
     clickhouse.altinity.com/chop: 0.23.0
-=======
-    clickhouse.altinity.com/chop: 0.22.2
->>>>>>> c355ff64
 spec:
   group: clickhouse.altinity.com
   scope: Namespaced
@@ -2435,11 +2419,7 @@
 metadata:
   name: clickhouseoperatorconfigurations.clickhouse.altinity.com
   labels:
-<<<<<<< HEAD
     clickhouse.altinity.com/chop: 0.23.0
-=======
-    clickhouse.altinity.com/chop: 0.22.2
->>>>>>> c355ff64
 spec:
   group: clickhouse.altinity.com
   scope: Namespaced
@@ -3108,11 +3088,7 @@
   name: clickhouse-operator
   namespace: ${OPERATOR_NAMESPACE}
   labels:
-<<<<<<< HEAD
     clickhouse.altinity.com/chop: 0.23.0
-=======
-    clickhouse.altinity.com/chop: 0.22.2
->>>>>>> c355ff64
 ---
 # Template Parameters:
 #
@@ -3129,11 +3105,7 @@
   name: clickhouse-operator-${OPERATOR_NAMESPACE}
   #namespace: ${OPERATOR_NAMESPACE}
   labels:
-<<<<<<< HEAD
     clickhouse.altinity.com/chop: 0.23.0
-=======
-    clickhouse.altinity.com/chop: 0.22.2
->>>>>>> c355ff64
 rules:
   - apiGroups:
       - ""
@@ -3318,11 +3290,7 @@
   name: clickhouse-operator-${OPERATOR_NAMESPACE}
   #namespace: ${OPERATOR_NAMESPACE}
   labels:
-<<<<<<< HEAD
     clickhouse.altinity.com/chop: 0.23.0
-=======
-    clickhouse.altinity.com/chop: 0.22.2
->>>>>>> c355ff64
 roleRef:
   apiGroup: rbac.authorization.k8s.io
   kind: ClusterRole
@@ -3344,11 +3312,7 @@
   name: etc-clickhouse-operator-files
   namespace: ${OPERATOR_NAMESPACE}
   labels:
-<<<<<<< HEAD
     clickhouse.altinity.com/chop: 0.23.0
-=======
-    clickhouse.altinity.com/chop: 0.22.2
->>>>>>> c355ff64
     app: clickhouse-operator
 data:
   config.yaml: |
@@ -3704,11 +3668,7 @@
   name: etc-clickhouse-operator-confd-files
   namespace: ${OPERATOR_NAMESPACE}
   labels:
-<<<<<<< HEAD
     clickhouse.altinity.com/chop: 0.23.0
-=======
-    clickhouse.altinity.com/chop: 0.22.2
->>>>>>> c355ff64
     app: clickhouse-operator
 data:
 ---
@@ -3724,11 +3684,7 @@
   name: etc-clickhouse-operator-configd-files
   namespace: ${OPERATOR_NAMESPACE}
   labels:
-<<<<<<< HEAD
     clickhouse.altinity.com/chop: 0.23.0
-=======
-    clickhouse.altinity.com/chop: 0.22.2
->>>>>>> c355ff64
     app: clickhouse-operator
 data:
   01-clickhouse-01-listen.xml: |
@@ -3822,11 +3778,7 @@
   name: etc-clickhouse-operator-templatesd-files
   namespace: ${OPERATOR_NAMESPACE}
   labels:
-<<<<<<< HEAD
     clickhouse.altinity.com/chop: 0.23.0
-=======
-    clickhouse.altinity.com/chop: 0.22.2
->>>>>>> c355ff64
     app: clickhouse-operator
 data:
   001-templates.json.example: |
@@ -3924,11 +3876,7 @@
   name: etc-clickhouse-operator-usersd-files
   namespace: ${OPERATOR_NAMESPACE}
   labels:
-<<<<<<< HEAD
     clickhouse.altinity.com/chop: 0.23.0
-=======
-    clickhouse.altinity.com/chop: 0.22.2
->>>>>>> c355ff64
     app: clickhouse-operator
 data:
   01-clickhouse-operator-profile.xml: |
@@ -3982,11 +3930,7 @@
 # Template parameters available:
 #   NAMESPACE=${OPERATOR_NAMESPACE}
 #   COMMENT=
-<<<<<<< HEAD
 #   OPERATOR_VERSION=0.23.0
-=======
-#   OPERATOR_VERSION=0.22.2
->>>>>>> c355ff64
 #   CH_USERNAME_SECRET_PLAIN=clickhouse_operator
 #   CH_PASSWORD_SECRET_PLAIN=clickhouse_operator_password
 #
@@ -3996,11 +3940,7 @@
   name: clickhouse-operator
   namespace: ${OPERATOR_NAMESPACE}
   labels:
-<<<<<<< HEAD
     clickhouse.altinity.com/chop: 0.23.0
-=======
-    clickhouse.altinity.com/chop: 0.22.2
->>>>>>> c355ff64
     app: clickhouse-operator
 type: Opaque
 stringData:
@@ -4024,11 +3964,7 @@
   name: clickhouse-operator
   namespace: ${OPERATOR_NAMESPACE}
   labels:
-<<<<<<< HEAD
     clickhouse.altinity.com/chop: 0.23.0
-=======
-    clickhouse.altinity.com/chop: 0.22.2
->>>>>>> c355ff64
     app: clickhouse-operator
 spec:
   replicas: 1
@@ -4212,11 +4148,7 @@
   name: clickhouse-operator-metrics
   namespace: ${OPERATOR_NAMESPACE}
   labels:
-<<<<<<< HEAD
     clickhouse.altinity.com/chop: 0.23.0
-=======
-    clickhouse.altinity.com/chop: 0.22.2
->>>>>>> c355ff64
     app: clickhouse-operator
 spec:
   ports:
