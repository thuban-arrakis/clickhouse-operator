apiVersion: apiextensions.k8s.io/v1
kind: CustomResourceDefinition
metadata:
  name: clickhouseinstallations.clickhouse.altinity.com
spec:
  group: clickhouse.altinity.com
  scope: Namespaced
  names:
    kind: ClickHouseInstallation
    singular: clickhouseinstallation
    plural: clickhouseinstallations
    shortNames:
      - chi
  versions:
    - name: v1
      served: true
      storage: true
      additionalPrinterColumns:
        - name: version
          type: string
          description: Operator version
          priority: 1 # show in wide view
          jsonPath: .status.version
        - name: clusters
          type: integer
          description: Clusters count
          priority: 0 # show in standard view
          jsonPath: .status.clusters
        - name: shards
          type: integer
          description: Shards count
          priority: 1 # show in wide view
          jsonPath: .status.shards
        - name: hosts
          type: integer
          description: Hosts count
          priority: 0 # show in standard view
          jsonPath: .status.hosts
        - name: taskID
          type: string
          description: TaskID
          priority: 1 # show in wide view
          jsonPath: .status.taskID
        - name: status
          type: string
          description: CHI status
          priority: 0 # show in standard view
          jsonPath: .status.status
        - name: updated
          type: integer
          description: Updated hosts count
          priority: 1 # show in wide view
          jsonPath: .status.updated
        - name: added
          type: integer
          description: Added hosts count
          priority: 1 # show in wide view
          jsonPath: .status.added
        - name: deleted
          type: integer
          description: Hosts deleted count
          priority: 1 # show in wide view
          jsonPath: .status.deleted
        - name: delete
          type: integer
          description: Hosts to be deleted count
          priority: 1 # show in wide view
          jsonPath: .status.delete
        - name: endpoint
          type: string
          description: Client access endpoint
          priority: 1 # show in wide view
          jsonPath: .status.endpoint
      schema:
        openAPIV3Schema:
          description: "define a set of Kubernetes resources (StatefulSet, PVC, Service, ConfigMap) which describe behavior one or more ClickHouse clusters"
          type: object
          required:
            - spec
          properties:
            apiVersion:
              description: 'APIVersion defines the versioned schema of this representation
                of an object. Servers should convert recognized schemas to the latest
                internal value, and may reject unrecognized values. More info: https://git.k8s.io/community/contributors/devel/sig-architecture/api-conventions.md#resources'
              type: string
            kind:
              description: 'Kind is a string value representing the REST resource this
                object represents. Servers may infer this from the endpoint the client
                submits requests to. Cannot be updated. In CamelCase. More info: https://git.k8s.io/community/contributors/devel/sig-architecture/api-conventions.md#types-kinds'
              type: string
            metadata:
              type: object
            status:
              type: object
              description: "Current ClickHouseInstallation manifest status, contains many fields like a normalized configuration, clickhouse-operator version, current action and all applied action list, current taskID and all applied taskIDs and other"
              x-kubernetes-preserve-unknown-fields: true
            spec:
              type: object
              # x-kubernetes-preserve-unknown-fields: true
              description: |
                Specification of the desired behavior of one or more ClickHouse clusters
                More info: https://github.com/Altinity/clickhouse-operator/blob/master/docs/custom_resource_explained.md"
              properties:
                taskID:
                  type: string
                  description: "Allow define custom taskID for named update and watch status of this update execution in .status.taskIDs field, by default every update of chi manifest will generate random taskID"
                # Need to be StringBool
                stop:
                  type: string
                  description: |
                    Allow stop all ClickHouse clusters described in current chi.
                    Stop mechanism works as follows:
                     - When `stop` is `1` then setup `Replicas: 0` in each related to current `chi` StatefulSet resource, all `Pods` and `Service` resources will desctroy, but PVCs still live
                     - When `stop` is `0` then `Pods` will created again and will attach retained PVCs and `Service` also will created again
                  enum:
                    # List StringBoolXXX constants from model
                    - ""
                    - "0"
                    - "1"
                    - "False"
                    - "false"
                    - "True"
                    - "true"
                    - "No"
                    - "no"
                    - "Yes"
                    - "yes"
                    - "Off"
                    - "off"
                    - "On"
                    - "on"
                    - "Disable"
                    - "disable"
                    - "Enable"
                    - "enable"
                    - "Disabled"
                    - "disabled"
                    - "Enabled"
                    - "enabled"
                restart:
                  type: string
                  description: "restart policy for StatefulSets. When value `RollingUpdate` it allow graceful restart one by one instead of restart all StatefulSet simultaneously"
                  enum:
                    - ""
                    - "RollingUpdate"
                # Need to be StringBool
                troubleshoot:
                  type: string
                  description: "allows troubleshoot Pods during CrashLoopBack state, when you apply wrong configuration, `clickhouse-server` wouldn't startup"
                  enum:
                    # List StringBoolXXX constants from model
                    - ""
                    - "0"
                    - "1"
                    - "False"
                    - "false"
                    - "True"
                    - "true"
                    - "No"
                    - "no"
                    - "Yes"
                    - "yes"
                    - "Off"
                    - "off"
                    - "On"
                    - "on"
                    - "Disable"
                    - "disable"
                    - "Enable"
                    - "enable"
                    - "Disabled"
                    - "disabled"
                    - "Enabled"
                    - "enabled"
                namespaceDomainPattern:
                  type: string
                  description: "custom domain suffix which will add to end of `Service` or `Pod` name, use it when you use custom cluster domain in your Kubernetes cluster"
                templating:
                  type: object
                  # nullable: true
                  description: "optional, define policy for auto applying ClickHouseInstallationTemplate inside ClickHouseInstallation"
                  properties:
                    policy:
                      type: string
                      description: "when defined as `auto` inside ClickhouseInstallationTemplate, it will auto add into all ClickHouseInstallation, manual value is default"
                      enum:
                        - "auto"
                        - "manual"
                reconciling:
                  type: object
                  description: "optional, allows tuning reconciling cycle for ClickhouseInstallation from clickhouse-operator side"
                  # nullable: true
                  properties:
                    policy:
                      type: string
                    configMapPropagationTimeout:
                      type: integer
                      description: |
                        timeout in seconds when `clickhouse-operator` will wait when applied `ConfigMap` during reconcile `ClickhouseInstallation` pods will updated from cache
                        see details: https://kubernetes.io/docs/concepts/configuration/configmap/#mounted-configmaps-are-updated-automatically
                      minimum: 0
                      maximum: 3600
                    cleanup:
                      type: object
                      description: "optional, define behavior for cleanup Kubernetes resources during reconcile cycle"
                      # nullable: true
                      properties:
                        unknownObjects:
                          type: object
                          description: "what clickhouse-operator shall do when found Kubernetes resources which should be managed with clickhouse-operator, but not have `ownerReference` to any currently managed `ClickHouseInstallation` resource, default behavior is `Delete`"
                          # nullable: true
                          properties:
                            statefulSet:
                              type: string
                              description: "behavior policy for unknown StatefulSet, Delete by default"
                              enum:
                                # List ObjectsCleanupXXX constants from model
                                - "Retain"
                                - "Delete"
                            pvc:
                              type: string
                              description: "behavior policy for unknown PVC, Delete by default"
                              enum:
                                # List ObjectsCleanupXXX constants from model
                                - "Retain"
                                - "Delete"
                            configMap:
                              type: string
                              description: "behavior policy for unknown ConfigMap, Delete by default"
                              enum:
                                # List ObjectsCleanupXXX constants from model
                                - "Retain"
                                - "Delete"
                            service:
                              type: string
                              description: "behavior policy for unknown Service, Delete by default"
                              enum:
                                # List ObjectsCleanupXXX constants from model
                                - "Retain"
                                - "Delete"
                        reconcileFailedObjects:
                          type: object
                          description: "what clickhouse-operator shall do when reconciling Kubernetes resources are failed, default behavior is `Retain`"
                          # nullable: true
                          properties:
                            statefulSet:
                              type: string
                              description: "behavior policy for failed StatefulSet reconciling, Retain by default"
                              enum:
                                # List ObjectsCleanupXXX constants from model
                                - "Retain"
                                - "Delete"
                            pvc:
                              type: string
                              description: "behavior policy for failed PVC reconciling, Retain by default"
                              enum:
                                # List ObjectsCleanupXXX constants from model
                                - "Retain"
                                - "Delete"
                            configMap:
                              type: string
                              description: "behavior policy for failed ConfigMap reconciling, Retain by default"
                              enum:
                                # List ObjectsCleanupXXX constants from model
                                - "Retain"
                                - "Delete"
                            service:
                              type: string
                              description: "behavior policy for failed Service reconciling, Retain by default"
                              enum:
                                # List ObjectsCleanupXXX constants from model
                                - "Retain"
                                - "Delete"
                defaults:
                  type: object
                  description: |
                    define default behavior for whole ClickHouseInstallation, some behavior can be re-define on cluster, shard and replica level
                    More info: https://github.com/Altinity/clickhouse-operator/blob/master/docs/custom_resource_explained.md#specdefaults
                  # nullable: true
                  properties:
                    # Need to be StringBool
                    replicasUseFQDN:
                      type: string
                      description: |
                        define should replicas be specified by FQDN in `<host></host>`, then "no" then will use short hostname and clickhouse-server will use kubernetes default suffixes for properly DNS lookup
                        "yes" by default
                      enum:
                        # List StringBoolXXX constants from model
                        - ""
                        - "0"
                        - "1"
                        - "False"
                        - "false"
                        - "True"
                        - "true"
                        - "No"
                        - "no"
                        - "Yes"
                        - "yes"
                        - "Off"
                        - "off"
                        - "On"
                        - "on"
                        - "Disable"
                        - "disable"
                        - "Enable"
                        - "enable"
                        - "Disabled"
                        - "disabled"
                        - "Enabled"
                        - "enabled"
                    distributedDDL:
                      type: object
                      description: |
                        allows change `<yandex><distributed_ddl></distributed_ddl></yandex>` settings
                        More info: https://clickhouse.tech/docs/en/operations/server-configuration-parameters/settings/#server-settings-distributed_ddl
                      # nullable: true
                      properties:
                        profile:
                          type: string
                          description: "Settings from this profile will be used to execute DDL queries"
                    templates:
                      type: object
                      description: "optional, configuration of the templates names which will use for generate Kubernetes resources according to one or more ClickHouse clusters described in current ClickHouseInstallation (chi) resource"
                      # nullable: true
                      properties:
                        hostTemplate:
                          type: string
                          description: "optional, template name from chi.spec.templates.hostTemplates, which will apply to configure every `clickhouse-server` instance during render ConfigMap resources which will mount into `Pod`"
                        podTemplate:
                          type: string
                          description: "optional, template name from chi.spec.templates.podTemplates, allows customization each `Pod` resource during render and reconcile each StatefulSet.spec resource described in `chi.spec.configuration.clusters`"
                        dataVolumeClaimTemplate:
                          type: string
                          description: "optional, template name from chi.spec.templates.volumeClaimTemplates, allows customization each `PVC` which will mount for clickhouse data directory in each `Pod` during render and reconcile every StatefulSet.spec resource described in `chi.spec.configuration.clusters`"
                        logVolumeClaimTemplate:
                          type: string
                          description: "optional, template name from chi.spec.templates.volumeClaimTemplates, allows customization each `PVC` which will mount for clickhouse log directory in each `Pod` during render and reconcile every StatefulSet.spec resource described in `chi.spec.configuration.clusters`"
                        serviceTemplate:
                          type: string
                          description: "optional, template name from chi.spec.templates.serviceTemplates, allows customization for one `Service` resource which will created by `clickhouse-operator` which cover all clusters in whole `chi` resource"
                        clusterServiceTemplate:
                          type: string
                          description: "optional, template name from chi.spec.templates.serviceTemplates, allows customization for each `Service` resource which will created by `clickhouse-operator` which cover each clickhouse cluster described in `chi.spec.configuration.clusters`"
                        shardServiceTemplate:
                          type: string
                          description: "optional, template name from chi.spec.templates.serviceTemplates, allows customization for each `Service` resource which will created by `clickhouse-operator` which cover each shard inside clickhouse cluster described in `chi.spec.configuration.clusters`"
                        replicaServiceTemplate:
                          type: string
                          description: "optional, template name from chi.spec.templates.serviceTemplates, allows customization for each `Service` resource which will created by `clickhouse-operator` which cover each replica inside each shard inside each clickhouse cluster described in `chi.spec.configuration.clusters`"
                        volumeClaimTemplate:
                          type: string
                          description: "DEPRECATED! VolumeClaimTemplate is deprecated in favor of DataVolumeClaimTemplate and LogVolumeClaimTemplate"
                configuration:
                  type: object
                  description: "allows configure multiple aspects and behavior for `clickhouse-server` instance and also allows describe multiple `clickhouse-server` clusters inside one `chi` resource"
                  # nullable: true
                  properties:
                    zookeeper:
                      type: object
                      description: |
                        allows configure <yandex><zookeeper>..</zookeeper></yandex> section in each `Pod` during generate `ConfigMap` which will mounted in `/etc/clickhouse-server/config.d/`
                        `clickhouse-operator` itself doesn't manage Zookeeper, please install Zookeeper separatelly look examples on https://github.com/Altinity/clickhouse-operator/tree/master/deploy/zookeeper/
                        currently, zookeeper (or clickhouse-keeper replacement) used for *ReplicatedMergeTree table engines and for `distributed_ddl`
                        More details: https://clickhouse.tech/docs/en/operations/server-configuration-parameters/settings/#server-settings_zookeeper
                      # nullable: true
                      properties:
                        nodes:
                          type: array
                          description: "describe every available zookeeper cluster node for interaction"
                          # nullable: true
                          items:
                            type: object
                            #required:
                            #  - host
                            properties:
                              host:
                                type: string
                                description: "dns name or ip address for Zookeeper node"
                              port:
                                type: integer
                                description: "TCP port which used to connect to Zookeeper node"
                                minimum: 0
                                maximum: 65535
                        session_timeout_ms:
                          type: integer
                          description: "session timeout during connect to Zookeeper"
                        operation_timeout_ms:
                          type: integer
                          description: "one operation timeout during Zookeeper transactions"
                        root:
                          type: string
                          description: "optional root znode path inside zookeeper to store ClickHouse related data (replication queue or distributed DDL)"
                        identity:
                          type: string
                          description: "optional access credentials string with `user:password` format used when use digest authorization in Zookeeper"
                    users:
                      type: object
                      description: |
                        allows configure <yandex><users>..</users></yandex> section in each `Pod` during generate `ConfigMap` which will mount in `/etc/clickhouse-server/users.d/`
                        you can configure password hashed, authorization restrictions, database level security row filters etc.
                        More details: https://clickhouse.tech/docs/en/operations/settings/settings-users/
                        Your yaml code will convert to XML, see examples https://github.com/Altinity/clickhouse-operator/blob/master/docs/custom_resource_explained.md#specconfigurationusers
                      # nullable: true
                      x-kubernetes-preserve-unknown-fields: true
                    profiles:
                      type: object
                      description: |
                        allows configure <yandex><profiles>..</profiles></yandex> section in each `Pod` during generate `ConfigMap` which will mount in `/etc/clickhouse-server/users.d/`
                        you can configure any aspect of settings profile
                        More details: https://clickhouse.tech/docs/en/operations/settings/settings-profiles/
                        Your yaml code will convert to XML, see examples https://github.com/Altinity/clickhouse-operator/blob/master/docs/custom_resource_explained.md#specconfigurationprofiles
                      # nullable: true
                      x-kubernetes-preserve-unknown-fields: true
                    quotas:
                      type: object
                      description: |
                        allows configure <yandex><quotas>..</quotas></yandex> section in each `Pod` during generate `ConfigMap` which will mount in `/etc/clickhouse-server/users.d/`
                        you can configure any aspect of resource quotas
                        More details: https://clickhouse.tech/docs/en/operations/quotas/
                        Your yaml code will convert to XML, see examples https://github.com/Altinity/clickhouse-operator/blob/master/docs/custom_resource_explained.md#specconfigurationquotas
                      # nullable: true
                      x-kubernetes-preserve-unknown-fields: true
                    settings:
                      type: object
                      description: |
                        allows configure `clickhouse-server` settings inside <yandex>...</yandex> tag in each `Pod` during generate `ConfigMap` which will mount in `/etc/clickhouse-server/config.d/`
                        More details: https://clickhouse.tech/docs/en/operations/settings/settings/
                        Your yaml code will convert to XML, see examples https://github.com/Altinity/clickhouse-operator/blob/master/docs/custom_resource_explained.md#specconfigurationsettings
                      # nullable: true
                      x-kubernetes-preserve-unknown-fields: true
                    files:
                      type: object
                      description: |
                        allows define content of any setting file inside each `Pod` during generate `ConfigMap` which will mount in `/etc/clickhouse-server/config.d/` or `/etc/clickhouse-server/conf.d/` or `/etc/clickhouse-server/users.d/`
                        every key in this object is the file name
                        every value in this object is the file content
                        you can use `!!binary |` and base64 for binary files, see details here https://yaml.org/type/binary.html
                        each key could contains prefix like USERS, COMMON, HOST or config.d, users.d, cond.d, wrong prefixes will ignored, subfolders also will ignored
                        More details: https://github.com/Altinity/clickhouse-operator/blob/master/docs/chi-examples/05-settings-05-files-nested.yaml
                      # nullable: true
                      x-kubernetes-preserve-unknown-fields: true
                    clusters:
                      type: array
                      description: |
                        describes ClickHouse clusters layout and allows change settings on cluster-level, shard-level and replica-level
                        every cluster is a set of StatefulSet, one StatefulSet contains only one Pod with `clickhouse-server`
                        all Pods will rendered in <remote_server> part of ClickHouse configs, mounted from ConfigMap as `/etc/clickhouse-server/config.d/chop-generated-remote_servers.xml`
                        Clusters will use for Distributed table engine, more details: https://clickhouse.tech/docs/en/engines/table-engines/special/distributed/
                        If `cluster` contains zookeeper settings (could be inherited from top `chi` level), when you can create *ReplicatedMergeTree tables
                      # nullable: true
                      items:
                        type: object
                        #required:
                        #  - name
                        properties:
                          name:
                            type: string
                            description: "cluster name, used to identify set of ClickHouse servers and wide used during generate names of related Kubernetes resources"
                            minLength: 1
                            # See namePartClusterMaxLen const
                            maxLength: 15
                            pattern: "^[a-zA-Z0-9-]{0,15}$"
                          zookeeper:
                            type: object
                            description: |
                              optional, allows configure <yandex><zookeeper>..</zookeeper></yandex> section in each `Pod` only in current ClickHouse cluster, during generate `ConfigMap` which will mounted in `/etc/clickhouse-server/config.d/`
                              override top-level `chi.spec.configuration.zookeeper` settings
                            # nullable: true
                            properties:
                              nodes:
                                type: array
                                description: "describe every available zookeeper cluster node for interaction"
                                # nullable: true
                                items:
                                  type: object
                                  #required:
                                  #  - host
                                  properties:
                                    host:
                                      type: string
                                      description: "dns name or ip address for Zookeeper node"
                                    port:
                                      type: integer
                                      description: "TCP port which used to connect to Zookeeper node"
                                      minimum: 0
                                      maximum: 65535
                              session_timeout_ms:
                                type: integer
                                description: "session timeout during connect to Zookeeper"
                              operation_timeout_ms:
                                type: integer
                                description: "one operation timeout during Zookeeper transactions"
                              root:
                                type: string
                                description: "optional root znode path inside zookeeper to store ClickHouse related data (replication queue or distributed DDL)"
                              identity:
                                type: string
                                description: "optional access credentials string with `user:password` format used when use digest authorization in Zookeeper"
                          settings:
                            type: object
                            description: |
                              optional, allows configure `clickhouse-server` settings inside <yandex>...</yandex> tag in each `Pod` only in one cluster during generate `ConfigMap` which will mount in `/etc/clickhouse-server/config.d/`
                              override top-level `chi.spec.configuration.settings`
                              More details: https://clickhouse.tech/docs/en/operations/settings/settings/
                            # nullable: true
                            x-kubernetes-preserve-unknown-fields: true
                          files:
                            type: object
                            description: |
                              optional, allows define content of any setting file inside each `Pod` on current cluster during generate `ConfigMap` which will mount in `/etc/clickhouse-server/config.d/` or `/etc/clickhouse-server/conf.d/` or `/etc/clickhouse-server/users.d/`
                              override top-level `chi.spec.configuration.files`
                            # nullable: true
                            x-kubernetes-preserve-unknown-fields: true
                          templates:
                            type: object
                            description: |
                              optional, configuration of the templates names which will use for generate Kubernetes resources according to selected cluster
                              override top-level `chi.spec.configuration.templates`
                            # nullable: true
                            properties:
                              hostTemplate:
                                type: string
                                description: "optional, template name from chi.spec.templates.hostTemplates, which will apply to configure each `clickhouse-server` instance during render ConfigMap resources which will mount into `Pod` only for one cluster"
                              podTemplate:
                                type: string
                                description: "optional, template name from chi.spec.templates.podTemplates, allows customization each `Pod` resource during render and reconcile each StatefulSet.spec resource described in `chi.spec.configuration.clusters` only for one cluster"
                              dataVolumeClaimTemplate:
                                type: string
                                description: "optional, template name from chi.spec.templates.volumeClaimTemplates, allows customization each `PVC` which will mount for clickhouse data directory in each `Pod` during render and reconcile every StatefulSet.spec resource described in `chi.spec.configuration.clusters` only for one cluster"
                              logVolumeClaimTemplate:
                                type: string
                                description: "optional, template name from chi.spec.templates.volumeClaimTemplates, allows customization each `PVC` which will mount for clickhouse log directory in each `Pod` during render and reconcile every StatefulSet.spec resource described in `chi.spec.configuration.clusters` only for one cluster"
                              serviceTemplate:
                                type: string
                                description: "optional, fully ignores for cluster-level"
                              clusterServiceTemplate:
                                type: string
                                description: "optional, template name from chi.spec.templates.serviceTemplates, allows customization for each `Service` resource which will created by `clickhouse-operator` which cover each clickhouse cluster described in `chi.spec.configuration.clusters` only for one cluster"
                              shardServiceTemplate:
                                type: string
                                description: "optional, template name from chi.spec.templates.serviceTemplates, allows customization for each `Service` resource which will created by `clickhouse-operator` which cover each shard inside clickhouse cluster described in `chi.spec.configuration.clusters` only for one cluster"
                              replicaServiceTemplate:
                                type: string
                                description: "optional, template name from chi.spec.templates.serviceTemplates, allows customization for each `Service` resource which will created by `clickhouse-operator` which cover each replica inside each shard inside each clickhouse cluster described in `chi.spec.configuration.clusters` only for one cluster"
                              volumeClaimTemplate:
                                type: string
                                description: "DEPRECATED! VolumeClaimTemplate is deprecated in favor of DataVolumeClaimTemplate and LogVolumeClaimTemplate"
                          layout:
                            type: object
                            description: |
                              describe current cluster layout, how much shards in cluster, how much replica in shard
                              allows override settings on each shard and replica separatelly
                            # nullable: true
                            properties:
                              type:
                                type: string
                                description: "DEPRECATED - to be removed soon"
                              shardsCount:
                                type: integer
                                description: "how much shards for current ClickHouse cluster will run in Kubernetes, each shard contains shared-nothing part of data and contains set of replicas, cluster contains 1 shard by default"
                              replicasCount:
                                type: integer
                                description: "how much replicas in each shards for current ClickHouse cluster will run in Kubernetes, each replica is a separate `StatefulSet` which contains only one `Pod` with `clickhouse-server` instance, every shard contains 1 replica by default"
                              shards:
                                type: array
                                description: "optional, allows override top-level `chi.spec.configuration`, cluster-level `chi.spec.configuration.clusters` settings for each shard separately, use it only if you fully understand what you do"
                                # nullable: true
                                items:
                                  type: object
                                  properties:
                                    name:
                                      type: string
                                      description: "optional, by default shard name is generated, but you can override it and setup custom name"
                                      minLength: 1
                                      # See namePartShardMaxLen const
                                      maxLength: 15
                                      pattern: "^[a-zA-Z0-9-]{0,15}$"

                                    definitionType:
                                      type: string
                                      description: "DEPRECATED - to be removed soon"
                                    weight:
                                      type: integer
                                      description: |
                                        optional, 1 by default, allows setup shard <weight> setting which will use during insert into tables with `Distributed` engine,
                                        will apply in <remote_servers> inside ConfigMap which will mount in /etc/clickhouse-server/config.d/chop-generated-remote_servers.xml
                                        More details: https://clickhouse.tech/docs/en/engines/table-engines/special/distributed/
                                    # Need to be StringBool
                                    internalReplication:
                                      type: string
                                      description: |
                                        optional, `true` by default when `chi.spec.configuration.clusters[].layout.ReplicaCount` > 1 and 0 otherwise
                                        allows setup <internal_replication> setting which will use during insert into tables with `Distributed` engine for insert only in one live replica and other replicas will download inserted data during replication,
                                        will apply in <remote_servers> inside ConfigMap which will mount in /etc/clickhouse-server/config.d/chop-generated-remote_servers.xml
                                        More details: https://clickhouse.tech/docs/en/engines/table-engines/special/distributed/
                                      enum:
                                        # List StringBoolXXX constants from model
                                        - ""
                                        - "0"
                                        - "1"
                                        - "False"
                                        - "false"
                                        - "True"
                                        - "true"
                                        - "No"
                                        - "no"
                                        - "Yes"
                                        - "yes"
                                        - "Off"
                                        - "off"
                                        - "On"
                                        - "on"
                                        - "Disable"
                                        - "disable"
                                        - "Enable"
                                        - "enable"
                                        - "Disabled"
                                        - "disabled"
                                        - "Enabled"
                                        - "enabled"
                                    settings:
                                      type: object
                                      # nullable: true
                                      description: |
                                        optional, allows configure `clickhouse-server` settings inside <yandex>...</yandex> tag in each `Pod` only in one shard during generate `ConfigMap` which will mount in `/etc/clickhouse-server/config.d/`
                                        override top-level `chi.spec.configuration.settings` and cluster-level `chi.spec.configuration.clusters.settings`
                                        More details: https://clickhouse.tech/docs/en/operations/settings/settings/
                                      x-kubernetes-preserve-unknown-fields: true
                                    files:
                                      type: object
                                      # nullable: true
                                      description: |
                                        optional, allows define content of any setting file inside each `Pod` only in one shard during generate `ConfigMap` which will mount in `/etc/clickhouse-server/config.d/` or `/etc/clickhouse-server/conf.d/` or `/etc/clickhouse-server/users.d/`
                                        override top-level `chi.spec.configuration.files` and cluster-level `chi.spec.configuration.clusters.files`
                                      x-kubernetes-preserve-unknown-fields: true
                                    templates:
                                      type: object
                                      description: |
                                        optional, configuration of the templates names which will use for generate Kubernetes resources according to selected shard
                                        override top-level `chi.spec.configuration.templates` and cluster-level `chi.spec.configuration.clusters.templates`
                                      # nullable: true
                                      properties:
                                        hostTemplate:
                                          type: string
                                          description: "optional, template name from chi.spec.templates.hostTemplates, which will apply to configure each `clickhouse-server` instance during render ConfigMap resources which will mount into `Pod` only for one shard"
                                        podTemplate:
                                          type: string
                                          description: "optional, template name from chi.spec.templates.podTemplates, allows customization each `Pod` resource during render and reconcile each StatefulSet.spec resource described in `chi.spec.configuration.clusters` only for one shard"
                                        dataVolumeClaimTemplate:
                                          type: string
                                          description: "optional, template name from chi.spec.templates.volumeClaimTemplates, allows customization each `PVC` which will mount for clickhouse data directory in each `Pod` during render and reconcile every StatefulSet.spec resource described in `chi.spec.configuration.clusters` only for one shard"
                                        logVolumeClaimTemplate:
                                          type: string
                                          description: "optional, template name from chi.spec.templates.volumeClaimTemplates, allows customization each `PVC` which will mount for clickhouse log directory in each `Pod` during render and reconcile every StatefulSet.spec resource described in `chi.spec.configuration.clusters` only for one shard"
                                        serviceTemplate:
                                          type: string
                                          description: "optional, fully ignores for shard-level"
                                        clusterServiceTemplate:
                                          type: string
                                          description: "optional, fully ignores for shard-level"
                                        shardServiceTemplate:
                                          type: string
                                          description: "optional, template name from chi.spec.templates.serviceTemplates, allows customization for each `Service` resource which will created by `clickhouse-operator` which cover shard inside clickhouse cluster described in `chi.spec.configuration.clusters` only for one shard"
                                        replicaServiceTemplate:
                                          type: string
                                          description: "optional, template name from chi.spec.templates.serviceTemplates, allows customization for each `Service` resource which will created by `clickhouse-operator` which cover each replica inside each shard inside clickhouse cluster described in `chi.spec.configuration.clusters` only for one shard"
                                        volumeClaimTemplate:
                                          type: string
                                          description: "DEPRECATED! VolumeClaimTemplate is deprecated in favor of DataVolumeClaimTemplate and LogVolumeClaimTemplate"
                                    replicasCount:
                                      type: integer
                                      description: |
                                        optional, how much replicas in selected shard for selected ClickHouse cluster will run in Kubernetes, each replica is a separate `StatefulSet` which contains only one `Pod` with `clickhouse-server` instance,
                                        shard contains 1 replica by default
                                        override cluster-level `chi.spec.configuration.clusters.layout.replicasCount`
                                      minimum: 1
                                    replicas:
                                      type: array
                                      description: |
                                        optional, allows override behavior for selected replicas from cluster-level `chi.spec.configuration.clusters` and shard-level `chi.spec.configuration.clusters.layout.shards`
                                      # nullable: true
                                      items:
                                        # Host
                                        type: object
                                        properties:
                                          name:
                                            type: string
                                            description: "optional, by default replica name is generated, but you can override it and setup custom name"
                                            minLength: 1
                                            # See namePartReplicaMaxLen const
                                            maxLength: 15
                                            pattern: "^[a-zA-Z0-9-]{0,15}$"
                                          tcpPort:
                                            type: integer
                                            description: |
                                              optional, setup `Pod.spec.containers.ports` with name `tcp` for selected replica, override `chi.spec.templates.hostTemplates.spec.tcpPort`
                                              allows connect to `clickhouse-server` via TCP Native protocol via kubernetes `Service`
                                            minimum: 1
                                            maximum: 65535
                                          httpPort:
                                            type: integer
                                            description: |
                                              optional, setup `Pod.spec.containers.ports` with name `http` for selected replica, override `chi.spec.templates.hostTemplates.spec.httpPort`
                                              allows connect to `clickhouse-server` via HTTP protocol via kubernetes `Service`
                                            minimum: 1
                                            maximum: 65535
                                          interserverHTTPPort:
                                            type: integer
                                            description: |
                                              optional, setup `Pod.spec.containers.ports` with name `interserver` for selected replica, override `chi.spec.templates.hostTemplates.spec.interserverHTTPPort`
                                              allows connect between replicas inside same shard during fetch replicated data parts HTTP protocol
                                            minimum: 1
                                            maximum: 65535
                                          settings:
                                            type: object
                                            # nullable: true
                                            description: |
                                              optional, allows configure `clickhouse-server` settings inside <yandex>...</yandex> tag in `Pod` only in one replica during generate `ConfigMap` which will mount in `/etc/clickhouse-server/conf.d/`
                                              override top-level `chi.spec.configuration.settings`, cluster-level `chi.spec.configuration.clusters.settings` and shard-level `chi.spec.configuration.clusters.layout.shards.settings`
                                              More details: https://clickhouse.tech/docs/en/operations/settings/settings/
                                            x-kubernetes-preserve-unknown-fields: true
                                          files:
                                            type: object
                                            # nullable: true
                                            description: |
                                              optional, allows define content of any setting file inside `Pod` only in one replica during generate `ConfigMap` which will mount in `/etc/clickhouse-server/config.d/` or `/etc/clickhouse-server/conf.d/` or `/etc/clickhouse-server/users.d/`
                                              override top-level `chi.spec.configuration.files`, cluster-level `chi.spec.configuration.clusters.files` and shard-level `chi.spec.configuration.clusters.layout.shards.files`
                                            x-kubernetes-preserve-unknown-fields: true
                                          templates:
                                            type: object
                                            description: |
                                              optional, configuration of the templates names which will use for generate Kubernetes resources according to selected replica
                                              override top-level `chi.spec.configuration.templates`, cluster-level `chi.spec.configuration.clusters.templates` and shard-level `chi.spec.configuration.clusters.layout.shards.templates`
                                            # nullable: true
                                            properties:
                                              hostTemplate:
                                                type: string
                                                description: "optional, template name from chi.spec.templates.hostTemplates, which will apply to configure `clickhouse-server` instance during render ConfigMap resources which will mount into `Pod` only for one replica"
                                              podTemplate:
                                                type: string
                                                description: "optional, template name from chi.spec.templates.podTemplates, allows customization each `Pod` resource during render and reconcile each StatefulSet.spec resource described in `chi.spec.configuration.clusters` only for one replica"
                                              dataVolumeClaimTemplate:
                                                type: string
                                                description: "optional, template name from chi.spec.templates.volumeClaimTemplates, allows customization each `PVC` which will mount for clickhouse data directory in each `Pod` during render and reconcile every StatefulSet.spec resource described in `chi.spec.configuration.clusters` only for one shard"
                                              logVolumeClaimTemplate:
                                                type: string
                                                description: "optional, template name from chi.spec.templates.volumeClaimTemplates, allows customization each `PVC` which will mount for clickhouse log directory in each `Pod` during render and reconcile every StatefulSet.spec resource described in `chi.spec.configuration.clusters` only for one shard"
                                              serviceTemplate:
                                                type: string
                                                description: "optional, fully ignores for replica-level"
                                              clusterServiceTemplate:
                                                type: string
                                                description: "optional, fully ignores for replica-level"
                                              shardServiceTemplate:
                                                type: string
                                                description: "optional, fully ignores for replica-level"
                                              replicaServiceTemplate:
                                                type: string
                                                description: "optional, template name from chi.spec.templates.serviceTemplates, allows customization for each `Service` resource which will created by `clickhouse-operator` which cover each replica inside each shard inside clickhouse cluster described in `chi.spec.configuration.clusters` only for one replica"
                                              volumeClaimTemplate:
                                                type: string
                                                description: "DEPRECATED! VolumeClaimTemplate is deprecated in favor of DataVolumeClaimTemplate and LogVolumeClaimTemplate"
                              replicas:
                                type: array
                                description: "optional, allows override top-level `chi.spec.configuration` and cluster-level `chi.spec.configuration.clusters` configuration for each replica and each shard relates to selected replica, use it only if you fully understand what you do"
                                # nullable: true
                                items:
                                  type: object
                                  properties:
                                    name:
                                      type: string
                                      description: "optional, by default replica name is generated, but you can override it and setup custom name"
                                      minLength: 1
                                      # See namePartShardMaxLen const
                                      maxLength: 15
                                      pattern: "^[a-zA-Z0-9-]{0,15}$"
                                    settings:
                                      type: object
                                      description: |
                                        optional, allows configure `clickhouse-server` settings inside <yandex>...</yandex> tag in `Pod` only in one replica during generate `ConfigMap` which will mount in `/etc/clickhouse-server/conf.d/`
                                        override top-level `chi.spec.configuration.settings`, cluster-level `chi.spec.configuration.clusters.settings` and will ignore if shard-level `chi.spec.configuration.clusters.layout.shards` present
                                        More details: https://clickhouse.tech/docs/en/operations/settings/settings/
                                      # nullable: true
                                      x-kubernetes-preserve-unknown-fields: true
                                    files:
                                      type: object
                                      # nullable: true
                                      description: |
                                        optional, allows define content of any setting file inside each `Pod` only in one replica during generate `ConfigMap` which will mount in `/etc/clickhouse-server/config.d/` or `/etc/clickhouse-server/conf.d/` or `/etc/clickhouse-server/users.d/`
                                        override top-level `chi.spec.configuration.files` and cluster-level `chi.spec.configuration.clusters.files`, will ignore if `chi.spec.configuration.clusters.layout.shards` presents
                                      x-kubernetes-preserve-unknown-fields: true
                                    templates:
                                      type: object
                                      description: |
                                        optional, configuration of the templates names which will use for generate Kubernetes resources according to selected replica
                                        override top-level `chi.spec.configuration.templates`, cluster-level `chi.spec.configuration.clusters.templates`
                                      # nullable: true
                                      properties:
                                        hostTemplate:
                                          type: string
                                          description: "optional, template name from chi.spec.templates.hostTemplates, which will apply to configure `clickhouse-server` instance during render ConfigMap resources which will mount into `Pod` only for one replica"
                                        podTemplate:
                                          type: string
                                          description: "optional, template name from chi.spec.templates.podTemplates, allows customization each `Pod` resource during render and reconcile each StatefulSet.spec resource described in `chi.spec.configuration.clusters` only for one replica"
                                        dataVolumeClaimTemplate:
                                          type: string
                                          description: "optional, template name from chi.spec.templates.volumeClaimTemplates, allows customization each `PVC` which will mount for clickhouse data directory in each `Pod` during render and reconcile every StatefulSet.spec resource described in `chi.spec.configuration.clusters` only for one shard"
                                        logVolumeClaimTemplate:
                                          type: string
                                          description: "optional, template name from chi.spec.templates.volumeClaimTemplates, allows customization each `PVC` which will mount for clickhouse log directory in each `Pod` during render and reconcile every StatefulSet.spec resource described in `chi.spec.configuration.clusters` only for one shard"
                                        serviceTemplate:
                                          type: string
                                          description: "optional, fully ignores for replica-level"
                                        clusterServiceTemplate:
                                          type: string
                                          description: "optional, fully ignores for replica-level"
                                        shardServiceTemplate:
                                          type: string
                                          description: "optional, fully ignores for replica-level"
                                        replicaServiceTemplate:
                                          type: string
                                          description: "optional, template name from chi.spec.templates.serviceTemplates, allows customization for each `Service` resource which will created by `clickhouse-operator` which cover each replica inside each shard inside clickhouse cluster described in `chi.spec.configuration.clusters` only for one replica"
                                        volumeClaimTemplate:
                                          type: string
                                          description: "DEPRECATED! VolumeClaimTemplate is deprecated in favor of DataVolumeClaimTemplate and LogVolumeClaimTemplate"
                                    shardsCount:
                                      type: integer
                                      description: "optional, count of shards related to current replica, you can override each shard behavior on low-level `chi.spec.configuration.clusters.layout.replicas.shards`"
                                      minimum: 1
                                    shards:
                                      type: array
                                      description: "optional, list of shards related to current replica, will ignore if `chi.spec.configuration.clusters.layout.shards` presents"
                                      # nullable: true
                                      items:
                                        # Host
                                        type: object
                                        properties:
                                          name:
                                            type: string
                                            description: "optional, by default shard name is generated, but you can override it and setup custom name"
                                            minLength: 1
                                            # See namePartReplicaMaxLen const
                                            maxLength: 15
                                            pattern: "^[a-zA-Z0-9-]{0,15}$"
                                          tcpPort:
                                            type: integer
                                            description: |
                                              optional, setup `Pod.spec.containers.ports` with name `tcp` for selected shard, override `chi.spec.templates.hostTemplates.spec.tcpPort`
                                              allows connect to `clickhouse-server` via TCP Native protocol via kubernetes `Service`
                                            minimum: 1
                                            maximum: 65535
                                          httpPort:
                                            type: integer
                                            description: |
                                              optional, setup `Pod.spec.containers.ports` with name `http` for selected shard, override `chi.spec.templates.hostTemplates.spec.httpPort`
                                              allows connect to `clickhouse-server` via HTTP protocol via kubernetes `Service`
                                            minimum: 1
                                            maximum: 65535
                                          interserverHTTPPort:
                                            type: integer
                                            description: |
                                              optional, setup `Pod.spec.containers.ports` with name `interserver` for selected shard, override `chi.spec.templates.hostTemplates.spec.interserverHTTPPort`
                                              allows connect between replicas inside same shard during fetch replicated data parts HTTP protocol
                                            minimum: 1
                                            maximum: 65535
                                          settings:
                                            type: object
                                            description: |
                                              optional, allows configure `clickhouse-server` settings inside <yandex>...</yandex> tag in `Pod` only in one shard related to current replica during generate `ConfigMap` which will mount in `/etc/clickhouse-server/conf.d/`
                                              override top-level `chi.spec.configuration.settings`, cluster-level `chi.spec.configuration.clusters.settings` and replica-level `chi.spec.configuration.clusters.layout.replicas.settings`
                                              More details: https://clickhouse.tech/docs/en/operations/settings/settings/
                                            # nullable: true
                                            x-kubernetes-preserve-unknown-fields: true
                                          files:
                                            type: object
                                            description: |
                                              optional, allows define content of any setting file inside each `Pod` only in one shard related to current replica during generate `ConfigMap` which will mount in `/etc/clickhouse-server/config.d/` or `/etc/clickhouse-server/conf.d/` or `/etc/clickhouse-server/users.d/`
                                              override top-level `chi.spec.configuration.files` and cluster-level `chi.spec.configuration.clusters.files`, will ignore if `chi.spec.configuration.clusters.layout.shards` presents
                                            # nullable: true
                                            x-kubernetes-preserve-unknown-fields: true
                                          templates:
                                            type: object
                                            description: |
                                              optional, configuration of the templates names which will use for generate Kubernetes resources according to selected replica
                                              override top-level `chi.spec.configuration.templates`, cluster-level `chi.spec.configuration.clusters.templates`, replica-level `chi.spec.configuration.clusters.layout.replicas.templates`
                                            # nullable: true
                                            properties:
                                              hostTemplate:
                                                type: string
                                                description: "optional, template name from chi.spec.templates.hostTemplates, which will apply to configure each `clickhouse-server` instance during render ConfigMap resources which will mount into `Pod` only for one shard"
                                              podTemplate:
                                                type: string
                                                description: "optional, template name from chi.spec.templates.podTemplates, allows customization each `Pod` resource during render and reconcile each StatefulSet.spec resource described in `chi.spec.configuration.clusters` only for one shard"
                                              dataVolumeClaimTemplate:
                                                type: string
                                                description: "optional, template name from chi.spec.templates.volumeClaimTemplates, allows customization each `PVC` which will mount for clickhouse data directory in each `Pod` during render and reconcile every StatefulSet.spec resource described in `chi.spec.configuration.clusters` only for one shard"
                                              logVolumeClaimTemplate:
                                                type: string
                                                description: "optional, template name from chi.spec.templates.volumeClaimTemplates, allows customization each `PVC` which will mount for clickhouse log directory in each `Pod` during render and reconcile every StatefulSet.spec resource described in `chi.spec.configuration.clusters` only for one shard"
                                              serviceTemplate:
                                                type: string
                                                description: "optional, fully ignores for shard-level"
                                              clusterServiceTemplate:
                                                type: string
                                                description: "optional, fully ignores for shard-level"
                                              shardServiceTemplate:
                                                type: string
                                                description: "optional, template name from chi.spec.templates.serviceTemplates, allows customization for each `Service` resource which will created by `clickhouse-operator` which cover shard inside clickhouse cluster described in `chi.spec.configuration.clusters` only for one shard"
                                              replicaServiceTemplate:
                                                type: string
                                                description: "optional, template name from chi.spec.templates.serviceTemplates, allows customization for each `Service` resource which will created by `clickhouse-operator` which cover each replica inside each shard inside clickhouse cluster described in `chi.spec.configuration.clusters` only for one shard"
                                              volumeClaimTemplate:
                                                type: string
                                                description: "DEPRECATED! VolumeClaimTemplate is deprecated in favor of DataVolumeClaimTemplate and LogVolumeClaimTemplate"
                templates:
                  type: object
                  description: "allows define templates which will use for render Kubernetes resources like StatefulSet, ConfigMap, Service, PVC, by default, clickhouse-operator have own templates, but you can override it"
                  # nullable: true
                  properties:
                    hostTemplates:
                      type: array
                      description: "hostTemplate will use during apply to generate `clickhose-server` config files"
                      # nullable: true
                      items:
                        type: object
                        #required:
                        #  - name
                        properties:
                          name:
                            description: "template name, could use to link inside top-level `chi.spec.defaults.templates.hostTemplate`, cluster-level `chi.spec.configuration.clusters.templates.hostTemplate`, shard-level `chi.spec.configuration.clusters.layout.shards.temlates.hostTemplate`, replica-level `chi.spec.configuration.clusters.layout.replicas.templates.hostTemplate`"
                            type: string
                          portDistribution:
                            type: array
                            description: "define how will distribute numeric values of named ports in `Pod.spec.containers.ports` and clickhouse-server configs"
                            # nullable: true
                            items:
<<<<<<< HEAD
                              type: object
                              #required:
                              #  - type
                              properties:
                                type:
                                  type: string
                                  description: "type of distribution, when `Unspecified` (default value) then all listen ports on clickhouse-server configuration in all Pods will have the same value, when `ClusterScopeIndex` then ports will increment to offset from base value depends on shard and replica index inside cluster with combination of `chi.spec.templates.podTemlates.spec.HostNetwork` it allows setup ClickHouse cluster inside Kubernetes and provide access via external network bypass Kubernetes internal network"
                                  enum:
                                    # List PortDistributionXXX constants
                                    - ""
                                    - "Unspecified"
                                    - "ClusterScopeIndex"
                          spec:
                            # Host
                            type: object
                            properties:
                              name:
                                type: string
                                description: "by default, hostname will generate, but this allows define custom name for each `clickhuse-server`"
                                minLength: 1
                                # See namePartReplicaMaxLen const
                                maxLength: 15
                                pattern: "^[a-zA-Z0-9-]{0,15}$"
                              tcpPort:
                                type: integer
                                description: |
                                  optional, setup `tcp_port` inside `clickhouse-server` settings for each Pod where current template will apply
                                  if specified, should have equal value with `chi.spec.templates.podTemplates.spec.containers.ports[name=tcp]`
                                  More info: https://clickhouse.tech/docs/en/interfaces/tcp/
                                minimum: 1
                                maximum: 65535
                              httpPort:
                                type: integer
                                description: |
                                  optional, setup `http_port` inside `clickhouse-server` settings for each Pod where current template will apply
                                  if specified, should have equal value with `chi.spec.templates.podTemplates.spec.containers.ports[name=http]`
                                  More info: https://clickhouse.tech/docs/en/interfaces/http/
                                minimum: 1
                                maximum: 65535
                              interserverHTTPPort:
                                type: integer
                                description: |
                                  optional, setup `interserver_http_port` inside `clickhouse-server` settings for each Pod where current template will apply
                                  if specified, should have equal value with `chi.spec.templates.podTemplates.spec.containers.ports[name=interserver]`
                                  More info: https://clickhouse.tech/docs/en/operations/server-configuration-parameters/settings/#interserver-http-port
                                minimum: 1
                                maximum: 65535
                              settings:
                                type: object
                                description: |
                                  optional, allows configure `clickhouse-server` settings inside <yandex>...</yandex> tag in each `Pod` where this template will apply during generate `ConfigMap` which will mount in `/etc/clickhouse-server/conf.d/`
                                  More details: https://clickhouse.tech/docs/en/operations/settings/settings/
                                # nullable: true
                                x-kubernetes-preserve-unknown-fields: true
                              files:
                                type: object
                                description: |
                                  optional, allows define content of any setting file inside each `Pod` where this template will apply during generate `ConfigMap` which will mount in `/etc/clickhouse-server/config.d/` or `/etc/clickhouse-server/conf.d/` or `/etc/clickhouse-server/users.d/`
                                # nullable: true
                                x-kubernetes-preserve-unknown-fields: true
                              templates:
                                type: object
                                description: "be carefull, this part of CRD allows override template inside template, don't use it if you don't understand what you do"
                                # nullable: true
                                properties:
                                  hostTemplate:
                                    type: string
                                  podTemplate:
                                    type: string
                                  dataVolumeClaimTemplate:
                                    type: string
                                  logVolumeClaimTemplate:
                                    type: string
                                  serviceTemplate:
                                    type: string
                                  clusterServiceTemplate:
                                    type: string
                                  shardServiceTemplate:
                                    type: string
                                  replicaServiceTemplate:
                                    type: string

                    podTemplates:
                      type: array
                      description: |
                        podTemplate will use during render `Pod` inside `StatefulSet.spec` and allows define rendered `Pod.spec`, pod scheduling distribution and pod zone
                        More information: https://github.com/Altinity/clickhouse-operator/blob/master/docs/custom_resource_explained.md#spectemplatespodtemplates
                      # nullable: true
                      items:
=======
                              type: string
                      distribution:
                        # DEPRECATED
                        type: string
                        enum:
                          - ""
                          - "Unspecified"
                          - "OnePerHost"
                      podDistribution:
                        type: array
                        nullable: true
                        items:
                          type: object
                          #required:
                          #  - type
                          properties:
                            type:
                              type: string
                              enum:
                                # List PodDistributionXXX constants
                                - ""
                                - "Unspecified"
                                - "ClickHouseAntiAffinity"
                                - "ShardAntiAffinity"
                                - "ReplicaAntiAffinity"
                                - "AnotherNamespaceAntiAffinity"
                                - "AnotherClickHouseInstallationAntiAffinity"
                                - "AnotherClusterAntiAffinity"
                                - "MaxNumberPerNode"
                                - "NamespaceAffinity"
                                - "ClickHouseInstallationAffinity"
                                - "ClusterAffinity"
                                - "ShardAffinity"
                                - "ReplicaAffinity"
                                - "PreviousTailAffinity"
                                - "CircularReplication"
                            scope:
                              type: string
                              enum:
                                # list PodDistributionScopeXXX constants
                                - ""
                                - "Unspecified"
                                - "Shard"
                                - "Replica"
                                - "Cluster"
                                - "ClickHouseInstallation"
                                - "Namespace"
                            number:
                              type: integer
                              minimum: 0
                              maximum: 65535
                            topologyKey:
                              type: string
                      spec:
                        # TODO specify PodSpec
>>>>>>> c6fc84b3
                        type: object
                        #required:
                        #  - name
                        properties:
                          name:
                            type: string
                            description: "template name, could use to link inside top-level `chi.spec.defaults.templates.podTemplate`, cluster-level `chi.spec.configuration.clusters.templates.podTemplate`, shard-level `chi.spec.configuration.clusters.layout.shards.temlates.podTemplate`, replica-level `chi.spec.configuration.clusters.layout.replicas.templates.podTemplate`"
                          generateName:
                            type: string
                            description: "allows define format for generated `Pod` name, look to https://github.com/Altinity/clickhouse-operator/blob/master/docs/custom_resource_explained.md#spectemplatesservicetemplates for details about aviailable template variables"
                          zone:
                            type: object
                            description: "allows define custom zone name and will separate ClickHouse `Pods` between nodes, shortcut for `chi.spec.templates.podTemplates.spec.affinity.podAntiAffinity`"
                            #required:
                            #  - values
                            properties:
                              key:
                                type: string
                                description: "optional, if defined, allows select kubernetes nodes by label with `name` equal `key`"
                              values:
                                type: array
                                description: "optional, if defined, allows select kubernetes nodes by label with `value` in `values`"
                                # nullable: true
                                items:
                                  type: string
                          distribution:
                            type: string
                            description: "DEPRECATED, shortcut for `chi.spec.templates.podTemplates.spec.affinity.podAntiAffinity`"
                            enum:
                              - ""
                              - "Unspecified"
                              - "OnePerHost"
                          podDistribution:
                            type: array
                            description: "define ClickHouse Pod distibution policy between Kubernetes Nodes inside Shard, Replica, Namespace, CHI, another ClickHouse cluster"
                            # nullable: true
                            items:
                              type: object
                              #required:
                              #  - type
                              properties:
                                type:
                                  type: string
                                  description: "you can define multiple affinity policy types"
                                  enum:
                                    # List PodDistributionXXX constants
                                    - ""
                                    - "Unspecified"
                                    - "ClickHouseAntiAffinity"
                                    - "ShardAntiAffinity"
                                    - "ReplicaAntiAffinity"
                                    - "AnotherNamespaceAntiAffinity"
                                    - "AnotherClickHouseInstallationAntiAffinity"
                                    - "AnotherClusterAntiAffinity"
                                    - "MaxNumberPerNode"
                                    - "NamespaceAffinity"
                                    - "ClickHouseInstallationAffinity"
                                    - "ClusterAffinity"
                                    - "ShardAffinity"
                                    - "ReplicaAffinity"
                                    - "PreviousTailAffinity"
                                    - "CircularReplication"
                                scope:
                                  type: string
                                  description: "scope for apply each podDistribution"
                                  enum:
                                    # list PodDistributionScopeXXX constants
                                    - ""
                                    - "Unspecified"
                                    - "Shard"
                                    - "Replica"
                                    - "Cluster"
                                    - "ClickHouseInstallation"
                                    - "Namespace"
                                number:
                                  type: integer
                                  description: "define, how much ClickHouse Pods could be inside selected scope with selected distribution type"
                                  minimum: 0
                                  maximum: 65535
                          spec:
                            # TODO specify PodSpec
                            type: object
                            description: "allows define whole Pod.spec inside StaefulSet.spec, look to https://kubernetes.io/docs/concepts/workloads/pods/#pod-templates for details"
                            # nullable: true
                            x-kubernetes-preserve-unknown-fields: true
                          metadata:
                            type: object
                            description: |
                              allows pass standard object's metadata from template to Pod
                              More info: https://git.k8s.io/community/contributors/devel/sig-architecture/api-conventions.md#metadata
                            # nullable: true
                            x-kubernetes-preserve-unknown-fields: true

                    volumeClaimTemplates:
                      type: array
                      description: "allows define template for rendering `PVC` kubernetes resource, which would use inside `Pod` for mount clickhouse `data`, clickhouse `logs` or something else"
                      # nullable: true
                      items:
                        type: object
                        #required:
                        #  - name
                        #  - spec
                        properties:
                          name:
                            description: |
                              template name, could use to link inside
                              top-level `chi.spec.defaults.templates.dataVolumeClaimTemplate` or `chi.spec.defaults.templates.logVolumeClaimTemplate`,
                              cluster-level `chi.spec.configuration.clusters.templates.dataVolumeClaimTemplate` or `chi.spec.configuration.clusters.templates.logVolumeClaimTemplate`,
                              shard-level `chi.spec.configuration.clusters.layout.shards.temlates.dataVolumeClaimTemplate` or `chi.spec.configuration.clusters.layout.shards.temlates.logVolumeClaimTemplate`
                              replica-level `chi.spec.configuration.clusters.layout.replicas.templates.dataVolumeClaimTemplate` or `chi.spec.configuration.clusters.layout.replicas.templates.logVolumeClaimTemplate`
                            type: string
                          reclaimPolicy:
                            type: string
                            description: "define behavior of `PVC` deletion policy during delete `Pod`, `Delete` by default, when `Retain` then `PVC` still alive even `Pod` will deleted"
                            enum:
                              - ""
                              - "Retain"
                              - "Delete"
                          metadata:
                            type: object
                            description: |
                              allows pass standard object's metadata from template to PVC
                              More info: https://git.k8s.io/community/contributors/devel/sig-architecture/api-conventions.md#metadata
                            # nullable: true
                            x-kubernetes-preserve-unknown-fields: true
                          spec:
                            type: object
                            description: |
                              allows define all aspects of `PVC` resource
                              More info: https://kubernetes.io/docs/concepts/storage/persistent-volumes/#persistentvolumeclaims
                            # nullable: true
                            x-kubernetes-preserve-unknown-fields: true
                    serviceTemplates:
                      type: array
                      description: |
                        allows define template for rendering `Service` which would get endpoint from Pods which scoped chi-wide, cluster-wide, shard-wide, replica-wide level
                      # nullable: true
                      items:
                        type: object
                        #required:
                        #  - name
                        #  - spec
                        properties:
                          name:
                            type: string
                            description: |
                              template name, could use to link inside
                              chi-level `chi.spec.defaults.templates.serviceTemplate`
                              cluster-level `chi.spec.configuration.clusters.templates.clusterServiceTemplate`
                              shard-level `chi.spec.configuration.clusters.layout.shards.temlates.shardServiceTemplate`
                              replica-level `chi.spec.configuration.clusters.layout.replicas.templates.replicaServiceTemplate` or `chi.spec.configuration.clusters.layout.shards.replicas.replicaServiceTemplate`
                          generateName:
                            type: string
                            description: "allows define format for generated `Service` name, look to https://github.com/Altinity/clickhouse-operator/blob/master/docs/custom_resource_explained.md#spectemplatesservicetemplates for details about aviailable template variables"
                          metadata:
                            # TODO specify ObjectMeta
                            type: object
                            description: |
                              allows pass standard object's metadata from template to Service
                              Could be use for define specificly for Cloud Provider metadata which impact to behavior of service
                              More info: https://kubernetes.io/docs/concepts/services-networking/service/
                            # nullable: true
                            x-kubernetes-preserve-unknown-fields: true
                          spec:
                            # TODO specify ServiceSpec
                            type: object
                            description: |
                              describe behavior of generated Service
                              More info: https://kubernetes.io/docs/concepts/services-networking/service/
                            # nullable: true
                            x-kubernetes-preserve-unknown-fields: true
                useTemplates:
                  type: array
                  description: "list of `ClickHouseInstallationTemplate` (chit) resource names which will merge with current `Chi` manifest during render Kubernetes resources to create related ClickHouse clusters"
                  # nullable: true
                  items:
                    type: object
                    #required:
                    #  - name
                    properties:
                      name:
                        type: string
                        description: "name of `ClickHouseInstallationTemplate` (chit) resource"
                      namespace:
                        type: string
                        description: "Kubernetes namespace where need search `chit` resource, depending on `watchNamespaces` settings in `clichouse-operator`"
                      useType:
                        type: string
                        description: "optional, current strategy is only merge, and current `chi` settings have more priority than merged template `chit`"
                        enum:
                          # List useTypeXXX constants from model
                          - ""
                          - "merge"
---
apiVersion: apiextensions.k8s.io/v1
kind: CustomResourceDefinition
metadata:
  name: clickhouseinstallationtemplates.clickhouse.altinity.com
spec:
  group: clickhouse.altinity.com
  scope: Namespaced
  names:
    kind: ClickHouseInstallationTemplate
    singular: clickhouseinstallationtemplate
    plural: clickhouseinstallationtemplates
    shortNames:
      - chit
  versions:
    - name: v1
      served: true
      storage: true
      additionalPrinterColumns:
        - name: version
          type: string
          description: Operator version
          priority: 1 # show in wide view
          jsonPath: .status.version
        - name: clusters
          type: integer
          description: Clusters count
          priority: 0 # show in standard view
          jsonPath: .status.clusters
        - name: shards
          type: integer
          description: Shards count
          priority: 1 # show in wide view
          jsonPath: .status.shards
        - name: hosts
          type: integer
          description: Hosts count
          priority: 0 # show in standard view
          jsonPath: .status.hosts
        - name: taskID
          type: string
          description: TaskID
          priority: 1 # show in wide view
          jsonPath: .status.taskID
        - name: status
          type: string
          description: CHI status
          priority: 0 # show in standard view
          jsonPath: .status.status
        - name: updated
          type: integer
          description: Updated hosts count
          priority: 1 # show in wide view
          jsonPath: .status.updated
        - name: added
          type: integer
          description: Added hosts count
          priority: 1 # show in wide view
          jsonPath: .status.added
        - name: deleted
          type: integer
          description: Hosts deleted count
          priority: 1 # show in wide view
          jsonPath: .status.deleted
        - name: delete
          type: integer
          description: Hosts to be deleted count
          priority: 1 # show in wide view
          jsonPath: .status.delete
        - name: endpoint
          type: string
          description: Client access endpoint
          priority: 1 # show in wide view
          jsonPath: .status.endpoint
      schema:
        openAPIV3Schema:
          description: "define a template which describe Kubernetes resources (StatefulSet, PVC, Service, ConfigMap) which describe behavior one or more ClickHouse clusters, would be used in `chi.spec.useTemplates`"
          type: object
          required:
            - spec
          properties:
            apiVersion:
              description: 'APIVersion defines the versioned schema of this representation
                of an object. Servers should convert recognized schemas to the latest
                internal value, and may reject unrecognized values. More info: https://git.k8s.io/community/contributors/devel/sig-architecture/api-conventions.md#resources'
              type: string
            kind:
              description: 'Kind is a string value representing the REST resource this
                object represents. Servers may infer this from the endpoint the client
                submits requests to. Cannot be updated. In CamelCase. More info: https://git.k8s.io/community/contributors/devel/sig-architecture/api-conventions.md#types-kinds'
              type: string
            metadata:
              type: object
            status:
              type: object
              description: "Current ClickHouseInstallation manifest status, contains many fields like a normalized configuration, clickhouse-operator version, current action and all applied action list, current taskID and all applied taskIDs and other"
              x-kubernetes-preserve-unknown-fields: true
            spec:
              type: object
              # x-kubernetes-preserve-unknown-fields: true
              description: |
                Specification of the desired behavior of one or more ClickHouse clusters
                More info: https://github.com/Altinity/clickhouse-operator/blob/master/docs/custom_resource_explained.md"
              properties:
                taskID:
                  type: string
                  description: "Allow define custom taskID for named update and watch status of this update execution in .status.taskIDs field, by default every update of chi manifest will generate random taskID"
                # Need to be StringBool
                stop:
                  type: string
                  description: |
                    Allow stop all ClickHouse clusters described in current chi.
                    Stop mechanism works as follows:
                     - When `stop` is `1` then setup `Replicas: 0` in each related to current `chi` StatefulSet resource, all `Pods` and `Service` resources will desctroy, but PVCs still live
                     - When `stop` is `0` then `Pods` will created again and will attach retained PVCs and `Service` also will created again
                  enum:
                    # List StringBoolXXX constants from model
                    - ""
                    - "0"
                    - "1"
                    - "False"
                    - "false"
                    - "True"
                    - "true"
                    - "No"
                    - "no"
                    - "Yes"
                    - "yes"
                    - "Off"
                    - "off"
                    - "On"
                    - "on"
                    - "Disable"
                    - "disable"
                    - "Enable"
                    - "enable"
                    - "Disabled"
                    - "disabled"
                    - "Enabled"
                    - "enabled"
                restart:
                  type: string
                  description: "restart policy for StatefulSets. When value `RollingUpdate` it allow graceful restart one by one instead of restart all StatefulSet simultaneously"
                  enum:
                    - ""
                    - "RollingUpdate"
                # Need to be StringBool
                troubleshoot:
                  type: string
                  description: "allows troubleshoot Pods during CrashLoopBack state, when you apply wrong configuration, `clickhouse-server` wouldn't startup"
                  enum:
                    # List StringBoolXXX constants from model
                    - ""
                    - "0"
                    - "1"
                    - "False"
                    - "false"
                    - "True"
                    - "true"
                    - "No"
                    - "no"
                    - "Yes"
                    - "yes"
                    - "Off"
                    - "off"
                    - "On"
                    - "on"
                    - "Disable"
                    - "disable"
                    - "Enable"
                    - "enable"
                    - "Disabled"
                    - "disabled"
                    - "Enabled"
                    - "enabled"
                namespaceDomainPattern:
                  type: string
                  description: "custom domain suffix which will add to end of `Service` or `Pod` name, use it when you use custom cluster domain in your Kubernetes cluster"
                templating:
                  type: object
                  # nullable: true
                  description: "optional, define policy for auto applying ClickHouseInstallationTemplate inside ClickHouseInstallation"
                  properties:
                    policy:
                      type: string
                      description: "when defined as `auto` inside ClickhouseInstallationTemplate, it will auto add into all ClickHouseInstallation, manual value is default"
                      enum:
                        - "auto"
                        - "manual"
                reconciling:
                  type: object
                  description: "optional, allows tuning reconciling cycle for ClickhouseInstallation from clickhouse-operator side"
                  # nullable: true
                  properties:
                    policy:
                      type: string
                    configMapPropagationTimeout:
                      type: integer
                      description: |
                        timeout in seconds when `clickhouse-operator` will wait when applied `ConfigMap` during reconcile `ClickhouseInstallation` pods will updated from cache
                        see details: https://kubernetes.io/docs/concepts/configuration/configmap/#mounted-configmaps-are-updated-automatically
                      minimum: 0
                      maximum: 3600
                    cleanup:
                      type: object
                      description: "optional, define behavior for cleanup Kubernetes resources during reconcile cycle"
                      # nullable: true
                      properties:
                        unknownObjects:
                          type: object
                          description: "what clickhouse-operator shall do when found Kubernetes resources which should be managed with clickhouse-operator, but not have `ownerReference` to any currently managed `ClickHouseInstallation` resource, default behavior is `Delete`"
                          # nullable: true
                          properties:
                            statefulSet:
                              type: string
                              description: "behavior policy for unknown StatefulSet, Delete by default"
                              enum:
                                # List ObjectsCleanupXXX constants from model
                                - "Retain"
                                - "Delete"
                            pvc:
                              type: string
                              description: "behavior policy for unknown PVC, Delete by default"
                              enum:
                                # List ObjectsCleanupXXX constants from model
                                - "Retain"
                                - "Delete"
                            configMap:
                              type: string
                              description: "behavior policy for unknown ConfigMap, Delete by default"
                              enum:
                                # List ObjectsCleanupXXX constants from model
                                - "Retain"
                                - "Delete"
                            service:
                              type: string
                              description: "behavior policy for unknown Service, Delete by default"
                              enum:
                                # List ObjectsCleanupXXX constants from model
                                - "Retain"
                                - "Delete"
                        reconcileFailedObjects:
                          type: object
                          description: "what clickhouse-operator shall do when reconciling Kubernetes resources are failed, default behavior is `Retain`"
                          # nullable: true
                          properties:
                            statefulSet:
                              type: string
                              description: "behavior policy for failed StatefulSet reconciling, Retain by default"
                              enum:
                                # List ObjectsCleanupXXX constants from model
                                - "Retain"
                                - "Delete"
                            pvc:
                              type: string
                              description: "behavior policy for failed PVC reconciling, Retain by default"
                              enum:
                                # List ObjectsCleanupXXX constants from model
                                - "Retain"
                                - "Delete"
                            configMap:
                              type: string
                              description: "behavior policy for failed ConfigMap reconciling, Retain by default"
                              enum:
                                # List ObjectsCleanupXXX constants from model
                                - "Retain"
                                - "Delete"
                            service:
                              type: string
                              description: "behavior policy for failed Service reconciling, Retain by default"
                              enum:
                                # List ObjectsCleanupXXX constants from model
                                - "Retain"
                                - "Delete"
                defaults:
                  type: object
                  description: |
                    define default behavior for whole ClickHouseInstallation, some behavior can be re-define on cluster, shard and replica level
                    More info: https://github.com/Altinity/clickhouse-operator/blob/master/docs/custom_resource_explained.md#specdefaults
                  # nullable: true
                  properties:
                    # Need to be StringBool
                    replicasUseFQDN:
                      type: string
                      description: |
                        define should replicas be specified by FQDN in `<host></host>`, then "no" then will use short hostname and clickhouse-server will use kubernetes default suffixes for properly DNS lookup
                        "yes" by default
                      enum:
                        # List StringBoolXXX constants from model
                        - ""
                        - "0"
                        - "1"
                        - "False"
                        - "false"
                        - "True"
                        - "true"
                        - "No"
                        - "no"
                        - "Yes"
                        - "yes"
                        - "Off"
                        - "off"
                        - "On"
                        - "on"
                        - "Disable"
                        - "disable"
                        - "Enable"
                        - "enable"
                        - "Disabled"
                        - "disabled"
                        - "Enabled"
                        - "enabled"
                    distributedDDL:
                      type: object
                      description: |
                        allows change `<yandex><distributed_ddl></distributed_ddl></yandex>` settings
                        More info: https://clickhouse.tech/docs/en/operations/server-configuration-parameters/settings/#server-settings-distributed_ddl
                      # nullable: true
                      properties:
                        profile:
                          type: string
                          description: "Settings from this profile will be used to execute DDL queries"
                    templates:
                      type: object
                      description: "optional, configuration of the templates names which will use for generate Kubernetes resources according to one or more ClickHouse clusters described in current ClickHouseInstallation (chi) resource"
                      # nullable: true
                      properties:
                        hostTemplate:
                          type: string
                          description: "optional, template name from chi.spec.templates.hostTemplates, which will apply to configure every `clickhouse-server` instance during render ConfigMap resources which will mount into `Pod`"
                        podTemplate:
                          type: string
                          description: "optional, template name from chi.spec.templates.podTemplates, allows customization each `Pod` resource during render and reconcile each StatefulSet.spec resource described in `chi.spec.configuration.clusters`"
                        dataVolumeClaimTemplate:
                          type: string
                          description: "optional, template name from chi.spec.templates.volumeClaimTemplates, allows customization each `PVC` which will mount for clickhouse data directory in each `Pod` during render and reconcile every StatefulSet.spec resource described in `chi.spec.configuration.clusters`"
                        logVolumeClaimTemplate:
                          type: string
                          description: "optional, template name from chi.spec.templates.volumeClaimTemplates, allows customization each `PVC` which will mount for clickhouse log directory in each `Pod` during render and reconcile every StatefulSet.spec resource described in `chi.spec.configuration.clusters`"
                        serviceTemplate:
                          type: string
                          description: "optional, template name from chi.spec.templates.serviceTemplates, allows customization for one `Service` resource which will created by `clickhouse-operator` which cover all clusters in whole `chi` resource"
                        clusterServiceTemplate:
                          type: string
                          description: "optional, template name from chi.spec.templates.serviceTemplates, allows customization for each `Service` resource which will created by `clickhouse-operator` which cover each clickhouse cluster described in `chi.spec.configuration.clusters`"
                        shardServiceTemplate:
                          type: string
                          description: "optional, template name from chi.spec.templates.serviceTemplates, allows customization for each `Service` resource which will created by `clickhouse-operator` which cover each shard inside clickhouse cluster described in `chi.spec.configuration.clusters`"
                        replicaServiceTemplate:
                          type: string
                          description: "optional, template name from chi.spec.templates.serviceTemplates, allows customization for each `Service` resource which will created by `clickhouse-operator` which cover each replica inside each shard inside each clickhouse cluster described in `chi.spec.configuration.clusters`"
                        volumeClaimTemplate:
                          type: string
                          description: "DEPRECATED! VolumeClaimTemplate is deprecated in favor of DataVolumeClaimTemplate and LogVolumeClaimTemplate"
                configuration:
                  type: object
                  description: "allows configure multiple aspects and behavior for `clickhouse-server` instance and also allows describe multiple `clickhouse-server` clusters inside one `chi` resource"
                  # nullable: true
                  properties:
                    zookeeper:
                      type: object
                      description: |
                        allows configure <yandex><zookeeper>..</zookeeper></yandex> section in each `Pod` during generate `ConfigMap` which will mounted in `/etc/clickhouse-server/config.d/`
                        `clickhouse-operator` itself doesn't manage Zookeeper, please install Zookeeper separatelly look examples on https://github.com/Altinity/clickhouse-operator/tree/master/deploy/zookeeper/
                        currently, zookeeper (or clickhouse-keeper replacement) used for *ReplicatedMergeTree table engines and for `distributed_ddl`
                        More details: https://clickhouse.tech/docs/en/operations/server-configuration-parameters/settings/#server-settings_zookeeper
                      # nullable: true
                      properties:
                        nodes:
                          type: array
                          description: "describe every available zookeeper cluster node for interaction"
                          # nullable: true
                          items:
                            type: object
                            #required:
                            #  - host
                            properties:
                              host:
                                type: string
                                description: "dns name or ip address for Zookeeper node"
                              port:
                                type: integer
                                description: "TCP port which used to connect to Zookeeper node"
                                minimum: 0
                                maximum: 65535
                        session_timeout_ms:
                          type: integer
                          description: "session timeout during connect to Zookeeper"
                        operation_timeout_ms:
                          type: integer
                          description: "one operation timeout during Zookeeper transactions"
                        root:
                          type: string
                          description: "optional root znode path inside zookeeper to store ClickHouse related data (replication queue or distributed DDL)"
                        identity:
                          type: string
                          description: "optional access credentials string with `user:password` format used when use digest authorization in Zookeeper"
                    users:
                      type: object
                      description: |
                        allows configure <yandex><users>..</users></yandex> section in each `Pod` during generate `ConfigMap` which will mount in `/etc/clickhouse-server/users.d/`
                        you can configure password hashed, authorization restrictions, database level security row filters etc.
                        More details: https://clickhouse.tech/docs/en/operations/settings/settings-users/
                        Your yaml code will convert to XML, see examples https://github.com/Altinity/clickhouse-operator/blob/master/docs/custom_resource_explained.md#specconfigurationusers
                      # nullable: true
                      x-kubernetes-preserve-unknown-fields: true
                    profiles:
                      type: object
                      description: |
                        allows configure <yandex><profiles>..</profiles></yandex> section in each `Pod` during generate `ConfigMap` which will mount in `/etc/clickhouse-server/users.d/`
                        you can configure any aspect of settings profile
                        More details: https://clickhouse.tech/docs/en/operations/settings/settings-profiles/
                        Your yaml code will convert to XML, see examples https://github.com/Altinity/clickhouse-operator/blob/master/docs/custom_resource_explained.md#specconfigurationprofiles
                      # nullable: true
                      x-kubernetes-preserve-unknown-fields: true
                    quotas:
                      type: object
                      description: |
                        allows configure <yandex><quotas>..</quotas></yandex> section in each `Pod` during generate `ConfigMap` which will mount in `/etc/clickhouse-server/users.d/`
                        you can configure any aspect of resource quotas
                        More details: https://clickhouse.tech/docs/en/operations/quotas/
                        Your yaml code will convert to XML, see examples https://github.com/Altinity/clickhouse-operator/blob/master/docs/custom_resource_explained.md#specconfigurationquotas
                      # nullable: true
                      x-kubernetes-preserve-unknown-fields: true
                    settings:
                      type: object
                      description: |
                        allows configure `clickhouse-server` settings inside <yandex>...</yandex> tag in each `Pod` during generate `ConfigMap` which will mount in `/etc/clickhouse-server/config.d/`
                        More details: https://clickhouse.tech/docs/en/operations/settings/settings/
                        Your yaml code will convert to XML, see examples https://github.com/Altinity/clickhouse-operator/blob/master/docs/custom_resource_explained.md#specconfigurationsettings
                      # nullable: true
                      x-kubernetes-preserve-unknown-fields: true
                    files:
                      type: object
                      description: |
                        allows define content of any setting file inside each `Pod` during generate `ConfigMap` which will mount in `/etc/clickhouse-server/config.d/` or `/etc/clickhouse-server/conf.d/` or `/etc/clickhouse-server/users.d/`
                        every key in this object is the file name
                        every value in this object is the file content
                        you can use `!!binary |` and base64 for binary files, see details here https://yaml.org/type/binary.html
                        each key could contains prefix like USERS, COMMON, HOST or config.d, users.d, cond.d, wrong prefixes will ignored, subfolders also will ignored
                        More details: https://github.com/Altinity/clickhouse-operator/blob/master/docs/chi-examples/05-settings-05-files-nested.yaml
                      # nullable: true
                      x-kubernetes-preserve-unknown-fields: true
                    clusters:
                      type: array
                      description: |
                        describes ClickHouse clusters layout and allows change settings on cluster-level, shard-level and replica-level
                        every cluster is a set of StatefulSet, one StatefulSet contains only one Pod with `clickhouse-server`
                        all Pods will rendered in <remote_server> part of ClickHouse configs, mounted from ConfigMap as `/etc/clickhouse-server/config.d/chop-generated-remote_servers.xml`
                        Clusters will use for Distributed table engine, more details: https://clickhouse.tech/docs/en/engines/table-engines/special/distributed/
                        If `cluster` contains zookeeper settings (could be inherited from top `chi` level), when you can create *ReplicatedMergeTree tables
                      # nullable: true
                      items:
                        type: object
                        #required:
                        #  - name
                        properties:
                          name:
                            type: string
                            description: "cluster name, used to identify set of ClickHouse servers and wide used during generate names of related Kubernetes resources"
                            minLength: 1
                            # See namePartClusterMaxLen const
                            maxLength: 15
                            pattern: "^[a-zA-Z0-9-]{0,15}$"
                          zookeeper:
                            type: object
                            description: |
                              optional, allows configure <yandex><zookeeper>..</zookeeper></yandex> section in each `Pod` only in current ClickHouse cluster, during generate `ConfigMap` which will mounted in `/etc/clickhouse-server/config.d/`
                              override top-level `chi.spec.configuration.zookeeper` settings
                            # nullable: true
                            properties:
                              nodes:
                                type: array
                                description: "describe every available zookeeper cluster node for interaction"
                                # nullable: true
                                items:
                                  type: object
                                  #required:
                                  #  - host
                                  properties:
                                    host:
                                      type: string
                                      description: "dns name or ip address for Zookeeper node"
                                    port:
                                      type: integer
                                      description: "TCP port which used to connect to Zookeeper node"
                                      minimum: 0
                                      maximum: 65535
                              session_timeout_ms:
                                type: integer
                                description: "session timeout during connect to Zookeeper"
                              operation_timeout_ms:
                                type: integer
                                description: "one operation timeout during Zookeeper transactions"
                              root:
                                type: string
                                description: "optional root znode path inside zookeeper to store ClickHouse related data (replication queue or distributed DDL)"
                              identity:
                                type: string
                                description: "optional access credentials string with `user:password` format used when use digest authorization in Zookeeper"
                          settings:
                            type: object
                            description: |
                              optional, allows configure `clickhouse-server` settings inside <yandex>...</yandex> tag in each `Pod` only in one cluster during generate `ConfigMap` which will mount in `/etc/clickhouse-server/config.d/`
                              override top-level `chi.spec.configuration.settings`
                              More details: https://clickhouse.tech/docs/en/operations/settings/settings/
                            # nullable: true
                            x-kubernetes-preserve-unknown-fields: true
                          files:
                            type: object
                            description: |
                              optional, allows define content of any setting file inside each `Pod` on current cluster during generate `ConfigMap` which will mount in `/etc/clickhouse-server/config.d/` or `/etc/clickhouse-server/conf.d/` or `/etc/clickhouse-server/users.d/`
                              override top-level `chi.spec.configuration.files`
                            # nullable: true
                            x-kubernetes-preserve-unknown-fields: true
                          templates:
                            type: object
                            description: |
                              optional, configuration of the templates names which will use for generate Kubernetes resources according to selected cluster
                              override top-level `chi.spec.configuration.templates`
                            # nullable: true
                            properties:
                              hostTemplate:
                                type: string
                                description: "optional, template name from chi.spec.templates.hostTemplates, which will apply to configure each `clickhouse-server` instance during render ConfigMap resources which will mount into `Pod` only for one cluster"
                              podTemplate:
                                type: string
                                description: "optional, template name from chi.spec.templates.podTemplates, allows customization each `Pod` resource during render and reconcile each StatefulSet.spec resource described in `chi.spec.configuration.clusters` only for one cluster"
                              dataVolumeClaimTemplate:
                                type: string
                                description: "optional, template name from chi.spec.templates.volumeClaimTemplates, allows customization each `PVC` which will mount for clickhouse data directory in each `Pod` during render and reconcile every StatefulSet.spec resource described in `chi.spec.configuration.clusters` only for one cluster"
                              logVolumeClaimTemplate:
                                type: string
                                description: "optional, template name from chi.spec.templates.volumeClaimTemplates, allows customization each `PVC` which will mount for clickhouse log directory in each `Pod` during render and reconcile every StatefulSet.spec resource described in `chi.spec.configuration.clusters` only for one cluster"
                              serviceTemplate:
                                type: string
                                description: "optional, fully ignores for cluster-level"
                              clusterServiceTemplate:
                                type: string
                                description: "optional, template name from chi.spec.templates.serviceTemplates, allows customization for each `Service` resource which will created by `clickhouse-operator` which cover each clickhouse cluster described in `chi.spec.configuration.clusters` only for one cluster"
                              shardServiceTemplate:
                                type: string
                                description: "optional, template name from chi.spec.templates.serviceTemplates, allows customization for each `Service` resource which will created by `clickhouse-operator` which cover each shard inside clickhouse cluster described in `chi.spec.configuration.clusters` only for one cluster"
                              replicaServiceTemplate:
                                type: string
                                description: "optional, template name from chi.spec.templates.serviceTemplates, allows customization for each `Service` resource which will created by `clickhouse-operator` which cover each replica inside each shard inside each clickhouse cluster described in `chi.spec.configuration.clusters` only for one cluster"
                              volumeClaimTemplate:
                                type: string
                                description: "DEPRECATED! VolumeClaimTemplate is deprecated in favor of DataVolumeClaimTemplate and LogVolumeClaimTemplate"
                          layout:
                            type: object
                            description: |
                              describe current cluster layout, how much shards in cluster, how much replica in shard
                              allows override settings on each shard and replica separatelly
                            # nullable: true
                            properties:
                              type:
                                type: string
                                description: "DEPRECATED - to be removed soon"
                              shardsCount:
                                type: integer
                                description: "how much shards for current ClickHouse cluster will run in Kubernetes, each shard contains shared-nothing part of data and contains set of replicas, cluster contains 1 shard by default"
                              replicasCount:
                                type: integer
                                description: "how much replicas in each shards for current ClickHouse cluster will run in Kubernetes, each replica is a separate `StatefulSet` which contains only one `Pod` with `clickhouse-server` instance, every shard contains 1 replica by default"
                              shards:
                                type: array
                                description: "optional, allows override top-level `chi.spec.configuration`, cluster-level `chi.spec.configuration.clusters` settings for each shard separately, use it only if you fully understand what you do"
                                # nullable: true
                                items:
                                  type: object
                                  properties:
                                    name:
                                      type: string
                                      description: "optional, by default shard name is generated, but you can override it and setup custom name"
                                      minLength: 1
                                      # See namePartShardMaxLen const
                                      maxLength: 15
                                      pattern: "^[a-zA-Z0-9-]{0,15}$"

                                    definitionType:
                                      type: string
                                      description: "DEPRECATED - to be removed soon"
                                    weight:
                                      type: integer
                                      description: |
                                        optional, 1 by default, allows setup shard <weight> setting which will use during insert into tables with `Distributed` engine,
                                        will apply in <remote_servers> inside ConfigMap which will mount in /etc/clickhouse-server/config.d/chop-generated-remote_servers.xml
                                        More details: https://clickhouse.tech/docs/en/engines/table-engines/special/distributed/
                                    # Need to be StringBool
                                    internalReplication:
                                      type: string
                                      description: |
                                        optional, `true` by default when `chi.spec.configuration.clusters[].layout.ReplicaCount` > 1 and 0 otherwise
                                        allows setup <internal_replication> setting which will use during insert into tables with `Distributed` engine for insert only in one live replica and other replicas will download inserted data during replication,
                                        will apply in <remote_servers> inside ConfigMap which will mount in /etc/clickhouse-server/config.d/chop-generated-remote_servers.xml
                                        More details: https://clickhouse.tech/docs/en/engines/table-engines/special/distributed/
                                      enum:
                                        # List StringBoolXXX constants from model
                                        - ""
                                        - "0"
                                        - "1"
                                        - "False"
                                        - "false"
                                        - "True"
                                        - "true"
                                        - "No"
                                        - "no"
                                        - "Yes"
                                        - "yes"
                                        - "Off"
                                        - "off"
                                        - "On"
                                        - "on"
                                        - "Disable"
                                        - "disable"
                                        - "Enable"
                                        - "enable"
                                        - "Disabled"
                                        - "disabled"
                                        - "Enabled"
                                        - "enabled"
                                    settings:
                                      type: object
                                      # nullable: true
                                      description: |
                                        optional, allows configure `clickhouse-server` settings inside <yandex>...</yandex> tag in each `Pod` only in one shard during generate `ConfigMap` which will mount in `/etc/clickhouse-server/config.d/`
                                        override top-level `chi.spec.configuration.settings` and cluster-level `chi.spec.configuration.clusters.settings`
                                        More details: https://clickhouse.tech/docs/en/operations/settings/settings/
                                      x-kubernetes-preserve-unknown-fields: true
                                    files:
                                      type: object
                                      # nullable: true
                                      description: |
                                        optional, allows define content of any setting file inside each `Pod` only in one shard during generate `ConfigMap` which will mount in `/etc/clickhouse-server/config.d/` or `/etc/clickhouse-server/conf.d/` or `/etc/clickhouse-server/users.d/`
                                        override top-level `chi.spec.configuration.files` and cluster-level `chi.spec.configuration.clusters.files`
                                      x-kubernetes-preserve-unknown-fields: true
                                    templates:
                                      type: object
                                      description: |
                                        optional, configuration of the templates names which will use for generate Kubernetes resources according to selected shard
                                        override top-level `chi.spec.configuration.templates` and cluster-level `chi.spec.configuration.clusters.templates`
                                      # nullable: true
                                      properties:
                                        hostTemplate:
                                          type: string
                                          description: "optional, template name from chi.spec.templates.hostTemplates, which will apply to configure each `clickhouse-server` instance during render ConfigMap resources which will mount into `Pod` only for one shard"
                                        podTemplate:
                                          type: string
                                          description: "optional, template name from chi.spec.templates.podTemplates, allows customization each `Pod` resource during render and reconcile each StatefulSet.spec resource described in `chi.spec.configuration.clusters` only for one shard"
                                        dataVolumeClaimTemplate:
                                          type: string
                                          description: "optional, template name from chi.spec.templates.volumeClaimTemplates, allows customization each `PVC` which will mount for clickhouse data directory in each `Pod` during render and reconcile every StatefulSet.spec resource described in `chi.spec.configuration.clusters` only for one shard"
                                        logVolumeClaimTemplate:
                                          type: string
                                          description: "optional, template name from chi.spec.templates.volumeClaimTemplates, allows customization each `PVC` which will mount for clickhouse log directory in each `Pod` during render and reconcile every StatefulSet.spec resource described in `chi.spec.configuration.clusters` only for one shard"
                                        serviceTemplate:
                                          type: string
                                          description: "optional, fully ignores for shard-level"
                                        clusterServiceTemplate:
                                          type: string
                                          description: "optional, fully ignores for shard-level"
                                        shardServiceTemplate:
                                          type: string
                                          description: "optional, template name from chi.spec.templates.serviceTemplates, allows customization for each `Service` resource which will created by `clickhouse-operator` which cover shard inside clickhouse cluster described in `chi.spec.configuration.clusters` only for one shard"
                                        replicaServiceTemplate:
                                          type: string
                                          description: "optional, template name from chi.spec.templates.serviceTemplates, allows customization for each `Service` resource which will created by `clickhouse-operator` which cover each replica inside each shard inside clickhouse cluster described in `chi.spec.configuration.clusters` only for one shard"
                                        volumeClaimTemplate:
                                          type: string
                                          description: "DEPRECATED! VolumeClaimTemplate is deprecated in favor of DataVolumeClaimTemplate and LogVolumeClaimTemplate"
                                    replicasCount:
                                      type: integer
                                      description: |
                                        optional, how much replicas in selected shard for selected ClickHouse cluster will run in Kubernetes, each replica is a separate `StatefulSet` which contains only one `Pod` with `clickhouse-server` instance,
                                        shard contains 1 replica by default
                                        override cluster-level `chi.spec.configuration.clusters.layout.replicasCount`
                                      minimum: 1
                                    replicas:
                                      type: array
                                      description: |
                                        optional, allows override behavior for selected replicas from cluster-level `chi.spec.configuration.clusters` and shard-level `chi.spec.configuration.clusters.layout.shards`
                                      # nullable: true
                                      items:
                                        # Host
                                        type: object
                                        properties:
                                          name:
                                            type: string
                                            description: "optional, by default replica name is generated, but you can override it and setup custom name"
                                            minLength: 1
                                            # See namePartReplicaMaxLen const
                                            maxLength: 15
                                            pattern: "^[a-zA-Z0-9-]{0,15}$"
                                          tcpPort:
                                            type: integer
                                            description: |
                                              optional, setup `Pod.spec.containers.ports` with name `tcp` for selected replica, override `chi.spec.templates.hostTemplates.spec.tcpPort`
                                              allows connect to `clickhouse-server` via TCP Native protocol via kubernetes `Service`
                                            minimum: 1
                                            maximum: 65535
                                          httpPort:
                                            type: integer
                                            description: |
                                              optional, setup `Pod.spec.containers.ports` with name `http` for selected replica, override `chi.spec.templates.hostTemplates.spec.httpPort`
                                              allows connect to `clickhouse-server` via HTTP protocol via kubernetes `Service`
                                            minimum: 1
                                            maximum: 65535
                                          interserverHTTPPort:
                                            type: integer
                                            description: |
                                              optional, setup `Pod.spec.containers.ports` with name `interserver` for selected replica, override `chi.spec.templates.hostTemplates.spec.interserverHTTPPort`
                                              allows connect between replicas inside same shard during fetch replicated data parts HTTP protocol
                                            minimum: 1
                                            maximum: 65535
                                          settings:
                                            type: object
                                            # nullable: true
                                            description: |
                                              optional, allows configure `clickhouse-server` settings inside <yandex>...</yandex> tag in `Pod` only in one replica during generate `ConfigMap` which will mount in `/etc/clickhouse-server/conf.d/`
                                              override top-level `chi.spec.configuration.settings`, cluster-level `chi.spec.configuration.clusters.settings` and shard-level `chi.spec.configuration.clusters.layout.shards.settings`
                                              More details: https://clickhouse.tech/docs/en/operations/settings/settings/
                                            x-kubernetes-preserve-unknown-fields: true
                                          files:
                                            type: object
                                            # nullable: true
                                            description: |
                                              optional, allows define content of any setting file inside `Pod` only in one replica during generate `ConfigMap` which will mount in `/etc/clickhouse-server/config.d/` or `/etc/clickhouse-server/conf.d/` or `/etc/clickhouse-server/users.d/`
                                              override top-level `chi.spec.configuration.files`, cluster-level `chi.spec.configuration.clusters.files` and shard-level `chi.spec.configuration.clusters.layout.shards.files`
                                            x-kubernetes-preserve-unknown-fields: true
                                          templates:
                                            type: object
                                            description: |
                                              optional, configuration of the templates names which will use for generate Kubernetes resources according to selected replica
                                              override top-level `chi.spec.configuration.templates`, cluster-level `chi.spec.configuration.clusters.templates` and shard-level `chi.spec.configuration.clusters.layout.shards.templates`
                                            # nullable: true
                                            properties:
                                              hostTemplate:
                                                type: string
                                                description: "optional, template name from chi.spec.templates.hostTemplates, which will apply to configure `clickhouse-server` instance during render ConfigMap resources which will mount into `Pod` only for one replica"
                                              podTemplate:
                                                type: string
                                                description: "optional, template name from chi.spec.templates.podTemplates, allows customization each `Pod` resource during render and reconcile each StatefulSet.spec resource described in `chi.spec.configuration.clusters` only for one replica"
                                              dataVolumeClaimTemplate:
                                                type: string
                                                description: "optional, template name from chi.spec.templates.volumeClaimTemplates, allows customization each `PVC` which will mount for clickhouse data directory in each `Pod` during render and reconcile every StatefulSet.spec resource described in `chi.spec.configuration.clusters` only for one shard"
                                              logVolumeClaimTemplate:
                                                type: string
                                                description: "optional, template name from chi.spec.templates.volumeClaimTemplates, allows customization each `PVC` which will mount for clickhouse log directory in each `Pod` during render and reconcile every StatefulSet.spec resource described in `chi.spec.configuration.clusters` only for one shard"
                                              serviceTemplate:
                                                type: string
                                                description: "optional, fully ignores for replica-level"
                                              clusterServiceTemplate:
                                                type: string
                                                description: "optional, fully ignores for replica-level"
                                              shardServiceTemplate:
                                                type: string
                                                description: "optional, fully ignores for replica-level"
                                              replicaServiceTemplate:
                                                type: string
                                                description: "optional, template name from chi.spec.templates.serviceTemplates, allows customization for each `Service` resource which will created by `clickhouse-operator` which cover each replica inside each shard inside clickhouse cluster described in `chi.spec.configuration.clusters` only for one replica"
                                              volumeClaimTemplate:
                                                type: string
                                                description: "DEPRECATED! VolumeClaimTemplate is deprecated in favor of DataVolumeClaimTemplate and LogVolumeClaimTemplate"
                              replicas:
                                type: array
                                description: "optional, allows override top-level `chi.spec.configuration` and cluster-level `chi.spec.configuration.clusters` configuration for each replica and each shard relates to selected replica, use it only if you fully understand what you do"
                                # nullable: true
                                items:
                                  type: object
                                  properties:
                                    name:
                                      type: string
                                      description: "optional, by default replica name is generated, but you can override it and setup custom name"
                                      minLength: 1
                                      # See namePartShardMaxLen const
                                      maxLength: 15
                                      pattern: "^[a-zA-Z0-9-]{0,15}$"
                                    settings:
                                      type: object
                                      description: |
                                        optional, allows configure `clickhouse-server` settings inside <yandex>...</yandex> tag in `Pod` only in one replica during generate `ConfigMap` which will mount in `/etc/clickhouse-server/conf.d/`
                                        override top-level `chi.spec.configuration.settings`, cluster-level `chi.spec.configuration.clusters.settings` and will ignore if shard-level `chi.spec.configuration.clusters.layout.shards` present
                                        More details: https://clickhouse.tech/docs/en/operations/settings/settings/
                                      # nullable: true
                                      x-kubernetes-preserve-unknown-fields: true
                                    files:
                                      type: object
                                      # nullable: true
                                      description: |
                                        optional, allows define content of any setting file inside each `Pod` only in one replica during generate `ConfigMap` which will mount in `/etc/clickhouse-server/config.d/` or `/etc/clickhouse-server/conf.d/` or `/etc/clickhouse-server/users.d/`
                                        override top-level `chi.spec.configuration.files` and cluster-level `chi.spec.configuration.clusters.files`, will ignore if `chi.spec.configuration.clusters.layout.shards` presents
                                      x-kubernetes-preserve-unknown-fields: true
                                    templates:
                                      type: object
                                      description: |
                                        optional, configuration of the templates names which will use for generate Kubernetes resources according to selected replica
                                        override top-level `chi.spec.configuration.templates`, cluster-level `chi.spec.configuration.clusters.templates`
                                      # nullable: true
                                      properties:
                                        hostTemplate:
                                          type: string
                                          description: "optional, template name from chi.spec.templates.hostTemplates, which will apply to configure `clickhouse-server` instance during render ConfigMap resources which will mount into `Pod` only for one replica"
                                        podTemplate:
                                          type: string
                                          description: "optional, template name from chi.spec.templates.podTemplates, allows customization each `Pod` resource during render and reconcile each StatefulSet.spec resource described in `chi.spec.configuration.clusters` only for one replica"
                                        dataVolumeClaimTemplate:
                                          type: string
                                          description: "optional, template name from chi.spec.templates.volumeClaimTemplates, allows customization each `PVC` which will mount for clickhouse data directory in each `Pod` during render and reconcile every StatefulSet.spec resource described in `chi.spec.configuration.clusters` only for one shard"
                                        logVolumeClaimTemplate:
                                          type: string
                                          description: "optional, template name from chi.spec.templates.volumeClaimTemplates, allows customization each `PVC` which will mount for clickhouse log directory in each `Pod` during render and reconcile every StatefulSet.spec resource described in `chi.spec.configuration.clusters` only for one shard"
                                        serviceTemplate:
                                          type: string
                                          description: "optional, fully ignores for replica-level"
                                        clusterServiceTemplate:
                                          type: string
                                          description: "optional, fully ignores for replica-level"
                                        shardServiceTemplate:
                                          type: string
                                          description: "optional, fully ignores for replica-level"
                                        replicaServiceTemplate:
                                          type: string
                                          description: "optional, template name from chi.spec.templates.serviceTemplates, allows customization for each `Service` resource which will created by `clickhouse-operator` which cover each replica inside each shard inside clickhouse cluster described in `chi.spec.configuration.clusters` only for one replica"
                                        volumeClaimTemplate:
                                          type: string
                                          description: "DEPRECATED! VolumeClaimTemplate is deprecated in favor of DataVolumeClaimTemplate and LogVolumeClaimTemplate"
                                    shardsCount:
                                      type: integer
                                      description: "optional, count of shards related to current replica, you can override each shard behavior on low-level `chi.spec.configuration.clusters.layout.replicas.shards`"
                                      minimum: 1
                                    shards:
                                      type: array
                                      description: "optional, list of shards related to current replica, will ignore if `chi.spec.configuration.clusters.layout.shards` presents"
                                      # nullable: true
                                      items:
                                        # Host
                                        type: object
                                        properties:
                                          name:
                                            type: string
                                            description: "optional, by default shard name is generated, but you can override it and setup custom name"
                                            minLength: 1
                                            # See namePartReplicaMaxLen const
                                            maxLength: 15
                                            pattern: "^[a-zA-Z0-9-]{0,15}$"
                                          tcpPort:
                                            type: integer
                                            description: |
                                              optional, setup `Pod.spec.containers.ports` with name `tcp` for selected shard, override `chi.spec.templates.hostTemplates.spec.tcpPort`
                                              allows connect to `clickhouse-server` via TCP Native protocol via kubernetes `Service`
                                            minimum: 1
                                            maximum: 65535
                                          httpPort:
                                            type: integer
                                            description: |
                                              optional, setup `Pod.spec.containers.ports` with name `http` for selected shard, override `chi.spec.templates.hostTemplates.spec.httpPort`
                                              allows connect to `clickhouse-server` via HTTP protocol via kubernetes `Service`
                                            minimum: 1
                                            maximum: 65535
                                          interserverHTTPPort:
                                            type: integer
                                            description: |
                                              optional, setup `Pod.spec.containers.ports` with name `interserver` for selected shard, override `chi.spec.templates.hostTemplates.spec.interserverHTTPPort`
                                              allows connect between replicas inside same shard during fetch replicated data parts HTTP protocol
                                            minimum: 1
                                            maximum: 65535
                                          settings:
                                            type: object
                                            description: |
                                              optional, allows configure `clickhouse-server` settings inside <yandex>...</yandex> tag in `Pod` only in one shard related to current replica during generate `ConfigMap` which will mount in `/etc/clickhouse-server/conf.d/`
                                              override top-level `chi.spec.configuration.settings`, cluster-level `chi.spec.configuration.clusters.settings` and replica-level `chi.spec.configuration.clusters.layout.replicas.settings`
                                              More details: https://clickhouse.tech/docs/en/operations/settings/settings/
                                            # nullable: true
                                            x-kubernetes-preserve-unknown-fields: true
                                          files:
                                            type: object
                                            description: |
                                              optional, allows define content of any setting file inside each `Pod` only in one shard related to current replica during generate `ConfigMap` which will mount in `/etc/clickhouse-server/config.d/` or `/etc/clickhouse-server/conf.d/` or `/etc/clickhouse-server/users.d/`
                                              override top-level `chi.spec.configuration.files` and cluster-level `chi.spec.configuration.clusters.files`, will ignore if `chi.spec.configuration.clusters.layout.shards` presents
                                            # nullable: true
                                            x-kubernetes-preserve-unknown-fields: true
                                          templates:
                                            type: object
                                            description: |
                                              optional, configuration of the templates names which will use for generate Kubernetes resources according to selected replica
                                              override top-level `chi.spec.configuration.templates`, cluster-level `chi.spec.configuration.clusters.templates`, replica-level `chi.spec.configuration.clusters.layout.replicas.templates`
                                            # nullable: true
                                            properties:
                                              hostTemplate:
                                                type: string
                                                description: "optional, template name from chi.spec.templates.hostTemplates, which will apply to configure each `clickhouse-server` instance during render ConfigMap resources which will mount into `Pod` only for one shard"
                                              podTemplate:
                                                type: string
                                                description: "optional, template name from chi.spec.templates.podTemplates, allows customization each `Pod` resource during render and reconcile each StatefulSet.spec resource described in `chi.spec.configuration.clusters` only for one shard"
                                              dataVolumeClaimTemplate:
                                                type: string
                                                description: "optional, template name from chi.spec.templates.volumeClaimTemplates, allows customization each `PVC` which will mount for clickhouse data directory in each `Pod` during render and reconcile every StatefulSet.spec resource described in `chi.spec.configuration.clusters` only for one shard"
                                              logVolumeClaimTemplate:
                                                type: string
                                                description: "optional, template name from chi.spec.templates.volumeClaimTemplates, allows customization each `PVC` which will mount for clickhouse log directory in each `Pod` during render and reconcile every StatefulSet.spec resource described in `chi.spec.configuration.clusters` only for one shard"
                                              serviceTemplate:
                                                type: string
                                                description: "optional, fully ignores for shard-level"
                                              clusterServiceTemplate:
                                                type: string
                                                description: "optional, fully ignores for shard-level"
                                              shardServiceTemplate:
                                                type: string
                                                description: "optional, template name from chi.spec.templates.serviceTemplates, allows customization for each `Service` resource which will created by `clickhouse-operator` which cover shard inside clickhouse cluster described in `chi.spec.configuration.clusters` only for one shard"
                                              replicaServiceTemplate:
                                                type: string
                                                description: "optional, template name from chi.spec.templates.serviceTemplates, allows customization for each `Service` resource which will created by `clickhouse-operator` which cover each replica inside each shard inside clickhouse cluster described in `chi.spec.configuration.clusters` only for one shard"
                                              volumeClaimTemplate:
                                                type: string
                                                description: "DEPRECATED! VolumeClaimTemplate is deprecated in favor of DataVolumeClaimTemplate and LogVolumeClaimTemplate"
                templates:
                  type: object
                  description: "allows define templates which will use for render Kubernetes resources like StatefulSet, ConfigMap, Service, PVC, by default, clickhouse-operator have own templates, but you can override it"
                  # nullable: true
                  properties:
                    hostTemplates:
                      type: array
                      description: "hostTemplate will use during apply to generate `clickhose-server` config files"
                      # nullable: true
                      items:
                        type: object
                        #required:
                        #  - name
                        properties:
                          name:
                            description: "template name, could use to link inside top-level `chi.spec.defaults.templates.hostTemplate`, cluster-level `chi.spec.configuration.clusters.templates.hostTemplate`, shard-level `chi.spec.configuration.clusters.layout.shards.temlates.hostTemplate`, replica-level `chi.spec.configuration.clusters.layout.replicas.templates.hostTemplate`"
                            type: string
                          portDistribution:
                            type: array
                            description: "define how will distribute numeric values of named ports in `Pod.spec.containers.ports` and clickhouse-server configs"
                            # nullable: true
                            items:
<<<<<<< HEAD
                              type: object
                              #required:
                              #  - type
                              properties:
                                type:
                                  type: string
                                  description: "type of distribution, when `Unspecified` (default value) then all listen ports on clickhouse-server configuration in all Pods will have the same value, when `ClusterScopeIndex` then ports will increment to offset from base value depends on shard and replica index inside cluster with combination of `chi.spec.templates.podTemlates.spec.HostNetwork` it allows setup ClickHouse cluster inside Kubernetes and provide access via external network bypass Kubernetes internal network"
                                  enum:
                                    # List PortDistributionXXX constants
                                    - ""
                                    - "Unspecified"
                                    - "ClusterScopeIndex"
                          spec:
                            # Host
                            type: object
                            properties:
                              name:
                                type: string
                                description: "by default, hostname will generate, but this allows define custom name for each `clickhuse-server`"
                                minLength: 1
                                # See namePartReplicaMaxLen const
                                maxLength: 15
                                pattern: "^[a-zA-Z0-9-]{0,15}$"
                              tcpPort:
                                type: integer
                                description: |
                                  optional, setup `tcp_port` inside `clickhouse-server` settings for each Pod where current template will apply
                                  if specified, should have equal value with `chi.spec.templates.podTemplates.spec.containers.ports[name=tcp]`
                                  More info: https://clickhouse.tech/docs/en/interfaces/tcp/
                                minimum: 1
                                maximum: 65535
                              httpPort:
                                type: integer
                                description: |
                                  optional, setup `http_port` inside `clickhouse-server` settings for each Pod where current template will apply
                                  if specified, should have equal value with `chi.spec.templates.podTemplates.spec.containers.ports[name=http]`
                                  More info: https://clickhouse.tech/docs/en/interfaces/http/
                                minimum: 1
                                maximum: 65535
                              interserverHTTPPort:
                                type: integer
                                description: |
                                  optional, setup `interserver_http_port` inside `clickhouse-server` settings for each Pod where current template will apply
                                  if specified, should have equal value with `chi.spec.templates.podTemplates.spec.containers.ports[name=interserver]`
                                  More info: https://clickhouse.tech/docs/en/operations/server-configuration-parameters/settings/#interserver-http-port
                                minimum: 1
                                maximum: 65535
                              settings:
                                type: object
                                description: |
                                  optional, allows configure `clickhouse-server` settings inside <yandex>...</yandex> tag in each `Pod` where this template will apply during generate `ConfigMap` which will mount in `/etc/clickhouse-server/conf.d/`
                                  More details: https://clickhouse.tech/docs/en/operations/settings/settings/
                                # nullable: true
                                x-kubernetes-preserve-unknown-fields: true
                              files:
                                type: object
                                description: |
                                  optional, allows define content of any setting file inside each `Pod` where this template will apply during generate `ConfigMap` which will mount in `/etc/clickhouse-server/config.d/` or `/etc/clickhouse-server/conf.d/` or `/etc/clickhouse-server/users.d/`
                                # nullable: true
                                x-kubernetes-preserve-unknown-fields: true
                              templates:
                                type: object
                                description: "be carefull, this part of CRD allows override template inside template, don't use it if you don't understand what you do"
                                # nullable: true
                                properties:
                                  hostTemplate:
                                    type: string
                                  podTemplate:
                                    type: string
                                  dataVolumeClaimTemplate:
                                    type: string
                                  logVolumeClaimTemplate:
                                    type: string
                                  serviceTemplate:
                                    type: string
                                  clusterServiceTemplate:
                                    type: string
                                  shardServiceTemplate:
                                    type: string
                                  replicaServiceTemplate:
                                    type: string

                    podTemplates:
                      type: array
                      description: |
                        podTemplate will use during render `Pod` inside `StatefulSet.spec` and allows define rendered `Pod.spec`, pod scheduling distribution and pod zone
                        More information: https://github.com/Altinity/clickhouse-operator/blob/master/docs/custom_resource_explained.md#spectemplatespodtemplates
                      # nullable: true
                      items:
=======
                              type: string
                      distribution:
                        # DEPRECATED
                        type: string
                        enum:
                          - ""
                          - "Unspecified"
                          - "OnePerHost"
                      podDistribution:
                        type: array
                        nullable: true
                        items:
                          type: object
                          #required:
                          #  - type
                          properties:
                            type:
                              type: string
                              enum:
                                # List PodDistributionXXX constants
                                - ""
                                - "Unspecified"
                                - "ClickHouseAntiAffinity"
                                - "ShardAntiAffinity"
                                - "ReplicaAntiAffinity"
                                - "AnotherNamespaceAntiAffinity"
                                - "AnotherClickHouseInstallationAntiAffinity"
                                - "AnotherClusterAntiAffinity"
                                - "MaxNumberPerNode"
                                - "NamespaceAffinity"
                                - "ClickHouseInstallationAffinity"
                                - "ClusterAffinity"
                                - "ShardAffinity"
                                - "ReplicaAffinity"
                                - "PreviousTailAffinity"
                                - "CircularReplication"
                            scope:
                              type: string
                              enum:
                                # list PodDistributionScopeXXX constants
                                - ""
                                - "Unspecified"
                                - "Shard"
                                - "Replica"
                                - "Cluster"
                                - "ClickHouseInstallation"
                                - "Namespace"
                            number:
                              type: integer
                              minimum: 0
                              maximum: 65535
                            topologyKey:
                              type: string
                      spec:
                        # TODO specify PodSpec
>>>>>>> c6fc84b3
                        type: object
                        #required:
                        #  - name
                        properties:
                          name:
                            type: string
                            description: "template name, could use to link inside top-level `chi.spec.defaults.templates.podTemplate`, cluster-level `chi.spec.configuration.clusters.templates.podTemplate`, shard-level `chi.spec.configuration.clusters.layout.shards.temlates.podTemplate`, replica-level `chi.spec.configuration.clusters.layout.replicas.templates.podTemplate`"
                          generateName:
                            type: string
                            description: "allows define format for generated `Pod` name, look to https://github.com/Altinity/clickhouse-operator/blob/master/docs/custom_resource_explained.md#spectemplatesservicetemplates for details about aviailable template variables"
                          zone:
                            type: object
                            description: "allows define custom zone name and will separate ClickHouse `Pods` between nodes, shortcut for `chi.spec.templates.podTemplates.spec.affinity.podAntiAffinity`"
                            #required:
                            #  - values
                            properties:
                              key:
                                type: string
                                description: "optional, if defined, allows select kubernetes nodes by label with `name` equal `key`"
                              values:
                                type: array
                                description: "optional, if defined, allows select kubernetes nodes by label with `value` in `values`"
                                # nullable: true
                                items:
                                  type: string
                          distribution:
                            type: string
                            description: "DEPRECATED, shortcut for `chi.spec.templates.podTemplates.spec.affinity.podAntiAffinity`"
                            enum:
                              - ""
                              - "Unspecified"
                              - "OnePerHost"
                          podDistribution:
                            type: array
                            description: "define ClickHouse Pod distibution policy between Kubernetes Nodes inside Shard, Replica, Namespace, CHI, another ClickHouse cluster"
                            # nullable: true
                            items:
                              type: object
                              #required:
                              #  - type
                              properties:
                                type:
                                  type: string
                                  description: "you can define multiple affinity policy types"
                                  enum:
                                    # List PodDistributionXXX constants
                                    - ""
                                    - "Unspecified"
                                    - "ClickHouseAntiAffinity"
                                    - "ShardAntiAffinity"
                                    - "ReplicaAntiAffinity"
                                    - "AnotherNamespaceAntiAffinity"
                                    - "AnotherClickHouseInstallationAntiAffinity"
                                    - "AnotherClusterAntiAffinity"
                                    - "MaxNumberPerNode"
                                    - "NamespaceAffinity"
                                    - "ClickHouseInstallationAffinity"
                                    - "ClusterAffinity"
                                    - "ShardAffinity"
                                    - "ReplicaAffinity"
                                    - "PreviousTailAffinity"
                                    - "CircularReplication"
                                scope:
                                  type: string
                                  description: "scope for apply each podDistribution"
                                  enum:
                                    # list PodDistributionScopeXXX constants
                                    - ""
                                    - "Unspecified"
                                    - "Shard"
                                    - "Replica"
                                    - "Cluster"
                                    - "ClickHouseInstallation"
                                    - "Namespace"
                                number:
                                  type: integer
                                  description: "define, how much ClickHouse Pods could be inside selected scope with selected distribution type"
                                  minimum: 0
                                  maximum: 65535
                          spec:
                            # TODO specify PodSpec
                            type: object
                            description: "allows define whole Pod.spec inside StaefulSet.spec, look to https://kubernetes.io/docs/concepts/workloads/pods/#pod-templates for details"
                            # nullable: true
                            x-kubernetes-preserve-unknown-fields: true
                          metadata:
                            type: object
                            description: |
                              allows pass standard object's metadata from template to Pod
                              More info: https://git.k8s.io/community/contributors/devel/sig-architecture/api-conventions.md#metadata
                            # nullable: true
                            x-kubernetes-preserve-unknown-fields: true

                    volumeClaimTemplates:
                      type: array
                      description: "allows define template for rendering `PVC` kubernetes resource, which would use inside `Pod` for mount clickhouse `data`, clickhouse `logs` or something else"
                      # nullable: true
                      items:
                        type: object
                        #required:
                        #  - name
                        #  - spec
                        properties:
                          name:
                            description: |
                              template name, could use to link inside
                              top-level `chi.spec.defaults.templates.dataVolumeClaimTemplate` or `chi.spec.defaults.templates.logVolumeClaimTemplate`,
                              cluster-level `chi.spec.configuration.clusters.templates.dataVolumeClaimTemplate` or `chi.spec.configuration.clusters.templates.logVolumeClaimTemplate`,
                              shard-level `chi.spec.configuration.clusters.layout.shards.temlates.dataVolumeClaimTemplate` or `chi.spec.configuration.clusters.layout.shards.temlates.logVolumeClaimTemplate`
                              replica-level `chi.spec.configuration.clusters.layout.replicas.templates.dataVolumeClaimTemplate` or `chi.spec.configuration.clusters.layout.replicas.templates.logVolumeClaimTemplate`
                            type: string
                          reclaimPolicy:
                            type: string
                            description: "define behavior of `PVC` deletion policy during delete `Pod`, `Delete` by default, when `Retain` then `PVC` still alive even `Pod` will deleted"
                            enum:
                              - ""
                              - "Retain"
                              - "Delete"
                          metadata:
                            type: object
                            description: |
                              allows pass standard object's metadata from template to PVC
                              More info: https://git.k8s.io/community/contributors/devel/sig-architecture/api-conventions.md#metadata
                            # nullable: true
                            x-kubernetes-preserve-unknown-fields: true
                          spec:
                            type: object
                            description: |
                              allows define all aspects of `PVC` resource
                              More info: https://kubernetes.io/docs/concepts/storage/persistent-volumes/#persistentvolumeclaims
                            # nullable: true
                            x-kubernetes-preserve-unknown-fields: true
                    serviceTemplates:
                      type: array
                      description: |
                        allows define template for rendering `Service` which would get endpoint from Pods which scoped chi-wide, cluster-wide, shard-wide, replica-wide level
                      # nullable: true
                      items:
                        type: object
                        #required:
                        #  - name
                        #  - spec
                        properties:
                          name:
                            type: string
                            description: |
                              template name, could use to link inside
                              chi-level `chi.spec.defaults.templates.serviceTemplate`
                              cluster-level `chi.spec.configuration.clusters.templates.clusterServiceTemplate`
                              shard-level `chi.spec.configuration.clusters.layout.shards.temlates.shardServiceTemplate`
                              replica-level `chi.spec.configuration.clusters.layout.replicas.templates.replicaServiceTemplate` or `chi.spec.configuration.clusters.layout.shards.replicas.replicaServiceTemplate`
                          generateName:
                            type: string
                            description: "allows define format for generated `Service` name, look to https://github.com/Altinity/clickhouse-operator/blob/master/docs/custom_resource_explained.md#spectemplatesservicetemplates for details about aviailable template variables"
                          metadata:
                            # TODO specify ObjectMeta
                            type: object
                            description: |
                              allows pass standard object's metadata from template to Service
                              Could be use for define specificly for Cloud Provider metadata which impact to behavior of service
                              More info: https://kubernetes.io/docs/concepts/services-networking/service/
                            # nullable: true
                            x-kubernetes-preserve-unknown-fields: true
                          spec:
                            # TODO specify ServiceSpec
                            type: object
                            description: |
                              describe behavior of generated Service
                              More info: https://kubernetes.io/docs/concepts/services-networking/service/
                            # nullable: true
                            x-kubernetes-preserve-unknown-fields: true
                useTemplates:
                  type: array
                  description: "list of `ClickHouseInstallationTemplate` (chit) resource names which will merge with current `Chi` manifest during render Kubernetes resources to create related ClickHouse clusters"
                  # nullable: true
                  items:
                    type: object
                    #required:
                    #  - name
                    properties:
                      name:
                        type: string
                        description: "name of `ClickHouseInstallationTemplate` (chit) resource"
                      namespace:
                        type: string
                        description: "Kubernetes namespace where need search `chit` resource, depending on `watchNamespaces` settings in `clichouse-operator`"
                      useType:
                        type: string
                        description: "optional, current strategy is only merge, and current `chi` settings have more priority than merged template `chit`"
                        enum:
                          # List useTypeXXX constants from model
                          - ""
                          - "merge"
---
apiVersion: apiextensions.k8s.io/v1
kind: CustomResourceDefinition
metadata:
  name: clickhouseoperatorconfigurations.clickhouse.altinity.com
spec:
  group: clickhouse.altinity.com
  scope: Namespaced
  names:
    kind: ClickHouseOperatorConfiguration
    singular: clickhouseoperatorconfiguration
    plural: clickhouseoperatorconfigurations
    shortNames:
      - chopconf
  versions:
    - name: v1
      served: true
      storage: true
      additionalPrinterColumns:
        - name: namespaces
          type: string
          description: Watch namespaces
          priority: 0 # show in standard view
          jsonPath: .status
      schema:
        openAPIV3Schema:
          type: object
          description: "allows customize `clickhouse-operator` settings, need restart clickhouse-operator pod after adding, more details https://github.com/Altinity/clickhouse-operator/blob/master/docs/operator_configuration.md"
          x-kubernetes-preserve-unknown-fields: true
          properties:
            status:
              type: object
              x-kubernetes-preserve-unknown-fields: true
            spec:
              type: object
              description: |
                allows define some of settings for `clickhouse-operator` itself,
                More info: https://github.com/Altinity/clickhouse-operator/blob/master/config/config.yaml
                look to etc-clickhouse-operator* ConfigMaps if you need more control
              x-kubernetes-preserve-unknown-fields: true
              properties:
                watchNamespaces:
                  type: array
                  description: "List of namespaces where clickhouse-operator watches for events."
                  items:
                    type: string
                chCommonConfigsPath:
                  type: string
                  description: "Path to folder where ClickHouse configuration files common for all instances within CHI are located. Default - config.d"
                chHostConfigsPath:
                  type: string
                  description: "Path to folder where ClickHouse configuration files unique for each instance (host) within CHI are located. Default - conf.d"
                chUsersConfigsPath:
                  type: string
                  description: "Path to folder where ClickHouse configuration files with users settings are located. Files are common for all instances within CHI"
                chiTemplatesPath:
                  type: string
                  description: "Path to folder where ClickHouseInstallation .yaml manifests are located."
                statefulSetUpdateTimeout:
                  type: integer
                  description: "How many seconds to wait for created/updated StatefulSet to be Ready"
                statefulSetUpdatePollPeriod:
                  type: integer
                  description: "How many seconds to wait between checks for created/updated StatefulSet status"
                onStatefulSetCreateFailureAction:
                  type: string
                  description: |
                    What to do in case created StatefulSet is not in Ready after `statefulSetUpdateTimeout` seconds
                    Possible options:
                    1. abort - do nothing, just break the process and wait for admin.
                    2. delete - delete newly created problematic StatefulSet.
                    3. ignore (default) - ignore error, pretend nothing happened and move on to the next StatefulSet.
                onStatefulSetUpdateFailureAction:
                  type: string
                  description: |
                    What to do in case updated StatefulSet is not in Ready after `statefulSetUpdateTimeout` seconds
                    Possible options:
                    1. abort - do nothing, just break the process and wait for admin.
                    2. rollback (default) - delete Pod and rollback StatefulSet to previous Generation. Pod would be recreated by StatefulSet based on rollback-ed configuration.
                    3. ignore - ignore error, pretend nothing happened and move on to the next StatefulSet.
                chConfigUserDefaultProfile:
                  type: string
                  description: "ClickHouse server configuration `<profile>...</profile>` for any <user>"
                chConfigUserDefaultQuota:
                  type: string
                  description: "ClickHouse server configuration `<quota>...</quota>` for any <user>"
                chConfigUserDefaultNetworksIP:
                  type: array
                  description: "ClickHouse server configuration `<networks><ip>...</ip></netrworks>` for any <user>"
                  items:
                    type: string
                chConfigUserDefaultPassword:
                  description: "ClickHouse server configuration `<password>...</password>` for any <user>"
                  type: string
                chConfigNetworksHostRegexpTemplate:
                  description: "ClickHouse server configuration `<host_regexp>...</host_regexp>` for any <user>"
                  type: string
                chUsername:
                  type: string
                  description: "ClickHouse username to be used by operator to connect to ClickHouse instances, deprecated, use chCredentialsSecretName"
                chPassword:
                  type: string
                  description: "ClickHouse password to be used by operator to connect to ClickHouse instances, deprecated, use chCredentialsSecretName"
                chCredentialsSecretNamespace:
                  type: string
                  description: "Location of k8s Secret with username and password to be used by operator to connect to ClickHouse instances"
                chCredentialsSecretName:
                  type: string
                  description: "Name of k8s Secret with username and password to be used by operator to connect to ClickHouse instances"
                chPort:
                  type: integer
                  minimum: 1
                  maximum: 65535
                  description: "Name of k8s Secret with username and password to be used by operator to connect to ClickHouse instances"
                logtostderr:
                  type: string
                  description: "boolean, allows logs to stderr"
                alsologtostderr:
                  type: string
                  description: "booleanm allows logs to stderr and files both"
                v:
                  type: string
                  description: "verbosity level of clickhouse-operator log, default - 1 max - 9"
                stderrthreshold:
                  type: string
                vmodule:
                  type: string
                log_backtrace_at:
                  type: string
                reconcileThreadsNumber:
                  type: integer
                  description: "how much goroutines will use to reconcile in parallel, 10 by default"
                  minimum: 1
                  maximum: 65535
                reconcileWaitExclude:
                  type: string
                reconcileWaitInclude:
                  type: string
                excludeFromPropagationLabels:
                  type: array
                  description: |
                    When propagating labels from the chi's `metadata.labels` section to child objects' `metadata.labels`,
                    exclude labels from the following list
                  items:
                    type: string
                appendScopeLabels:
                  type: string
                  description: "Whether to append *Scope* labels to StatefulSet and Pod"
                  enum:
                    # List StringBoolXXX constants from model
                    - ""
                    - "0"
                    - "1"
                    - "False"
                    - "false"
                    - "True"
                    - "true"
                    - "No"
                    - "no"
                    - "Yes"
                    - "yes"
                    - "Off"
                    - "off"
                    - "On"
                    - "on"
                    - "Disable"
                    - "disable"
                    - "Enable"
                    - "enable"
                    - "Disabled"
                    - "disabled"
                    - "Enabled"
                    - "enabled"
                    - "LabelShardScopeIndex"
                    - "LabelReplicaScopeIndex"
                    - "LabelCHIScopeIndex"
                    - "LabelCHIScopeCycleSize"
                    - "LabelCHIScopeCycleIndex"
                    - "LabelCHIScopeCycleOffset"
                    - "LabelClusterScopeIndex"
                    - "LabelClusterScopeCycleSize"
                    - "LabelClusterScopeCycleIndex"
                    - "LabelClusterScopeCycleOffset"
---
# Possible Template Parameters:
#
# $OPERATOR_NAMESPACE
#
# Setup ServiceAccount
# ServiceAccount would be created in kubectl-specified namespace
apiVersion: v1
kind: ServiceAccount
metadata:
  name: clickhouse-operator
  namespace: $OPERATOR_NAMESPACE
---
apiVersion: rbac.authorization.k8s.io/v1
kind: ClusterRole
metadata:
  name: clickhouse-operator-$OPERATOR_NAMESPACE
rules:
- apiGroups:
    - ""
  resources:
    - configmaps
    - services
  verbs:
    - create
    - delete
    - get
    - patch
    - update
    - list
    - watch
- apiGroups:
    - ""
  resources:
    - endpoints
  verbs:
    - get
    - list
    - watch
- apiGroups:
    - ""
  resources:
    - events
  verbs:
    - create
- apiGroups:
    - ""
  resources:
    - persistentvolumeclaims
  verbs:
    - delete
    - get
    - list
    - patch
    - update
    - watch
- apiGroups:
    - ""
  resources:
    - persistentvolumes
    - pods
  verbs:
    - get
    - list
    - patch
    - update
    - watch
- apiGroups:
    - apps
  resources:
    - statefulsets
  verbs:
    - create
    - delete
    - get
    - patch
    - update
    - list
    - watch
- apiGroups:
    - apps
  resources:
    - replicasets
  verbs:
    - delete
    - get
    - patch
    - update
- apiGroups:
    - apps
  resourceNames:
    - clickhouse-operator
  resources:
    - deployments
  verbs:
    - get
    - patch
    - update
    - delete
- apiGroups:
    - policy
  resources:
    - poddisruptionbudgets
  verbs:
    - create
    - delete
    - get
    - patch
    - update
    - list
    - watch
- apiGroups:
    - clickhouse.altinity.com
  resources:
    - clickhouseinstallations
  verbs:
    - delete
    - get
    - patch
    - update
- apiGroups:
    - clickhouse.altinity.com
  resources:
    - clickhouseinstallations
    - clickhouseinstallationtemplates
    - clickhouseoperatorconfigurations
  verbs:
    - get
    - list
    - watch
- apiGroups:
    - ""
  resources:
    - secrets
  verbs:
    - get
    - list
---
# Setup ClusterRoleBinding between ClusterRole and ServiceAccount.
# ClusterRoleBinding is namespace-less and must have unique name
apiVersion: rbac.authorization.k8s.io/v1
kind: ClusterRoleBinding
metadata:
  name: clickhouse-operator-$OPERATOR_NAMESPACE
roleRef:
  apiGroup: rbac.authorization.k8s.io
  kind: ClusterRole
  name: clickhouse-operator-$OPERATOR_NAMESPACE
subjects:
- kind: ServiceAccount
  name: clickhouse-operator
  namespace: $OPERATOR_NAMESPACE
---
# Possible Template Parameters:
#
# $OPERATOR_NAMESPACE
# $OPERATOR_IMAGE
# etc-clickhouse-operator-files
#
apiVersion: v1
kind: ConfigMap
metadata:
  name: etc-clickhouse-operator-files
  namespace: $OPERATOR_NAMESPACE
  labels:
    app: clickhouse-operator
data:
  config.yaml: |
    ################################################
    ##
    ## Watch Namespaces Section
    ##
    ################################################
    
    # List of namespaces where clickhouse-operator watches for events.
    # Concurrently running operators should watch on different namespaces
    #watchNamespaces:
    #  - dev
    #  - test
    #  - info
    #  - onemore
    
    ################################################
    ##
    ## Additional Configuration Files Section
    ##
    ################################################
    
    # Path to folder where ClickHouse configuration files common for all instances within CHI are located.
    chCommonConfigsPath: config.d
    
    # Path to folder where ClickHouse configuration files unique for each instance (host) within CHI are located.
    chHostConfigsPath: conf.d
    
    # Path to folder where ClickHouse configuration files with users settings are located.
    # Files are common for all instances within CHI
    chUsersConfigsPath: users.d
    
    # Path to folder where ClickHouseInstallation .yaml manifests are located.
    # Manifests are applied in sorted alpha-numeric order
    chiTemplatesPath: templates.d
    
    ################################################
    ##
    ## Cluster Create/Update/Delete Objects Section
    ##
    ################################################
    
    # How many seconds to wait for created/updated StatefulSet to be Ready
    statefulSetUpdateTimeout: 300
    
    # How many seconds to wait between checks for created/updated StatefulSet status
    statefulSetUpdatePollPeriod: 5
    
    # What to do in case created StatefulSet is not in Ready after `statefulSetUpdateTimeout` seconds
    # Possible options:
    # 1. abort - do nothing, just break the process and wait for admin
    # 2. delete - delete newly created problematic StatefulSet
    # 3. ignore - ignore error, pretend nothing happened and move on to the next StatefulSet
    onStatefulSetCreateFailureAction: ignore
    
    # What to do in case updated StatefulSet is not in Ready after `statefulSetUpdateTimeout` seconds
    # Possible options:
    # 1. abort - do nothing, just break the process and wait for admin
    # 2. rollback - delete Pod and rollback StatefulSet to previous Generation.
    # Pod would be recreated by StatefulSet based on rollback-ed configuration
    # 3. ignore - ignore error, pretend nothing happened and move on to the next StatefulSet
    onStatefulSetUpdateFailureAction: rollback
    
    ################################################
    ##
    ## ClickHouse Settings Section
    ##
    ################################################
    
    # Default values for ClickHouse user configuration
    # 1. user/profile - string
    # 2. user/quota - string
    # 3. user/networks/ip - multiple strings
    # 4. user/password - string
    chConfigUserDefaultProfile: default
    chConfigUserDefaultQuota: default
    chConfigUserDefaultNetworksIP:
      - "::1"
      - "127.0.0.1"
    chConfigUserDefaultPassword: "default"
    
    # Default host_regexp to limit network connectivity from outside
    chConfigNetworksHostRegexpTemplate: "(chi-{chi}-[^.]+\\d+-\\d+|clickhouse\\-{chi})\\.{namespace}\\.svc\\.cluster\\.local$"
    
    ################################################
    ##
    ## Access to ClickHouse instances
    ##
    ################################################
    
    # ClickHouse credentials (username, password and port) to be used by operator to connect to ClickHouse instances
    # for:
    # 1. Metrics requests
    # 2. Schema maintenance
    # 3. DROP DNS CACHE
    # User with such credentials can be specified in additional ClickHouse .xml config files,
    # located in `chUsersConfigsPath` folder
    chUsername: clickhouse_operator
    chPassword: clickhouse_operator_password
    
    # Location of k8s Secret with username and password to be used by operator to connect to ClickHouse instances
    # Can be used instead of explicitly specified username and password
    chCredentialsSecretNamespace: ""
    chCredentialsSecretName: ""
    
    # Port where to connect to ClickHouse instances to
    chPort: 8123
    
    ################################################
    ##
    ## Log parameters
    ##
    ################################################
    
    logtostderr: "true"
    alsologtostderr: "false"
    v: "1"
    stderrthreshold: ""
    vmodule: ""
    log_backtrace_at: ""
    
    ################################################
    ##
    ## Runtime parameters
    ##
    ################################################
    
    # Max number of concurrent reconciles in progress
    reconcileThreadsNumber: 10
    reconcileWaitExclude: false
    reconcileWaitInclude: false
    
    ################################################
    ##
    ## Labels management parameters
    ##
    ################################################
    
    # When propagating labels from the chi's `metadata.labels` section to child objects' `metadata.labels`,
    # exclude labels from the following list:
    #excludeFromPropagationLabels:
    #  - "labelA"
    #  - "labelB"
    
    # Whether to append *Scope* labels to StatefulSet and Pod.
    # Full list of available *scope* labels check in labeler.go
    #  LabelShardScopeIndex
    #  LabelReplicaScopeIndex
    #  LabelCHIScopeIndex
    #  LabelCHIScopeCycleSize
    #  LabelCHIScopeCycleIndex
    #  LabelCHIScopeCycleOffset
    #  LabelClusterScopeIndex
    #  LabelClusterScopeCycleSize
    #  LabelClusterScopeCycleIndex
    #  LabelClusterScopeCycleOffset
    appendScopeLabels: "no"

---
# Possible Template Parameters:
#
# $OPERATOR_NAMESPACE
# $OPERATOR_IMAGE
# etc-clickhouse-operator-confd-files
#
apiVersion: v1
kind: ConfigMap
metadata:
  name: etc-clickhouse-operator-confd-files
  namespace: $OPERATOR_NAMESPACE
  labels:
    app: clickhouse-operator
data:
---
# Possible Template Parameters:
#
# $OPERATOR_NAMESPACE
# $OPERATOR_IMAGE
# etc-clickhouse-operator-configd-files
#
apiVersion: v1
kind: ConfigMap
metadata:
  name: etc-clickhouse-operator-configd-files
  namespace: $OPERATOR_NAMESPACE
  labels:
    app: clickhouse-operator
data:
  01-clickhouse-01-listen.xml: |
    <yandex>
        <!-- Listen wildcard address to allow accepting connections from other containers and host network. -->
        <listen_host>::</listen_host>
        <listen_host>0.0.0.0</listen_host>
        <listen_try>1</listen_try>
    </yandex>

  01-clickhouse-02-logger.xml: |
    <yandex>
        <logger>
            <!-- Possible levels: https://github.com/pocoproject/poco/blob/develop/Foundation/include/Poco/Logger.h#L105 -->
            <level>debug</level>
            <log>/var/log/clickhouse-server/clickhouse-server.log</log>
            <errorlog>/var/log/clickhouse-server/clickhouse-server.err.log</errorlog>
            <size>1000M</size>
            <count>10</count>
            <!-- Default behavior is autodetection (log to console if not daemon mode and is tty) -->
            <console>1</console>
        </logger>
    </yandex>

  01-clickhouse-03-query_log.xml: |
    <yandex>
        <query_log replace="1">
            <database>system</database>
            <table>query_log</table>
            <engine>Engine = MergeTree PARTITION BY event_date ORDER BY event_time TTL event_date + interval 30 day</engine>
            <flush_interval_milliseconds>7500</flush_interval_milliseconds>
        </query_log>
        <query_thread_log remove="1"/>
    </yandex>

  01-clickhouse-04-part_log.xml: |
    <yandex>
        <part_log replace="1">
            <database>system</database>
            <table>part_log</table>
            <engine>Engine = MergeTree PARTITION BY event_date ORDER BY event_time TTL event_date + interval 30 day</engine>
            <flush_interval_milliseconds>7500</flush_interval_milliseconds>
        </part_log>
    </yandex>

---
# Possible Template Parameters:
#
# $OPERATOR_NAMESPACE
# $OPERATOR_IMAGE
# etc-clickhouse-operator-templatesd-files
#
apiVersion: v1
kind: ConfigMap
metadata:
  name: etc-clickhouse-operator-templatesd-files
  namespace: $OPERATOR_NAMESPACE
  labels:
    app: clickhouse-operator
data:
  001-templates.json.example: |
    {
      "apiVersion": "clickhouse.altinity.com/v1",
      "kind": "ClickHouseInstallationTemplate",
      "metadata": {
        "name": "01-default-volumeclaimtemplate"
      },
      "spec": {
        "templates": {
          "volumeClaimTemplates": [
            {
              "name": "chi-default-volume-claim-template",
              "spec": {
                "accessModes": [
                  "ReadWriteOnce"
                ],
                "resources": {
                  "requests": {
                    "storage": "2Gi"
                  }
                }
              }
            }
          ],
          "podTemplates": [
            {
              "name": "chi-default-oneperhost-pod-template",
              "distribution": "OnePerHost",
              "spec": {
                "containers" : [
                  {
                    "name": "clickhouse",
                    "image": "yandex/clickhouse-server:19.3.7",
                    "ports": [
                      {
                        "name": "http",
                        "containerPort": 8123
                      },
                      {
                        "name": "client",
                        "containerPort": 9000
                      },
                      {
                        "name": "interserver",
                        "containerPort": 9009
                      }
                    ]
                  }
                ]
              }
            }
          ]
        }
      }
    }

  default-pod-template.yaml.example: |
    apiVersion: "clickhouse.altinity.com/v1"
    kind: "ClickHouseInstallationTemplate"
    metadata:
      name: "default-oneperhost-pod-template"
    spec:
      templates:
        podTemplates:
          - name: default-oneperhost-pod-template
            distribution: "OnePerHost"
  default-storage-template.yaml.example: |
    apiVersion: "clickhouse.altinity.com/v1"
    kind: "ClickHouseInstallationTemplate"
    metadata:
      name: "default-storage-template-2Gi"
    spec:
      templates:
        volumeClaimTemplates:
          - name: default-storage-template-2Gi
            spec:
              accessModes:
                - ReadWriteOnce
              resources:
                requests:
                  storage: 2Gi

  readme: |
    Templates in this folder are packaged with an operator and available via 'useTemplate'
---
# Possible Template Parameters:
#
# $OPERATOR_NAMESPACE
# $OPERATOR_IMAGE
# etc-clickhouse-operator-usersd-files
#
apiVersion: v1
kind: ConfigMap
metadata:
  name: etc-clickhouse-operator-usersd-files
  namespace: $OPERATOR_NAMESPACE
  labels:
    app: clickhouse-operator
data:
  01-clickhouse-user.xml: |
    <yandex>
        <users>
            <clickhouse_operator>
                <networks>
                    <ip>127.0.0.1</ip>
                    <ip>0.0.0.0/0</ip>
                    <ip>::/0</ip>
                </networks>
                <password_sha256_hex>716b36073a90c6fe1d445ac1af85f4777c5b7a155cea359961826a030513e448</password_sha256_hex>
                <profile>clickhouse_operator</profile>
                <quota>default</quota>
            </clickhouse_operator>
        </users>
        <profiles>
            <clickhouse_operator>
                <log_queries>0</log_queries>
                <skip_unavailable_shards>1</skip_unavailable_shards>
                <http_connection_timeout>10</http_connection_timeout>
            </clickhouse_operator>
        </profiles>
    </yandex>

  02-clickhouse-default-profile.xml: |
    <yandex>
      <profiles>
        <default>
          <log_queries>1</log_queries>
          <connect_timeout_with_failover_ms>1000</connect_timeout_with_failover_ms>
          <distributed_aggregation_memory_efficient>1</distributed_aggregation_memory_efficient>
          <parallel_view_processing>1</parallel_view_processing>
        </default>
      </profiles>
    </yandex>
  03-database-ordinary.xml: |
    <!--  Remove it for ClickHouse versions before 20.4 -->
    <yandex>
        <profiles>
            <default>
                <default_database_engine>Ordinary</default_database_engine>
            </default>
        </profiles>
    </yandex>
---
# Possible Template Parameters:
#
# $OPERATOR_NAMESPACE
# $OPERATOR_IMAGE
# $METRICS_EXPORTER_IMAGE
#
# Setup Deployment for clickhouse-operator
# Deployment would be created in kubectl-specified namespace
kind: Deployment
apiVersion: apps/v1
metadata:
  name: clickhouse-operator
  namespace: $OPERATOR_NAMESPACE
  labels:
    app: clickhouse-operator
spec:
  replicas: 1
  selector:
    matchLabels:
      app: clickhouse-operator
  template:
    metadata:
      labels:
        app: clickhouse-operator
      annotations:
        prometheus.io/port: '8888'
        prometheus.io/scrape: 'true'
    spec:
      serviceAccountName: clickhouse-operator
      volumes:
        - name: etc-clickhouse-operator-folder
          configMap:
            name: etc-clickhouse-operator-files
        - name: etc-clickhouse-operator-confd-folder
          configMap:
            name: etc-clickhouse-operator-confd-files
        - name: etc-clickhouse-operator-configd-folder
          configMap:
            name: etc-clickhouse-operator-configd-files
        - name: etc-clickhouse-operator-templatesd-folder
          configMap:
            name: etc-clickhouse-operator-templatesd-files
        - name: etc-clickhouse-operator-usersd-folder
          configMap:
            name: etc-clickhouse-operator-usersd-files
      containers:
        - name: clickhouse-operator
          image: $OPERATOR_IMAGE
          imagePullPolicy: Always
          volumeMounts:
            - name: etc-clickhouse-operator-folder
              mountPath: /etc/clickhouse-operator
            - name: etc-clickhouse-operator-confd-folder
              mountPath: /etc/clickhouse-operator/conf.d
            - name: etc-clickhouse-operator-configd-folder
              mountPath: /etc/clickhouse-operator/config.d
            - name: etc-clickhouse-operator-templatesd-folder
              mountPath: /etc/clickhouse-operator/templates.d
            - name: etc-clickhouse-operator-usersd-folder
              mountPath: /etc/clickhouse-operator/users.d
          env:
            # Pod-specific
            # spec.nodeName: ip-172-20-52-62.ec2.internal
            - name: OPERATOR_POD_NODE_NAME
              valueFrom:
                fieldRef:
                  fieldPath: spec.nodeName
            # metadata.name: clickhouse-operator-6f87589dbb-ftcsf
            - name: OPERATOR_POD_NAME
              valueFrom:
                fieldRef:
                  fieldPath: metadata.name
            # metadata.namespace: kube-system
            - name: OPERATOR_POD_NAMESPACE
              valueFrom:
                fieldRef:
                  fieldPath: metadata.namespace
            # status.podIP: 100.96.3.2
            - name: OPERATOR_POD_IP
              valueFrom:
                fieldRef:
                  fieldPath: status.podIP
            # spec.serviceAccount: clickhouse-operator
            # spec.serviceAccountName: clickhouse-operator
            - name: OPERATOR_POD_SERVICE_ACCOUNT
              valueFrom:
                fieldRef:
                  fieldPath: spec.serviceAccountName

            # Container-specific
            - name: OPERATOR_CONTAINER_CPU_REQUEST
              valueFrom:
                resourceFieldRef:
                  containerName: clickhouse-operator
                  resource: requests.cpu
            - name: OPERATOR_CONTAINER_CPU_LIMIT
              valueFrom:
                resourceFieldRef:
                  containerName: clickhouse-operator
                  resource: limits.cpu
            - name: OPERATOR_CONTAINER_MEM_REQUEST
              valueFrom:
                resourceFieldRef:
                  containerName: clickhouse-operator
                  resource: requests.memory
            - name: OPERATOR_CONTAINER_MEM_LIMIT
              valueFrom:
                resourceFieldRef:
                  containerName: clickhouse-operator
                  resource: limits.memory

        - name: metrics-exporter
          image: $METRICS_EXPORTER_IMAGE
          imagePullPolicy: Always
          volumeMounts:
            - name: etc-clickhouse-operator-folder
              mountPath: /etc/clickhouse-operator
            - name: etc-clickhouse-operator-confd-folder
              mountPath: /etc/clickhouse-operator/conf.d
            - name: etc-clickhouse-operator-configd-folder
              mountPath: /etc/clickhouse-operator/config.d
            - name: etc-clickhouse-operator-templatesd-folder
              mountPath: /etc/clickhouse-operator/templates.d
            - name: etc-clickhouse-operator-usersd-folder
              mountPath: /etc/clickhouse-operator/users.d
---
# Possible Template Parameters:
#
# $OPERATOR_NAMESPACE
#
# Setup ClusterIP Service to provide monitoring metrics for Prometheus
# Service would be created in kubectl-specified namespace
# In order to get access outside of k8s it should be exposed as:
# kubectl --namespace prometheus port-forward service/prometheus 9090
# and point browser to localhost:9090
kind: Service
apiVersion: v1
metadata:
  name: clickhouse-operator-metrics
  namespace: $OPERATOR_NAMESPACE
  labels:
    app: clickhouse-operator
spec:
  ports:
    - port: 8888
      name: clickhouse-operator-metrics
  selector:
    app: clickhouse-operator<|MERGE_RESOLUTION|>--- conflicted
+++ resolved
@@ -935,7 +935,6 @@
                             description: "define how will distribute numeric values of named ports in `Pod.spec.containers.ports` and clickhouse-server configs"
                             # nullable: true
                             items:
-<<<<<<< HEAD
                               type: object
                               #required:
                               #  - type
@@ -1025,63 +1024,6 @@
                         More information: https://github.com/Altinity/clickhouse-operator/blob/master/docs/custom_resource_explained.md#spectemplatespodtemplates
                       # nullable: true
                       items:
-=======
-                              type: string
-                      distribution:
-                        # DEPRECATED
-                        type: string
-                        enum:
-                          - ""
-                          - "Unspecified"
-                          - "OnePerHost"
-                      podDistribution:
-                        type: array
-                        nullable: true
-                        items:
-                          type: object
-                          #required:
-                          #  - type
-                          properties:
-                            type:
-                              type: string
-                              enum:
-                                # List PodDistributionXXX constants
-                                - ""
-                                - "Unspecified"
-                                - "ClickHouseAntiAffinity"
-                                - "ShardAntiAffinity"
-                                - "ReplicaAntiAffinity"
-                                - "AnotherNamespaceAntiAffinity"
-                                - "AnotherClickHouseInstallationAntiAffinity"
-                                - "AnotherClusterAntiAffinity"
-                                - "MaxNumberPerNode"
-                                - "NamespaceAffinity"
-                                - "ClickHouseInstallationAffinity"
-                                - "ClusterAffinity"
-                                - "ShardAffinity"
-                                - "ReplicaAffinity"
-                                - "PreviousTailAffinity"
-                                - "CircularReplication"
-                            scope:
-                              type: string
-                              enum:
-                                # list PodDistributionScopeXXX constants
-                                - ""
-                                - "Unspecified"
-                                - "Shard"
-                                - "Replica"
-                                - "Cluster"
-                                - "ClickHouseInstallation"
-                                - "Namespace"
-                            number:
-                              type: integer
-                              minimum: 0
-                              maximum: 65535
-                            topologyKey:
-                              type: string
-                      spec:
-                        # TODO specify PodSpec
->>>>>>> c6fc84b3
                         type: object
                         #required:
                         #  - name
@@ -1161,6 +1103,9 @@
                                   description: "define, how much ClickHouse Pods could be inside selected scope with selected distribution type"
                                   minimum: 0
                                   maximum: 65535
+                                topologyKey:
+                                  type: string
+                                  description: "use for inter-pod affinity look to `pod.spec.affinity.podAntiAffinity.preferredDuringSchedulingIgnoredDuringExecution.podAffinityTerm.topologyKey`, More info: https://kubernetes.io/docs/concepts/scheduling-eviction/assign-pod-node/#inter-pod-affinity-and-anti-affinity"
                           spec:
                             # TODO specify PodSpec
                             type: object
@@ -2213,7 +2158,6 @@
                             description: "define how will distribute numeric values of named ports in `Pod.spec.containers.ports` and clickhouse-server configs"
                             # nullable: true
                             items:
-<<<<<<< HEAD
                               type: object
                               #required:
                               #  - type
@@ -2303,63 +2247,6 @@
                         More information: https://github.com/Altinity/clickhouse-operator/blob/master/docs/custom_resource_explained.md#spectemplatespodtemplates
                       # nullable: true
                       items:
-=======
-                              type: string
-                      distribution:
-                        # DEPRECATED
-                        type: string
-                        enum:
-                          - ""
-                          - "Unspecified"
-                          - "OnePerHost"
-                      podDistribution:
-                        type: array
-                        nullable: true
-                        items:
-                          type: object
-                          #required:
-                          #  - type
-                          properties:
-                            type:
-                              type: string
-                              enum:
-                                # List PodDistributionXXX constants
-                                - ""
-                                - "Unspecified"
-                                - "ClickHouseAntiAffinity"
-                                - "ShardAntiAffinity"
-                                - "ReplicaAntiAffinity"
-                                - "AnotherNamespaceAntiAffinity"
-                                - "AnotherClickHouseInstallationAntiAffinity"
-                                - "AnotherClusterAntiAffinity"
-                                - "MaxNumberPerNode"
-                                - "NamespaceAffinity"
-                                - "ClickHouseInstallationAffinity"
-                                - "ClusterAffinity"
-                                - "ShardAffinity"
-                                - "ReplicaAffinity"
-                                - "PreviousTailAffinity"
-                                - "CircularReplication"
-                            scope:
-                              type: string
-                              enum:
-                                # list PodDistributionScopeXXX constants
-                                - ""
-                                - "Unspecified"
-                                - "Shard"
-                                - "Replica"
-                                - "Cluster"
-                                - "ClickHouseInstallation"
-                                - "Namespace"
-                            number:
-                              type: integer
-                              minimum: 0
-                              maximum: 65535
-                            topologyKey:
-                              type: string
-                      spec:
-                        # TODO specify PodSpec
->>>>>>> c6fc84b3
                         type: object
                         #required:
                         #  - name
@@ -2439,6 +2326,9 @@
                                   description: "define, how much ClickHouse Pods could be inside selected scope with selected distribution type"
                                   minimum: 0
                                   maximum: 65535
+                                topologyKey:
+                                  type: string
+                                  description: "use for inter-pod affinity look to `pod.spec.affinity.podAntiAffinity.preferredDuringSchedulingIgnoredDuringExecution.podAffinityTerm.topologyKey`, More info: https://kubernetes.io/docs/concepts/scheduling-eviction/assign-pod-node/#inter-pod-affinity-and-anti-affinity"
                           spec:
                             # TODO specify PodSpec
                             type: object
