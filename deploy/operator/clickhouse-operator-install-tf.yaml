--- conflicted
+++ resolved
@@ -3188,21 +3188,12 @@
         reconcileCHIsThreadsNumber: 10
     
         # The operator reconciles shards concurrently in each CHI with the following limitations:
-<<<<<<< HEAD
-        #   1. Number of shards being reconciled (thus unavailable) in each CHI concurrently
-        #      can not be greater than 'reconcileShardsThreadsNumber'.
-        #   2. Percentage of shards being reconciled (thus unavailable) in each CHI concurrently
-        #      can not be greater than 'reconcileShardsMaxConcurrencyPercent'.
-        #   3. The first shard is always reconciled alone. Concurrency starts from second shard.
-        # Thus limiting number of shards being reconciled (thus unavailable) in each CHI by both number and percentage
-=======
         #   1. Number of shards being reconciled (and thus having hosts down) in each CHI concurrently
         #      can not be greater than 'reconcileShardsThreadsNumber'.
         #   2. Percentage of shards being reconciled (and thus having hosts down) in each CHI concurrently
         #      can not be greater than 'reconcileShardsMaxConcurrencyPercent'.
         #   3. The first shard is always reconciled alone. Concurrency starts from the second shard and onward.
         # Thus limiting number of shards being reconciled (and thus having hosts down) in each CHI by both number and percentage
->>>>>>> 5332696e
     
         # Max number of concurrent shard reconciles within one CHI in progress
         reconcileShardsThreadsNumber: 1
@@ -3434,14 +3425,14 @@
     <!-- Edit appropriate template in the following folder: -->
     <!-- deploy/builder/templates-config -->
     <!-- IMPORTANT -->
-    <yandex>
-        <trace_log replace="1">
-            <database>system</database>
-            <table>trace_log</table>
-            <engine>Engine = MergeTree PARTITION BY event_date ORDER BY event_time TTL event_date + interval 30 day</engine>
-            <flush_interval_milliseconds>7500</flush_interval_milliseconds>
-        </trace_log>
-    </yandex>
+    <yandex>
+        <trace_log replace="1">
+            <database>system</database>
+            <table>trace_log</table>
+            <engine>Engine = MergeTree PARTITION BY event_date ORDER BY event_time TTL event_date + interval 30 day</engine>
+            <flush_interval_milliseconds>7500</flush_interval_milliseconds>
+        </trace_log>
+    </yandex>
 
 ---
 # Template Parameters:
