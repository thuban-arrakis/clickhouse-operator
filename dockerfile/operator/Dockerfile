ARG TARGETOS
ARG TARGETARCH
ARG BUILD_TYPE="prod"

# ===================
# ===== Builder =====
# ===================

FROM --platform=${BUILDPLATFORM} golang:1.17 AS builder

# Install required packages
RUN apt-get update && apt-get install -y apt-utils && apt-get install -y gettext-base curl
RUN curl -o /usr/bin/yq -sL https://github.com/mikefarah/yq/releases/download/v4.16.2/yq_${TARGETOS}_${TARGETARCH} && \
    chmod +x /usr/bin/yq

# Reconstruct source tree inside docker
WORKDIR /clickhouse-operator
ADD . .

# Build operator binary with explicitly specified output
RUN OPERATOR_BIN=/tmp/clickhouse-operator GOOS="${TARGETOS}" GOARCH="${TARGETARCH}" ./dev/go_build_operator.sh

<<<<<<< HEAD
FROM --platform=${BUILDPLATFORM} golang:1.17 AS delve-builder
WORKDIR /tmp/
RUN go get -v github.com/go-delve/delve/cmd/dlv && rm -rf /root/.cache/go-build/ /go/pkg/mod/

FROM ubuntu:20.04 AS delve
WORKDIR /tmp/
COPY --from=delve-builder /go/bin/dlv /go/bin/dlv

# Add config files from local source dir into image
ADD config/config.yaml   /etc/clickhouse-operator/
ADD config/conf.d/*      /etc/clickhouse-operator/conf.d/
ADD config/config.d/*    /etc/clickhouse-operator/config.d/
ADD config/templates.d/* /etc/clickhouse-operator/templates.d/
ADD config/users.d/*     /etc/clickhouse-operator/users.d/
COPY --from=builder /tmp/clickhouse-operator .
CMD ["/go/bin/dlv", "--listen=:40001", "--headless=true", "--api-version=2", "exec", "/tmp/clickhouse-operator","--","-logtostderr=true", "-v=5"]

# ====================
# ===== Operator =====
# ====================
=======
RUN CGO_ENABLED=0 GO111MODULE=on GOOS="${TARGETOS}" GOARCH="${TARGETARCH}" go install -ldflags "-s -w -extldflags '-static'" github.com/go-delve/delve/cmd/dlv@latest
>>>>>>> bf92acc9

# ======================
# ===== Image Base =====
# ======================

FROM registry.access.redhat.com/ubi8/ubi-minimal AS image-base
RUN microdnf update && microdnf clean all

MAINTAINER "Altinity <support@altinity.com>"

LABEL name="ClickHouse operator" \
      maintainer="support@altinity.com" \
      vendor="Altinity" \
      version="0.18.0" \
      release="1" \
      summary="ClickHouse operator" \
      description="ClickHouse operator operates ClickHouse clusters in kubernetes"

ADD LICENSE /licenses/

WORKDIR /

# Add config files from local source dir into image
ADD config/config.yaml   /etc/clickhouse-operator/
ADD config/conf.d/*      /etc/clickhouse-operator/conf.d/
ADD config/config.d/*    /etc/clickhouse-operator/config.d/
ADD config/templates.d/* /etc/clickhouse-operator/templates.d/
ADD config/users.d/*     /etc/clickhouse-operator/users.d/

# Copy clickhouse-operator binary into operator image from builder
COPY --from=builder /tmp/clickhouse-operator .
COPY --from=builder /go/bin/dlv .

# =======================
# ===== Image Debug =====
# =======================
FROM image-base AS image-debug
RUN echo "Building DEBUG image"

ENTRYPOINT ["/dlv"]
CMD ["--listen=:2345", "--headless=true", "--api-version=2", "--accept-multiclient", "exec", "/clickhouse-operator", "--", "-logtostderr=true", "-v=5"]

# ======================
# ===== Image Prod =====
# ======================
FROM image-base AS image-prod
RUN echo "Building PROD image"

USER nobody

# Run /clickhouse-operator -alsologtostderr=true -v=1
# We can specify additional options, such as:
#   --config=/path/to/config
#   --kube-config=/path/to/kubeconf
ENTRYPOINT ["/clickhouse-operator"]
CMD ["-logtostderr=true", "-v=1"]
#CMD ["-alsologtostderr=true", "-v=1"]

######################
### Finalize image ###
######################

# Final image is based on what build type specified
FROM image-${BUILD_TYPE} AS final
ARG BUILD_TYPE
RUN echo "Finalizing build AS ${BUILD_TYPE}"<|MERGE_RESOLUTION|>--- conflicted
+++ resolved
@@ -1,6 +1,8 @@
 ARG TARGETOS
 ARG TARGETARCH
-ARG BUILD_TYPE="prod"
+ARG VERSION
+ARG RELEASE
+ARG GCFLAGS
 
 # ===================
 # ===== Builder =====
@@ -9,41 +11,22 @@
 FROM --platform=${BUILDPLATFORM} golang:1.17 AS builder
 
 # Install required packages
-RUN apt-get update && apt-get install -y apt-utils && apt-get install -y gettext-base curl
-RUN curl -o /usr/bin/yq -sL https://github.com/mikefarah/yq/releases/download/v4.16.2/yq_${TARGETOS}_${TARGETARCH} && \
-    chmod +x /usr/bin/yq
+RUN apt-get update && apt-get install -y apt-utils && apt-get install -y gettext-base wget
+RUN wget --progress=bar:force:noscroll "https://github.com/mikefarah/yq/releases/latest/download/yq_linux_amd64" -O /usr/bin/yq && chmod +x /usr/bin/yq
 
 # Reconstruct source tree inside docker
 WORKDIR /clickhouse-operator
 ADD . .
+ENV GCFLAGS=${GCFLAGS}
 
 # Build operator binary with explicitly specified output
-RUN OPERATOR_BIN=/tmp/clickhouse-operator GOOS="${TARGETOS}" GOARCH="${TARGETARCH}" ./dev/go_build_operator.sh
+RUN OPERATOR_BIN=/tmp/clickhouse-operator GOOS="${TARGETOS}" GOARCH="${TARGETARCH}" bash -xe ./dev/go_build_operator.sh
 
-<<<<<<< HEAD
+# ===================
+# == Delve builder ==
+# ===================
 FROM --platform=${BUILDPLATFORM} golang:1.17 AS delve-builder
-WORKDIR /tmp/
-RUN go get -v github.com/go-delve/delve/cmd/dlv && rm -rf /root/.cache/go-build/ /go/pkg/mod/
-
-FROM ubuntu:20.04 AS delve
-WORKDIR /tmp/
-COPY --from=delve-builder /go/bin/dlv /go/bin/dlv
-
-# Add config files from local source dir into image
-ADD config/config.yaml   /etc/clickhouse-operator/
-ADD config/conf.d/*      /etc/clickhouse-operator/conf.d/
-ADD config/config.d/*    /etc/clickhouse-operator/config.d/
-ADD config/templates.d/* /etc/clickhouse-operator/templates.d/
-ADD config/users.d/*     /etc/clickhouse-operator/users.d/
-COPY --from=builder /tmp/clickhouse-operator .
-CMD ["/go/bin/dlv", "--listen=:40001", "--headless=true", "--api-version=2", "exec", "/tmp/clickhouse-operator","--","-logtostderr=true", "-v=5"]
-
-# ====================
-# ===== Operator =====
-# ====================
-=======
-RUN CGO_ENABLED=0 GO111MODULE=on GOOS="${TARGETOS}" GOARCH="${TARGETARCH}" go install -ldflags "-s -w -extldflags '-static'" github.com/go-delve/delve/cmd/dlv@latest
->>>>>>> bf92acc9
+RUN CGO_ENABLED=0 GO111MODULE=on GOOS="${TARGETOS}" GOARCH="${TARGETARCH}" go install -ldflags "-s -w -extldflags '-static'" github.com/go-delve/delve/cmd/dlv@latest && rm -rf /root/.cache/go-build/ /go/pkg/mod/
 
 # ======================
 # ===== Image Base =====
@@ -57,8 +40,8 @@
 LABEL name="ClickHouse operator" \
       maintainer="support@altinity.com" \
       vendor="Altinity" \
-      version="0.18.0" \
-      release="1" \
+      version="${VERSION:-dev}" \
+      release="${RELEASE:-1}" \
       summary="ClickHouse operator" \
       description="ClickHouse operator operates ClickHouse clusters in kubernetes"
 
@@ -75,23 +58,22 @@
 
 # Copy clickhouse-operator binary into operator image from builder
 COPY --from=builder /tmp/clickhouse-operator .
-COPY --from=builder /go/bin/dlv .
 
 # =======================
 # ===== Image Debug =====
 # =======================
 FROM image-base AS image-debug
 RUN echo "Building DEBUG image"
-
-ENTRYPOINT ["/dlv"]
-CMD ["--listen=:2345", "--headless=true", "--api-version=2", "--accept-multiclient", "exec", "/clickhouse-operator", "--", "-logtostderr=true", "-v=5"]
+WORKDIR /
+COPY --from=delve-builder /go/bin/dlv /go/bin/dlv
+CMD ["/go/bin/dlv", "--listen=:40002", "--headless=true", "--api-version=2", "exec", "/clickhouse-operator","--","-logtostderr=true", "-v=5"]
 
 # ======================
 # ===== Image Prod =====
 # ======================
 FROM image-base AS image-prod
 RUN echo "Building PROD image"
-
+WORKDIR /
 USER nobody
 
 # Run /clickhouse-operator -alsologtostderr=true -v=1
@@ -100,13 +82,4 @@
 #   --kube-config=/path/to/kubeconf
 ENTRYPOINT ["/clickhouse-operator"]
 CMD ["-logtostderr=true", "-v=1"]
-#CMD ["-alsologtostderr=true", "-v=1"]
-
-######################
-### Finalize image ###
-######################
-
-# Final image is based on what build type specified
-FROM image-${BUILD_TYPE} AS final
-ARG BUILD_TYPE
-RUN echo "Finalizing build AS ${BUILD_TYPE}"+#CMD ["-alsologtostderr=true", "-v=1"]