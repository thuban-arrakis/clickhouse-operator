apiVersion: "clickhouse.altinity.com/v1"
kind: "ClickHouseInstallation"
metadata:
  name: "secure-cluster-secret-01"
spec:
  configuration:
    clusters:
      - name: "auto"
<<<<<<< HEAD
        secure: true
=======
        secure: "True"
>>>>>>> d50ea40b
        secret:
          auto: "True"
        layout:
          shardsCount: 2
          replicasCount: 2<|MERGE_RESOLUTION|>--- conflicted
+++ resolved
@@ -6,11 +6,7 @@
   configuration:
     clusters:
       - name: "auto"
-<<<<<<< HEAD
-        secure: true
-=======
         secure: "True"
->>>>>>> d50ea40b
         secret:
           auto: "True"
         layout:
