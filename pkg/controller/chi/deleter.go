// Copyright 2019 Altinity Ltd and/or its affiliates. All rights reserved.
//
// Licensed under the Apache License, Version 2.0 (the "License");
// you may not use this file except in compliance with the License.
// You may obtain a copy of the License at
//
//     http://www.apache.org/licenses/LICENSE-2.0
//
// Unless required by applicable law or agreed to in writing, software
// distributed under the License is distributed on an "AS IS" BASIS,
// WITHOUT WARRANTIES OR CONDITIONS OF ANY KIND, either express or implied.
// See the License for the specific language governing permissions and
// limitations under the License.

package chi

import (
<<<<<<< HEAD
=======
	"context"
	"time"

>>>>>>> 18724545
	apps "k8s.io/api/apps/v1"
	"k8s.io/api/core/v1"
	apierrors "k8s.io/apimachinery/pkg/api/errors"

	log "github.com/altinity/clickhouse-operator/pkg/announcer"
	chop "github.com/altinity/clickhouse-operator/pkg/apis/clickhouse.altinity.com/v1"
	chopmodel "github.com/altinity/clickhouse-operator/pkg/model"
	"github.com/altinity/clickhouse-operator/pkg/util"
)

// deleteHost deletes all kubernetes resources related to replica *chop.ChiHost
func (c *Controller) deleteHost(ctx context.Context, host *chop.ChiHost) error {
	// Each host consists of
	// 1. Tables on host - we need to delete tables on the host in order to clean Zookeeper data
	// 2. StatefulSet
	// 3. PersistentVolumeClaim
	// 4. ConfigMap
	// 5. Service
	// Need to delete all these item

	log.V(1).M(host).S().Info(host.Address.ClusterNameString())

	_ = c.deleteStatefulSet(ctx, host)
	_ = c.deletePVC(ctx, host)
	_ = c.deleteConfigMap(ctx, host)
	_ = c.deleteServiceHost(ctx, host)

	log.V(1).M(host).E().Info(host.Address.ClusterNameString())

	return nil
}

// deleteConfigMapsCHI
func (c *Controller) deleteConfigMapsCHI(ctx context.Context, chi *chop.ClickHouseInstallation) error {
	if util.IsContextDone(ctx) {
		log.V(2).Info("ctx is done")
		return nil
	}

	// Delete common ConfigMap's
	//
	// chi-b3d29f-common-configd   2      61s
	// chi-b3d29f-common-usersd    0      61s
	// service/clickhouse-example-01         LoadBalancer   10.106.183.200   <pending>     8123:31607/TCP,9000:31492/TCP,9009:31357/TCP   33s   clickhouse.altinity.com/chi=example-01

	var err error

	configMapCommon := chopmodel.CreateConfigMapCommonName(chi)
	configMapCommonUsersName := chopmodel.CreateConfigMapCommonUsersName(chi)

	// Delete ConfigMap
	err = c.kubeClient.CoreV1().ConfigMaps(chi.Namespace).Delete(ctx, configMapCommon, newDeleteOptions())
	if err == nil {
		log.V(1).M(chi).Info("OK delete ConfigMap %s/%s", chi.Namespace, configMapCommon)
	} else if apierrors.IsNotFound(err) {
		log.V(1).M(chi).Info("NEUTRAL not found ConfigMap %s/%s", chi.Namespace, configMapCommon)
		err = nil
	} else {
		log.V(1).M(chi).A().Error("FAIL delete ConfigMap %s/%s err:%v", chi.Namespace, configMapCommon, err)
	}

	err = c.kubeClient.CoreV1().ConfigMaps(chi.Namespace).Delete(ctx, configMapCommonUsersName, newDeleteOptions())
	if err == nil {
		log.V(1).M(chi).Info("OK delete ConfigMap %s/%s", chi.Namespace, configMapCommonUsersName)
	} else if apierrors.IsNotFound(err) {
		log.V(1).M(chi).Info("NEUTRAL not found ConfigMap %s/%s", chi.Namespace, configMapCommonUsersName)
		err = nil
	} else {
		log.V(1).M(chi).A().Error("FAIL delete ConfigMap %s/%s err:%v", chi.Namespace, configMapCommonUsersName, err)
	}

	return err
}

// statefulSetDeletePod delete a pod of a StatefulSet. This requests StatefulSet to relaunch deleted pod
<<<<<<< HEAD
func (c *Controller) statefulSetDeletePod(statefulSet *apps.StatefulSet, host *chop.ChiHost) error {
	name := chopmodel.CreatePodName(statefulSet)
	log.V(1).M(host).Info("Delete Pod %s/%s", statefulSet.Namespace, name)
	err := c.kubeClient.CoreV1().Pods(statefulSet.Namespace).Delete(name, newDeleteOptions())
=======
func (c *Controller) statefulSetDeletePod(ctx context.Context, statefulSet *apps.StatefulSet, host *chop.ChiHost) error {
	if util.IsContextDone(ctx) {
		log.V(2).Info("ctx is done")
		return nil
	}

	name := chopmodel.CreatePodName(statefulSet)
	log.V(1).M(host).Info("Delete Pod %s/%s", statefulSet.Namespace, name)
	err := c.kubeClient.CoreV1().Pods(statefulSet.Namespace).Delete(ctx, name, newDeleteOptions())
>>>>>>> 18724545
	if err == nil {
		log.V(1).M(host).Info("OK delete Pod %s/%s", statefulSet.Namespace, name)
	} else if apierrors.IsNotFound(err) {
		log.V(1).M(host).Info("NEUTRAL not found Pod %s/%s", statefulSet.Namespace, name)
		err = nil
	} else {
		log.V(1).M(host).A().Error("FAIL delete ConfigMap %s/%s err:%v", statefulSet.Namespace, name, err)
	}

	return err
}

// deleteStatefulSet gracefully deletes StatefulSet through zeroing Pod's count
func (c *Controller) deleteStatefulSet(ctx context.Context, host *chop.ChiHost) error {
	if util.IsContextDone(ctx) {
		log.V(2).Info("ctx is done")
		return nil
	}

	// IMPORTANT
	// StatefulSets do not provide any guarantees on the termination of pods when a StatefulSet is deleted.
	// To achieve ordered and graceful termination of the pods in the StatefulSet,
	// it is possible to scale the StatefulSet down to 0 prior to deletion.

	// Namespaced name
	name := chopmodel.CreateStatefulSetName(host)
	namespace := host.Address.Namespace
	log.V(1).M(host).F().Info("%s/%s", namespace, name)

<<<<<<< HEAD
	log.V(1).M(host).F().Info("%s/%s", namespace, name)

	if sts, err := c.getStatefulSet(host); err == nil {
=======
	if sts, err := c.getStatefulSet(host); err == nil {
		// We need to set cur StatefulSet to a deletable one temporary
>>>>>>> 18724545
		host.StatefulSet = sts
	} else {
		if apierrors.IsNotFound(err) {
			log.V(1).M(host).Info("NEUTRAL not found StatefulSet %s/%s", namespace, name)
		} else {
			log.V(1).M(host).A().Error("FAIL get StatefulSet %s/%s err:%v", namespace, name, err)
		}
		return err
	}

	// Scale StatefulSet down to 0 pods count.
	// This is the proper and graceful way to delete StatefulSet
	var zero int32 = 0
	host.StatefulSet.Spec.Replicas = &zero
<<<<<<< HEAD
	if _, err := c.kubeClient.AppsV1().StatefulSets(namespace).Update(host.StatefulSet); err != nil {
=======
	if _, err := c.kubeClient.AppsV1().StatefulSets(namespace).Update(ctx, host.StatefulSet, newUpdateOptions()); err != nil {
>>>>>>> 18724545
		log.V(1).M(host).Error("UNABLE to update StatefulSet %s/%s", namespace, name)
		return err
	}

	// Wait until StatefulSet scales down to 0 pods count.
<<<<<<< HEAD
	_ = c.waitHostReady(host)

	// And now delete empty StatefulSet
	if err := c.kubeClient.AppsV1().StatefulSets(namespace).Delete(name, newDeleteOptions()); err == nil {
=======
	_ = c.waitHostReady(ctx, host)

	// And now delete empty StatefulSet
	if err := c.kubeClient.AppsV1().StatefulSets(namespace).Delete(ctx, name, newDeleteOptions()); err == nil {
>>>>>>> 18724545
		log.V(1).M(host).Info("OK delete StatefulSet %s/%s", namespace, name)
		c.waitHostDeleted(host)
	} else if apierrors.IsNotFound(err) {
		log.V(1).M(host).Info("NEUTRAL not found StatefulSet %s/%s", namespace, name)
		err = nil
	} else {
		log.V(1).M(host).A().Error("FAIL delete StatefulSet %s/%s err: %v", namespace, name, err)
<<<<<<< HEAD
		return nil
=======
>>>>>>> 18724545
	}

	return nil
}

<<<<<<< HEAD
// deletePVC deletes PersistentVolumeClaim
func (c *Controller) deletePVC(host *chop.ChiHost) error {
	log.V(2).M(host).S().P()
	defer log.V(2).M(host).E().P()
=======
// syncStatefulSet
func (c *Controller) syncStatefulSet(ctx context.Context, host *chop.ChiHost) {
	for {
		if util.IsContextDone(ctx) {
			log.V(2).Info("ctx is done")
			return
		}
		// TODO
		// There should be better way to sync cache
		if sts, err := c.getStatefulSetByHost(host); err == nil {
			log.V(2).Info("cache NOT yet synced sts %s/%s is scheduled for deletion on %s", sts.Namespace, sts.Name, sts.DeletionTimestamp)
			util.WaitContextDoneOrTimeout(ctx, 15*time.Second)
		} else {
			log.V(1).Info("cache synced")
			return
		}
	}
}

// deletePVC deletes PersistentVolumeClaim
func (c *Controller) deletePVC(ctx context.Context, host *chop.ChiHost) error {
	if util.IsContextDone(ctx) {
		log.V(2).Info("ctx is done")
		return nil
	}
>>>>>>> 18724545

	log.V(2).M(host).S().P()
	defer log.V(2).M(host).E().P()

	namespace := host.Address.Namespace
	c.walkActualPVCs(host, func(pvc *v1.PersistentVolumeClaim) {
		if util.IsContextDone(ctx) {
			log.V(2).Info("ctx is done")
			return
		}

		if !chopmodel.HostCanDeletePVC(host, pvc.Name) {
			log.V(1).M(host).Info("PVC %s/%s should not be deleted, leave it intact", namespace, pvc.Name)
			// Move to the next PVC
			return
		}

		// Actually delete PVC
<<<<<<< HEAD
		if err := c.kubeClient.CoreV1().PersistentVolumeClaims(namespace).Delete(pvc.Name, newDeleteOptions()); err == nil {
=======
		if err := c.kubeClient.CoreV1().PersistentVolumeClaims(namespace).Delete(ctx, pvc.Name, newDeleteOptions()); err == nil {
>>>>>>> 18724545
			log.V(1).M(host).Info("OK delete PVC %s/%s", namespace, pvc.Name)
		} else if apierrors.IsNotFound(err) {
			log.V(1).M(host).Info("NEUTRAL not found PVC %s/%s", namespace, pvc.Name)
			err = nil
		} else {
			log.M(host).A().Error("FAIL to delete PVC %s/%s err:%v", namespace, pvc.Name, err)
		}
	})

	return nil
}

// deleteConfigMap deletes ConfigMap
func (c *Controller) deleteConfigMap(ctx context.Context, host *chop.ChiHost) error {
	if util.IsContextDone(ctx) {
		log.V(2).Info("ctx is done")
		return nil
	}

	name := chopmodel.CreateConfigMapPodName(host)
	namespace := host.Address.Namespace
	log.V(1).M(host).F().Info("%s/%s", namespace, name)

<<<<<<< HEAD
	log.V(1).M(host).F().Info("%s/%s", namespace, name)

	if err := c.kubeClient.CoreV1().ConfigMaps(namespace).Delete(name, newDeleteOptions()); err == nil {
=======
	if err := c.kubeClient.CoreV1().ConfigMaps(namespace).Delete(ctx, name, newDeleteOptions()); err == nil {
>>>>>>> 18724545
		log.V(1).M(host).Info("OK delete ConfigMap %s/%s", namespace, name)
	} else if apierrors.IsNotFound(err) {
		log.V(1).M(host).Info("NEUTRAL not found ConfigMap %s/%s", namespace, name)
		err = nil
	} else {
		log.V(1).M(host).A().Error("FAIL delete ConfigMap %s/%s err:%v", namespace, name, err)
	}

	return nil
}

// deleteServiceHost deletes Service
func (c *Controller) deleteServiceHost(ctx context.Context, host *chop.ChiHost) error {
	if util.IsContextDone(ctx) {
		log.V(2).Info("ctx is done")
		return nil
	}

	serviceName := chopmodel.CreateStatefulSetServiceName(host)
	namespace := host.Address.Namespace
	log.V(1).M(host).F().Info("%s/%s", namespace, serviceName)
<<<<<<< HEAD
	return c.deleteServiceIfExists(namespace, serviceName)
=======
	return c.deleteServiceIfExists(ctx, namespace, serviceName)
>>>>>>> 18724545
}

// deleteServiceShard
func (c *Controller) deleteServiceShard(ctx context.Context, shard *chop.ChiShard) error {
	if util.IsContextDone(ctx) {
		log.V(2).Info("ctx is done")
		return nil
	}

	serviceName := chopmodel.CreateShardServiceName(shard)
	namespace := shard.Address.Namespace
	log.V(1).M(shard).F().Info("%s/%s", namespace, serviceName)
<<<<<<< HEAD
	return c.deleteServiceIfExists(namespace, serviceName)
=======
	return c.deleteServiceIfExists(ctx, namespace, serviceName)
>>>>>>> 18724545
}

// deleteServiceCluster
func (c *Controller) deleteServiceCluster(ctx context.Context, cluster *chop.ChiCluster) error {
	if util.IsContextDone(ctx) {
		log.V(2).Info("ctx is done")
		return nil
	}

	serviceName := chopmodel.CreateClusterServiceName(cluster)
	namespace := cluster.Address.Namespace
	log.V(1).M(cluster).F().Info("%s/%s", namespace, serviceName)
<<<<<<< HEAD
	return c.deleteServiceIfExists(namespace, serviceName)
=======
	return c.deleteServiceIfExists(ctx, namespace, serviceName)
>>>>>>> 18724545
}

// deleteServiceCHI
func (c *Controller) deleteServiceCHI(ctx context.Context, chi *chop.ClickHouseInstallation) error {
	if util.IsContextDone(ctx) {
		log.V(2).Info("ctx is done")
		return nil
	}

	serviceName := chopmodel.CreateCHIServiceName(chi)
	namespace := chi.Namespace
	log.V(1).M(chi).F().Info("%s/%s", namespace, serviceName)
<<<<<<< HEAD
	return c.deleteServiceIfExists(namespace, serviceName)
=======
	return c.deleteServiceIfExists(ctx, namespace, serviceName)
>>>>>>> 18724545
}

// deleteServiceIfExists deletes Service in case it does not exist
func (c *Controller) deleteServiceIfExists(ctx context.Context, namespace, name string) error {
	if util.IsContextDone(ctx) {
		log.V(2).Info("ctx is done")
		return nil
	}

	// Check specified service exists
	_, err := c.kubeClient.CoreV1().Services(namespace).Get(ctx, name, newGetOptions())

	if err != nil {
		// No such a service, nothing to delete
		return nil
	}

	// Delete service
	err = c.kubeClient.CoreV1().Services(namespace).Delete(ctx, name, newDeleteOptions())
	if err == nil {
		log.V(1).M(namespace, name).Info("OK delete Service %s/%s", namespace, name)
	} else {
		log.V(1).M(namespace, name).A().Error("FAIL delete Service %s/%s err:%v", namespace, name, err)
	}

	return err
}<|MERGE_RESOLUTION|>--- conflicted
+++ resolved
@@ -15,12 +15,9 @@
 package chi
 
 import (
-<<<<<<< HEAD
-=======
 	"context"
 	"time"
 
->>>>>>> 18724545
 	apps "k8s.io/api/apps/v1"
 	"k8s.io/api/core/v1"
 	apierrors "k8s.io/apimachinery/pkg/api/errors"
@@ -96,12 +93,6 @@
 }
 
 // statefulSetDeletePod delete a pod of a StatefulSet. This requests StatefulSet to relaunch deleted pod
-<<<<<<< HEAD
-func (c *Controller) statefulSetDeletePod(statefulSet *apps.StatefulSet, host *chop.ChiHost) error {
-	name := chopmodel.CreatePodName(statefulSet)
-	log.V(1).M(host).Info("Delete Pod %s/%s", statefulSet.Namespace, name)
-	err := c.kubeClient.CoreV1().Pods(statefulSet.Namespace).Delete(name, newDeleteOptions())
-=======
 func (c *Controller) statefulSetDeletePod(ctx context.Context, statefulSet *apps.StatefulSet, host *chop.ChiHost) error {
 	if util.IsContextDone(ctx) {
 		log.V(2).Info("ctx is done")
@@ -111,7 +102,6 @@
 	name := chopmodel.CreatePodName(statefulSet)
 	log.V(1).M(host).Info("Delete Pod %s/%s", statefulSet.Namespace, name)
 	err := c.kubeClient.CoreV1().Pods(statefulSet.Namespace).Delete(ctx, name, newDeleteOptions())
->>>>>>> 18724545
 	if err == nil {
 		log.V(1).M(host).Info("OK delete Pod %s/%s", statefulSet.Namespace, name)
 	} else if apierrors.IsNotFound(err) {
@@ -141,14 +131,8 @@
 	namespace := host.Address.Namespace
 	log.V(1).M(host).F().Info("%s/%s", namespace, name)
 
-<<<<<<< HEAD
-	log.V(1).M(host).F().Info("%s/%s", namespace, name)
-
-	if sts, err := c.getStatefulSet(host); err == nil {
-=======
 	if sts, err := c.getStatefulSet(host); err == nil {
 		// We need to set cur StatefulSet to a deletable one temporary
->>>>>>> 18724545
 		host.StatefulSet = sts
 	} else {
 		if apierrors.IsNotFound(err) {
@@ -163,27 +147,16 @@
 	// This is the proper and graceful way to delete StatefulSet
 	var zero int32 = 0
 	host.StatefulSet.Spec.Replicas = &zero
-<<<<<<< HEAD
-	if _, err := c.kubeClient.AppsV1().StatefulSets(namespace).Update(host.StatefulSet); err != nil {
-=======
 	if _, err := c.kubeClient.AppsV1().StatefulSets(namespace).Update(ctx, host.StatefulSet, newUpdateOptions()); err != nil {
->>>>>>> 18724545
 		log.V(1).M(host).Error("UNABLE to update StatefulSet %s/%s", namespace, name)
 		return err
 	}
 
 	// Wait until StatefulSet scales down to 0 pods count.
-<<<<<<< HEAD
-	_ = c.waitHostReady(host)
-
-	// And now delete empty StatefulSet
-	if err := c.kubeClient.AppsV1().StatefulSets(namespace).Delete(name, newDeleteOptions()); err == nil {
-=======
 	_ = c.waitHostReady(ctx, host)
 
 	// And now delete empty StatefulSet
 	if err := c.kubeClient.AppsV1().StatefulSets(namespace).Delete(ctx, name, newDeleteOptions()); err == nil {
->>>>>>> 18724545
 		log.V(1).M(host).Info("OK delete StatefulSet %s/%s", namespace, name)
 		c.waitHostDeleted(host)
 	} else if apierrors.IsNotFound(err) {
@@ -191,21 +164,11 @@
 		err = nil
 	} else {
 		log.V(1).M(host).A().Error("FAIL delete StatefulSet %s/%s err: %v", namespace, name, err)
-<<<<<<< HEAD
-		return nil
-=======
->>>>>>> 18724545
 	}
 
 	return nil
 }
 
-<<<<<<< HEAD
-// deletePVC deletes PersistentVolumeClaim
-func (c *Controller) deletePVC(host *chop.ChiHost) error {
-	log.V(2).M(host).S().P()
-	defer log.V(2).M(host).E().P()
-=======
 // syncStatefulSet
 func (c *Controller) syncStatefulSet(ctx context.Context, host *chop.ChiHost) {
 	for {
@@ -231,7 +194,6 @@
 		log.V(2).Info("ctx is done")
 		return nil
 	}
->>>>>>> 18724545
 
 	log.V(2).M(host).S().P()
 	defer log.V(2).M(host).E().P()
@@ -250,11 +212,7 @@
 		}
 
 		// Actually delete PVC
-<<<<<<< HEAD
-		if err := c.kubeClient.CoreV1().PersistentVolumeClaims(namespace).Delete(pvc.Name, newDeleteOptions()); err == nil {
-=======
 		if err := c.kubeClient.CoreV1().PersistentVolumeClaims(namespace).Delete(ctx, pvc.Name, newDeleteOptions()); err == nil {
->>>>>>> 18724545
 			log.V(1).M(host).Info("OK delete PVC %s/%s", namespace, pvc.Name)
 		} else if apierrors.IsNotFound(err) {
 			log.V(1).M(host).Info("NEUTRAL not found PVC %s/%s", namespace, pvc.Name)
@@ -278,13 +236,7 @@
 	namespace := host.Address.Namespace
 	log.V(1).M(host).F().Info("%s/%s", namespace, name)
 
-<<<<<<< HEAD
-	log.V(1).M(host).F().Info("%s/%s", namespace, name)
-
-	if err := c.kubeClient.CoreV1().ConfigMaps(namespace).Delete(name, newDeleteOptions()); err == nil {
-=======
 	if err := c.kubeClient.CoreV1().ConfigMaps(namespace).Delete(ctx, name, newDeleteOptions()); err == nil {
->>>>>>> 18724545
 		log.V(1).M(host).Info("OK delete ConfigMap %s/%s", namespace, name)
 	} else if apierrors.IsNotFound(err) {
 		log.V(1).M(host).Info("NEUTRAL not found ConfigMap %s/%s", namespace, name)
@@ -306,11 +258,7 @@
 	serviceName := chopmodel.CreateStatefulSetServiceName(host)
 	namespace := host.Address.Namespace
 	log.V(1).M(host).F().Info("%s/%s", namespace, serviceName)
-<<<<<<< HEAD
-	return c.deleteServiceIfExists(namespace, serviceName)
-=======
 	return c.deleteServiceIfExists(ctx, namespace, serviceName)
->>>>>>> 18724545
 }
 
 // deleteServiceShard
@@ -323,11 +271,7 @@
 	serviceName := chopmodel.CreateShardServiceName(shard)
 	namespace := shard.Address.Namespace
 	log.V(1).M(shard).F().Info("%s/%s", namespace, serviceName)
-<<<<<<< HEAD
-	return c.deleteServiceIfExists(namespace, serviceName)
-=======
 	return c.deleteServiceIfExists(ctx, namespace, serviceName)
->>>>>>> 18724545
 }
 
 // deleteServiceCluster
@@ -340,11 +284,7 @@
 	serviceName := chopmodel.CreateClusterServiceName(cluster)
 	namespace := cluster.Address.Namespace
 	log.V(1).M(cluster).F().Info("%s/%s", namespace, serviceName)
-<<<<<<< HEAD
-	return c.deleteServiceIfExists(namespace, serviceName)
-=======
 	return c.deleteServiceIfExists(ctx, namespace, serviceName)
->>>>>>> 18724545
 }
 
 // deleteServiceCHI
@@ -357,11 +297,7 @@
 	serviceName := chopmodel.CreateCHIServiceName(chi)
 	namespace := chi.Namespace
 	log.V(1).M(chi).F().Info("%s/%s", namespace, serviceName)
-<<<<<<< HEAD
-	return c.deleteServiceIfExists(namespace, serviceName)
-=======
 	return c.deleteServiceIfExists(ctx, namespace, serviceName)
->>>>>>> 18724545
 }
 
 // deleteServiceIfExists deletes Service in case it does not exist
