--- conflicted
+++ resolved
@@ -192,11 +192,7 @@
 
 // ensureFinalizer
 func (w *worker) ensureFinalizer(chi *chop.ClickHouseInstallation) {
-<<<<<<< HEAD
 	namespace, name := util.NamespaceName(chi.ObjectMeta)
-=======
-	namespace, name := NamespaceName(chi.ObjectMeta)
->>>>>>> cf2a2dca
 
 	// Check whether finalizer is already listed in CHI
 	if util.InArray(FinalizerName, chi.ObjectMeta.Finalizers) {
@@ -551,7 +547,6 @@
 	return nil
 }
 
-<<<<<<< HEAD
 // Exclude host from ClickHouse clusters
 func (w *worker) excludeHost(host *chop.ChiHost, wait bool) error {
 	w.a.V(1).
@@ -590,11 +585,6 @@
 // finalizeCHI
 func (w *worker) finalizeCHI(chi *chop.ClickHouseInstallation) error {
 	namespace, name := util.NamespaceName(chi.ObjectMeta)
-=======
-// finalizeCHI
-func (w *worker) finalizeCHI(chi *chop.ClickHouseInstallation) error {
-	namespace, name := NamespaceName(chi.ObjectMeta)
->>>>>>> cf2a2dca
 	w.a.V(3).Info("finalizeCHI(%s/%s) - start", namespace, name)
 	defer w.a.V(3).Info("finalizeCHI(%s/%s) - end", namespace, name)
 
@@ -645,7 +635,7 @@
 			Error("Delete CHI %s/%s failed - unable to normalize: %q", chi.Namespace, chi.Name, err)
 		return err
 	}
-	
+
 	// Exclude this CHI from monitoring
 	w.c.deleteWatch(chi.Namespace, chi.Name)
 
