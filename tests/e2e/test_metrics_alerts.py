--- conflicted
+++ resolved
@@ -789,7 +789,6 @@
         assert resolved, error("can't check ZookeeperRestartRecently alert is gone away")
 
 
-<<<<<<< HEAD
 @TestFeature
 @Name("e2e.test_metrics_alerts")
 def test(self):
@@ -800,18 +799,18 @@
     )
 
     test_cases = [
-#        test_prometheus_setup,
-#        test_read_only_replica,
-#        test_replicas_max_abosulute_delay,
-#        test_metrics_exporter_down,
-#        test_clickhouse_server_reboot,
-#        test_clickhouse_dns_errors,
-#        test_distributed_connection_exceptions,
-#        test_insert_related_alerts,
-#        test_too_many_connections,
-#        test_too_much_running_queries,
-#        test_longest_running_query,
-#        test_system_settings_changed,
+       test_prometheus_setup,
+       test_read_only_replica,
+       test_replicas_max_abosulute_delay,
+       test_metrics_exporter_down,
+       test_clickhouse_server_reboot,
+       test_clickhouse_dns_errors,
+       test_distributed_connection_exceptions,
+       test_insert_related_alerts,
+       test_too_many_connections,
+       test_too_much_running_queries,
+       test_longest_running_query,
+       test_system_settings_changed,
         test_version_changed,
         test_zookeeper_hardware_exceptions,
         test_distributed_sync_insertion_timeout,
@@ -821,38 +820,4 @@
         test_zookeeper_alerts,
     ]
     for t in test_cases:
-        Scenario(test=t)(prometheus_operator_spec=prometheus_operator_spec, clickhouse_operator_spec=clickhouse_operator_spec, chi=chi)
-=======
-if main():
-    with Module("main"):
-        prometheus_operator_spec, prometheus_spec, alertmanager_spec, clickhouse_operator_spec, chi = alerts.initialize(
-            chi_file='configs/test-cluster-for-alerts.yaml',
-            chi_template_file='templates/tpl-clickhouse-alerts.yaml',
-            chi_name='test-cluster-for-alerts',
-        )
-
-        with Module("metrics_alerts"):
-            test_cases = [
-                test_prometheus_setup,
-                test_read_only_replica,
-                test_replicas_max_abosulute_delay,
-                test_metrics_exporter_down,
-                test_clickhouse_server_reboot,
-                test_clickhouse_dns_errors,
-                test_distributed_connection_exceptions,
-                test_insert_related_alerts,
-                test_too_many_connections,
-                test_too_much_running_queries,
-                test_longest_running_query,
-                test_system_settings_changed,
-                test_version_changed,
-                test_zookeeper_hardware_exceptions,
-                test_distributed_sync_insertion_timeout,
-                test_distributed_files_to_insert,
-                test_clickhouse_server_reboot,
-                test_detached_parts,
-                test_zookeeper_alerts,
-            ]
-            for t in test_cases:
-                Scenario(test=t)()
->>>>>>> 6ac0ee87
+        Scenario(test=t)(prometheus_operator_spec=prometheus_operator_spec, clickhouse_operator_spec=clickhouse_operator_spec, chi=chi)