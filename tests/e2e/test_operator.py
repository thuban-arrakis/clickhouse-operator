--- conflicted
+++ resolved
@@ -198,7 +198,6 @@
                 clickhouse.query(chi, "CREATE TABLE IF NOT EXISTS test_dist as test_local Engine = Distributed('{cluster}', default, test_local, a%2)", host = h)
             clickhouse.query(chi, "INSERT INTO test_dist SELECT * from numbers(2)")
 
-
     trigger_event = threading.Event()
 
     Check("run query until receive stop event", test=run_select_query, parallel=True)(
@@ -244,7 +243,6 @@
 
     kubectl.delete_chi(chi)
 
-<<<<<<< HEAD
 
 def wait_operator_restart(chi, wait_objects):
     with When("Restart operator"):
@@ -254,8 +252,6 @@
         kubectl.wait_chi_status(chi, "Completed")
 
 
-=======
->>>>>>> 905d904e
 def check_operator_restart(chi, wait_objects, pod):
     start_time = kubectl.get_field("pod", pod, ".status.startTime")
     with When("Restart operator"):
@@ -333,11 +329,10 @@
 
     kubectl.delete_chi(chi)
 
+
 @TestCheck
-def check_remote_servers(self, chi, shards, trigger_event, cluster = ''):
+def check_remote_servers(self, chi, shards, trigger_event):
     """Check cluster definition in configmap until signal is recieved"""
-    if cluster == '':
-        cluster = chi
 
     try:
         self.context.shell = Shell()
@@ -350,12 +345,8 @@
             chi_end = remote_servers.find(f"</{cluster}>")
             if chi_start < 0:
                 print(remote_servers)
-<<<<<<< HEAD
-                with Then(f"Remote servers should contain {chi} cluster"):
-=======
-                with Then(f"Remote servers should contain {cluster} cluster"):
->>>>>>> 905d904e
-                    assert chi_start >= 0
+            with Then(f"Remote servers should contain {chi} cluster"):
+                assert chi_start >= 0
 
             chi_cluster = remote_servers[chi_start:chi_end]
             chi_shards = chi_cluster.count("<shard>")
@@ -373,6 +364,7 @@
         if hasattr(self.context, "shell"):
             self.context.shell.close()
 
+
 @TestScenario
 @Name("test_008_1. Test operator restart")
 @Requirements(
@@ -381,12 +373,14 @@
 def test_008_1(self):
     with Check("Test simple chi for operator restart"):
         test_operator_restart(manifest="manifests/chi/test-008-operator-restart-1.yaml", service="clickhouse-test-008-1")
+
 
 @TestScenario
 @Name("test_008_2. Test operator restart")
 def test_008_2(self):
     with Check("Test advanced chi for operator restart"):
         test_operator_restart(manifest="manifests/chi/test-008-operator-restart-2.yaml", service="service-test-008-2")
+
 
 @TestScenario
 @Name("test_008_3. Test operator restart in the middle of reconcile")
@@ -413,11 +407,6 @@
         with When("Restart operator"):
             util.restart_operator()
             with Then("Cluster creation should continue after a restart"):
-<<<<<<< HEAD
-=======
-                # Fail faster
-                # kubectl.wait_object("pod", "", label=f"-l clickhouse.altinity.com/chi={chi}", count=3, retries=5)
->>>>>>> 905d904e
                 kubectl.wait_objects(chi, {"statefulset": 4, "pod": 4, "service": 5})
         kubectl.wait_chi_status(chi, "Completed")
 
@@ -505,6 +494,7 @@
     users_xml = kubectl.get("configmap", f"chi-{chi}-common-usersd")["data"]["chop-generated-users.xml"]
     root_node = etree.fromstring(users_xml)
     return root_node.find(f"users/{user}")
+
 
 @TestScenario
 @Name("test_011. Test user security and network isolation")
@@ -571,7 +561,6 @@
                     host="chi-test-011-secured-cluster-default-1-0"
                 )
                 assert out != 'OK'
-
 
         test_default_user()
 
@@ -1801,6 +1790,7 @@
 
     kubectl.delete_chi(chi)
 
+
 @TestScenario
 @Name("test_021_1. Test rescaling storage. Provisioner: StatefulSet")
 @Requirements(
@@ -1808,6 +1798,7 @@
 )
 def test_021_1(self):
     test_021(step=1)
+
 
 @TestScenario
 @Name("test_021_2. Test rescaling storage. Provisioner: Operator")
@@ -2181,8 +2172,20 @@
             chi_downtime = 0
             with And("Queries keep running"):
                 while kubectl.get_field("chi", chi, ".status.status") == "InProgress":
-                    ch1 = clickhouse.query_with_error(chi, sql, pod="chi-test-014-replication-default-0-0-0", host="chi-test-014-replication-default-0-0", advanced_params="--connect_timeout=1 --send_timeout=10 --receive_timeout=10")
-                    ch2 = clickhouse.query_with_error(chi, sql, pod="chi-test-014-replication-default-1-0-0", host="chi-test-014-replication-default-1-0", advanced_params="--connect_timeout=1 --send_timeout=10 --receive_timeout=10")
+                    ch1 = clickhouse.query_with_error(
+                        chi,
+                        sql,
+                        pod="chi-test-014-replication-default-0-0-0",
+                        host="chi-test-014-replication-default-0-0",
+                        advanced_params="--connect_timeout=1 --send_timeout=10 --receive_timeout=10"
+                    )
+                    ch2 = clickhouse.query_with_error(
+                        chi,
+                        sql,
+                        pod="chi-test-014-replication-default-1-0-0",
+                        host="chi-test-014-replication-default-1-0",
+                        advanced_params="--connect_timeout=1 --send_timeout=10 --receive_timeout=10"
+                    )
 
                     if "error" in ch1 or "Exception" in ch1 or ch2.endswith("1"):
                         ch1_downtime = ch1_downtime + 5
@@ -2397,6 +2400,7 @@
         if hasattr(self.context, "shell"):
             self.context.shell.close()
 
+
 @TestCheck
 def run_insert_query(self, host, user, password, query, trigger_event):
     """Run an insert query in parallel until the stop signal is received."""
@@ -2425,6 +2429,7 @@
         if hasattr(self.context, "shell"):
             self.context.shell.close()
 
+
 @TestScenario
 @Name("test_032. Test rolling update logic")
 def test_032(self):
@@ -2483,13 +2488,6 @@
             res2=str(numbers // 2),
             trigger_event=trigger_event,
             )
-
-    Check("Check that cluster definition does not change during restart", test=check_remote_servers, parallel=True)(
-        chi=chi,
-        cluster="default",
-        shards=2,
-        trigger_event=trigger_event,
-    )
 
     with When("Change the image in the podTemplate by updating the chi version to test the rolling update logic"):
         kubectl.create_and_check(
