--- conflicted
+++ resolved
@@ -384,16 +384,14 @@
             }
         )
 
-<<<<<<< HEAD
-        with Then("Default user password should be '_removed_'"):
+        with Then("Default user plain password should be removed"):
             chi = kubectl.get("chi", "test-011-secured-default")
             assert "default/password" in chi["status"]["normalized"]["spec"]["configuration"]["users"]
             assert chi["status"]["normalized"]["spec"]["configuration"]["users"]["default/password"] == ""
-=======
-        with Then("Default user plain password should be removed"):
+
             cfm = kubectl.get("configmap", "chi-test-011-secured-default-common-usersd")
             assert "<password remove=\"1\"></password>" in cfm["data"]["chop-generated-users.xml"]
->>>>>>> bf92acc9
+
 
         with And("Connection to localhost should succeed with default user"):
             out = clickhouse.query_with_error(
@@ -410,16 +408,13 @@
                     "do_not_delete": 1,
                 }
             )
-<<<<<<< HEAD
-            with Then("Default user password should be '_removed_'"):
+            with Then("Default user password should be removed"):
                 chi = kubectl.get("chi", "test-011-secured-default")
                 assert "default/password" in chi["status"]["normalized"]["spec"]["configuration"]["users"]
                 assert chi["status"]["normalized"]["spec"]["configuration"]["users"]["default/password"] == ""
-=======
-            with Then("Default user password plain should be removed"):
+
                 cfm = kubectl.get("configmap", "chi-test-011-secured-default-common-usersd")
                 assert "<password remove=\"1\"></password>" in cfm["data"]["chop-generated-users.xml"]
->>>>>>> bf92acc9
 
         with When("Default user password is removed"):
             kubectl.create_and_check(
