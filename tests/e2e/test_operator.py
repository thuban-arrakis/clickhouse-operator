import time
import yaml
import threading
import re

import e2e.yaml_manifest as yaml_manifest
import xml.etree.ElementTree as etree
import e2e.clickhouse as clickhouse
import e2e.settings as settings
import e2e.kubectl as kubectl
import e2e.util as util

from requirements.requirements import *
from testflows.connect import Shell
from testflows.asserts import error
from testflows.core import *
from e2e.steps import *


@TestScenario
@Name("test_001. 1 node")
@Requirements(RQ_SRS_026_ClickHouseOperator_Create("1.0"))
def test_001(self):
    create_shell_namespace_clickhouse_template()

    kubectl.create_and_check(
        manifest="manifests/chi/test-001.yaml",
        check={
            "object_counts": {
                "statefulset": 1,
                "pod": 1,
                "service": 2,
            },
            "configmaps": 1,
            "pdb": ["single"],
        },
    )


@TestScenario
@Name("test_002. useTemplates for pod, volume templates, and distribution")
@Requirements(
    RQ_SRS_026_ClickHouseOperator_CustomResource_Spec_UseTemplates("1.0"),
    RQ_SRS_026_ClickHouseOperator_CustomResource_Spec_UseTemplates_Name("1.0"),
)
def test_002(self):
    create_shell_namespace_clickhouse_template()

    kubectl.create_and_check(
        manifest="manifests/chi/test-002-tpl.yaml",
        check={
            "pod_count": 1,
            "apply_templates": {
                current().context.clickhouse_template,
                "manifests/chit/tpl-log-volume.yaml",
                "manifests/chit/tpl-one-per-host.yaml",
            },
            "pod_image": current().context.clickhouse_version,
            "pod_volumes": {
                "/var/log/clickhouse-server",
            },
            "pod_podAntiAffinity": 1,
        },
    )


@TestScenario
@Name("test_003. 4 nodes with custom layout definition")
@Requirements(
    RQ_SRS_026_ClickHouseOperator_CustomResource_Spec_Configuration_Clusters("1.0"),
    RQ_SRS_026_ClickHouseOperator_CustomResource_Spec_Configuration_Clusters_Cluster_Layout("1.0"),
    RQ_SRS_026_ClickHouseOperator_CustomResource_Spec_Configuration_Clusters_Cluster_Layout_Shards_Name("1.0"),
    RQ_SRS_026_ClickHouseOperator_CustomResource_Spec_Configuration_Clusters_Cluster_Layout_Replicas_Name("1.0"),
)
def test_003(self):
    create_shell_namespace_clickhouse_template()

    kubectl.create_and_check(
        manifest="manifests/chi/test-003-complex-layout.yaml",
        check={
            "object_counts": {
                "statefulset": 5,
                "pod": 5,
                "service": 6,
            },
            "pdb": ["cluster1", "cluster2"],
        },
    )


@TestScenario
@Name("test_004. Compatibility test if old syntax with volumeClaimTemplate is still supported")
@Requirements(
    RQ_SRS_026_ClickHouseOperator_CustomResource_Spec_Templates_VolumeClaimTemplates("1.0"),
    RQ_SRS_026_ClickHouseOperator_CustomResource_Spec_Templates_VolumeClaimTemplates_Name("1.0"),
    RQ_SRS_026_ClickHouseOperator_CustomResource_Spec_Templates_VolumeClaimTemplates_Spec("1.0"),
)
def test_004(self):
    create_shell_namespace_clickhouse_template()

    kubectl.create_and_check(
        manifest="manifests/chi/test-004-tpl.yaml",
        check={
            "pod_count": 1,
            "pod_volumes": {
                "/var/lib/clickhouse",
            },
        },
    )


@TestScenario
@Name("test_005. Test manifest created by ACM")
@Requirements(RQ_SRS_026_ClickHouseOperator_ACM("1.0"))
def test_005(self):
    create_shell_namespace_clickhouse_template()

    kubectl.create_and_check(
        manifest="manifests/chi/test-005-acm.yaml",
        check={
            "pod_count": 1,
            "pod_volumes": {
                "/var/lib/clickhouse",
            },
        },
        timeout=1200,
    )


@TestScenario
@Name("test_006. Test clickhouse version upgrade from one version to another using podTemplate change")
@Tags("NO_PARALLEL")
@Requirements(RQ_SRS_026_ClickHouseOperator_Managing_VersionUpgrades("1.0"))
def test_006(self):
    create_shell_namespace_clickhouse_template()

    old_version = "clickhouse/clickhouse-server:22.3"
    new_version = "clickhouse/clickhouse-server:22.8"
    with Then("Create initial position"):
        kubectl.create_and_check(
            manifest="manifests/chi/test-006-ch-upgrade-1.yaml",
            check={
                "pod_count": 2,
                "pod_image": old_version,
                "do_not_delete": 1,
            },
        )
    with Then("Use different podTemplate and confirm that pod image is updated"):
        kubectl.create_and_check(
            manifest="manifests/chi/test-006-ch-upgrade-2.yaml",
            check={
                "pod_count": 2,
                "pod_image": new_version,
                "do_not_delete": 1,
            },
        )
    with Then("Change image in podTemplate itself and confirm that pod image is updated"):
        kubectl.create_and_check(
            manifest="manifests/chi/test-006-ch-upgrade-3.yaml",
            check={
                "pod_count": 2,
                "pod_image": old_version,
            },
        )


@TestScenario
@Name("test_007. Test template with custom clickhouse ports")
@Requirements(
    RQ_SRS_026_ClickHouseOperator_CustomResource_Spec_Templates_HostTemplates_Spec_InterServerHttpPort("1.0"),
    RQ_SRS_026_ClickHouseOperator_CustomResource_Spec_Templates_HostTemplates_Spec_TcpPort("1.0"),
    RQ_SRS_026_ClickHouseOperator_CustomResource_Spec_Templates_HostTemplates_Spec_HttpPort("1.0"),
)
def test_007(self):
    create_shell_namespace_clickhouse_template()

    kubectl.create_and_check(
        manifest="manifests/chi/test-007-custom-ports.yaml",
        check={
            "pod_count": 1,
            "pod_ports": [8124, 9001, 9010],
        },
    )


@TestCheck
def test_operator_upgrade(self, manifest, service, version_from, version_to=None, shell=None):
    if version_to is None:
        version_to = current().context.operator_version
    with Given(f"clickhouse-operator from {version_from}"):
        util.install_operator_version(version_from)
        chi = yaml_manifest.get_chi_name(util.get_full_path(manifest, True))
        cluster = chi

        kubectl.create_and_check(
            manifest=manifest,
            check={
                "object_counts": {
                    "statefulset": 2,
                    "pod": 2,
                    "service": 3,
                },
                "do_not_delete": 1,
            },
        )
        start_time = kubectl.get_field("pod", f"chi-{chi}-{cluster}-0-0-0", ".status.startTime")

        with Then("Create tables"):
            for h in [f"chi-{chi}-{cluster}-0-0-0", f"chi-{chi}-{cluster}-1-0-0"]:
                clickhouse.query(
                    chi,
                    "CREATE TABLE IF NOT EXISTS test_local (a UInt32) Engine = Log",
                    host=h,
                )
                clickhouse.query(chi, "INSERT INTO test_local SELECT 1", host=h)

    trigger_event = threading.Event()

    with When("I create new shells"):
        shell_1 = get_shell()
        shell_2 = get_shell()
        shell_3 = get_shell()

    Check("run query until receive stop event", test=run_select_query, parallel=True)(
        host=service,
        user="test_009",
        password="test_009",
        query="select count() from cluster('{cluster}', system.one)",
        res1="2",
        res2="1",
        trigger_event=trigger_event,
        shell=shell_1
    )

    Check("Check that cluster definition does not change during restart", test=check_remote_servers, parallel=True,)(
        chi=chi,
        shards=2,
        trigger_event=trigger_event,
        shell=shell_2
    )

    try:
        with When(f"upgrade operator to {version_to}"):
            util.install_operator_version(version_to, shell=shell_3)
            time.sleep(15)

            kubectl.wait_chi_status(chi, "Completed", retries=20, shell=shell_3)
            kubectl.wait_objects(chi, {"statefulset": 2, "pod": 2, "service": 3}, shell=shell_3)

    finally:
        trigger_event.set()
        join()

    with Then("Check that table is here"):
        tables = clickhouse.query(chi, "SHOW TABLES")
        assert "test_local" in tables
        out = clickhouse.query(chi, "SELECT count() FROM test_local")
        assert out == "1"

    with Then("ClickHouse pods should not be restarted during upgrade"):
        new_start_time = kubectl.get_field("pod", f"chi-{chi}-{cluster}-0-0-0", ".status.startTime")
        if start_time != new_start_time:
            kubectl.launch(f"describe chi -n {self.context.test_namespace} {chi}")
            kubectl.launch(
                # In my env "pod/: prefix is already returned by $(kubectl get pods -o name -n {current().context.operator_namespace} | grep clickhouse-operator)
                # f"logs -n {current().context.operator_namespace} pod/$(kubectl get pods -o name -n {current().context.operator_namespace} | grep clickhouse-operator) -c clickhouse-operator"
                f"logs -n {current().context.operator_namespace} $(kubectl get pods -o name -n {current().context.operator_namespace} | grep clickhouse-operator) -c clickhouse-operator"
            )
            assert start_time == new_start_time, error(
                f"{start_time} != {new_start_time}, pod restarted after operator upgrade"
            )

    kubectl.delete_chi(chi)


def wait_operator_restart(chi, wait_objects, shell=None):
    with When("Restart operator"):
        util.restart_operator(shell=shell)
        time.sleep(15)
        kubectl.wait_objects(chi, wait_objects, shell=shell)
        kubectl.wait_chi_status(chi, "Completed", shell=shell)


def check_operator_restart(chi, wait_objects, pod, shell=None):
    start_time = kubectl.get_field("pod", pod, ".status.startTime", shell=shell)
    with When("Restart operator"):
        util.restart_operator(shell=shell)
        time.sleep(15)
        kubectl.wait_objects(chi, wait_objects, shell=shell)
        kubectl.wait_chi_status(chi, "Completed", shell=shell)
        new_start_time = kubectl.get_field("pod", pod, ".status.startTime", shell=shell)

        with Then("ClickHouse pods should not be restarted during operator's restart"):
            print(f"pod start_time old: {start_time}'")
            print(f"pod start_time new: {new_start_time}")
            assert start_time == new_start_time


@TestCheck
def test_operator_restart(self, manifest, service, version=None):
    if version is None:
        version = current().context.operator_version
    with Given(f"clickhouse-operator {version}"):
        util.set_operator_version(version)
        chi = yaml_manifest.get_chi_name(util.get_full_path(manifest))
        cluster = chi

        kubectl.create_and_check(
            manifest=manifest,
            check={
                "object_counts": {
                    "statefulset": 2,
                    "pod": 2,
                    "service": 3,
                },
                "do_not_delete": 1,
            },
        )

    with Then("Create tables"):
        for h in [f"chi-{chi}-{cluster}-0-0-0", f"chi-{chi}-{cluster}-1-0-0"]:
            clickhouse.query(
                chi,
                "CREATE TABLE IF NOT EXISTS test_local (a UInt32) Engine = Log",
                host=h,
            )
            clickhouse.query(
                chi,
                "CREATE TABLE IF NOT EXISTS test_dist as test_local Engine = Distributed('{cluster}', default, test_local, a)",
                host=h,
            )

    trigger_event = threading.Event()

    with When("I create new shells"):
        shell_1 = get_shell()
        shell_2 = get_shell()
        shell_3 = get_shell()
        shell_4 = get_shell()

    Check("run query until receive stop event", test=run_select_query, parallel=True)(
        host=service,
        user="test_008",
        password="test_008",
        query="select count() from cluster('{cluster}', system.one)",
        res1="2",
        res2="1",
        trigger_event=trigger_event,
        shell=shell_1
    )

    Check("insert into distributed table until receive stop event", test=run_insert_query, parallel=True,)(
        host=service,
        user="test_008",
        password="test_008",
        query="insert into test_dist select number from numbers(2)",
        trigger_event=trigger_event,
        shell=shell_2
    )

    Check("Check that cluster definition does not change during restart", test=check_remote_servers, parallel=True,)(
        chi=chi,
        shards=2,
        trigger_event=trigger_event,
        shell=shell_3
    )

    check_operator_restart(
        chi=chi,
        wait_objects={"statefulset": 2, "pod": 2, "service": 3},
        pod=f"chi-{chi}-{cluster}-0-0-0",
        shell=shell_4
    )
    trigger_event.set()
    join()

    # This section keeps failing, comment out for now
    #    with Then("Local tables should have exactly the same number of rows"):
    #        cnt0 = clickhouse.query(chi, "select count() from test_local", host=f'chi-{chi}-{cluster}-0-0-0')
    #        cnt1 = clickhouse.query(chi, "select count() from test_local", host=f'chi-{chi}-{cluster}-1-0-0')
    #        print(f"{cnt0} {cnt1}")
    #        assert cnt0 == cnt1 and cnt0 != "0"

    kubectl.delete_chi(chi)


def get_replicas_from_remote_servers(chi, cluster):
    if cluster == "":
        cluster = chi
    remote_servers = kubectl.get("configmap", f"chi-{chi}-common-configd")["data"]["chop-generated-remote_servers.xml"]

    chi_start = remote_servers.find(f"<{cluster}>")
    chi_end = remote_servers.find(f"</{cluster}>")
    if chi_start < 0:
        print(f"unable to find '<{cluster}>' in:")
        print(remote_servers)
        with Then(f"Remote servers should contain {cluster} cluster"):
            assert chi_start >= 0

    chi_cluster = remote_servers[chi_start:chi_end]
    # print(chi_cluster)
    chi_shards = chi_cluster.count("<shard>")
    chi_replicas = chi_cluster.count("<replica>")

    return chi_replicas / chi_shards


@TestCheck
def check_remote_servers(self, chi, shards, trigger_event, shell=None, cluster=""):
    """Check cluster definition in configmap until signal is received"""
    if cluster == "":
        cluster = chi

    ok = 0

    while not trigger_event.is_set():
        chi_shards = get_shards_from_remote_servers(chi, cluster, shell=shell)

        if chi_shards != shards:
            with Then(f"Number of shards in {cluster} cluster should be {shards}"):
                assert chi_shards == shards
        ok += 1
        time.sleep(1)

    with By(f"remote_servers were always correct {ok} times"):
        assert ok > 0


@TestScenario
@Name("test_008_1. Test operator restart")
@Requirements(RQ_SRS_026_ClickHouseOperator_Managing_RestartingOperator("1.0"))
def test_008_1(self):
    create_shell_namespace_clickhouse_template()

    with Check("Test simple chi for operator restart"):
        test_operator_restart(
            manifest="manifests/chi/test-008-operator-restart-1.yaml",
            service="clickhouse-test-008-1",
        )


@TestScenario
@Name("test_008_2. Test operator restart")
def test_008_2(self):
    create_shell_namespace_clickhouse_template()

    with Check("Test advanced chi for operator restart"):
        test_operator_restart(
            manifest="manifests/chi/test-008-operator-restart-2.yaml",
            service="service-test-008-2",
        )


@TestScenario
@Name("test_008_3. Test operator restart in the middle of reconcile")
def test_008_3(self):
    create_shell_namespace_clickhouse_template()

    manifest = "manifests/chi/test-008-operator-restart-3-1.yaml"
    manifest_2 = "manifests/chi/test-008-operator-restart-3-2.yaml"
    chi = yaml_manifest.get_chi_name(util.get_full_path(manifest))
    cluster = chi

    util.require_keeper(keeper_type=self.context.keeper_type)

    full_cluster = {"statefulset": 4, "pod": 4, "service": 5}

    with Given("4-node CHI creation started"):
        with Then("Wait for a half of the cluster to start"):
            kubectl.create_and_check(
                manifest,
                check={
                    "apply_templates": {
                        "manifests/chit/tpl-persistent-volume-100Mi.yaml",
                    },
                    "pod_count": 2,
                    "do_not_delete": 1,
                    "chi_status": "InProgress",
                },
            )
        with When("Restart operator"):
            util.restart_operator()
            with Then("Cluster creation should continue after a restart"):
                # Fail faster
                kubectl.wait_object(
                    "pod",
                    "",
                    label=f"-l clickhouse.altinity.com/chi={chi}",
                    count=3,
                    retries=10,
                )
                kubectl.wait_objects(chi, full_cluster)
                kubectl.wait_chi_status(chi, "Completed")

    with Then("Upgrade ClickHouse version to run a reconcile"):
        kubectl.create_and_check(manifest_2, check={"do_not_delete": 1, "chi_status": "InProgress"})

    trigger_event = threading.Event()

    with When("I create new shells"):
        shell_1 = get_shell()
        shell_2 = get_shell()

    Check("Check that cluster definition does not change during restart", test=check_remote_servers, parallel=True,)(
        chi=chi,
        shards=2,
        trigger_event=trigger_event,
        shell=shell_1
    )
    # Just wait for restart operator. After restart it will update cluster with new ClickHouse version
    wait_operator_restart(
        chi=chi,
        wait_objects={"statefulset": 4, "pod": 4, "service": 5},
        shell=shell_2
    )
    trigger_event.set()
    join()

    kubectl.delete_chi(chi)


@TestScenario
@Name("test_009_1. Test operator upgrade")
@Requirements(RQ_SRS_026_ClickHouseOperator_Managing_UpgradingOperator("1.0"))
def test_009_1(self, version_from="0.20.1", version_to=None):
    if version_to is None:
        version_to = self.context.operator_version

    create_shell_namespace_clickhouse_template()

    with Check("Test simple chi for operator upgrade"):
        test_operator_upgrade(
            manifest="manifests/chi/test-009-operator-upgrade-1.yaml",
            service="clickhouse-test-009-1",
            version_from=version_from,
            version_to=version_to,
        )


@TestScenario
@Name("test_009_2. Test operator upgrade")
def test_009_2(self, version_from="0.20.1", version_to=None):
    if version_to is None:
        version_to = self.context.operator_version

    create_shell_namespace_clickhouse_template()

    with Check("Test advanced chi for operator upgrade"):
        test_operator_upgrade(
            manifest="manifests/chi/test-009-operator-upgrade-2.yaml",
            service="service-test-009-2",
            version_from=version_from,
            version_to=version_to,
        )


@TestScenario
@Name("test_010. Test zookeeper initialization")
@Requirements(RQ_SRS_026_ClickHouseOperator_CustomResource_Spec_Configuration_ZooKeeper("1.0"))
def test_010(self):
    create_shell_namespace_clickhouse_template()

    util.set_operator_version(current().context.operator_version)
    util.require_keeper(keeper_type=self.context.keeper_type)

    kubectl.create_and_check(
        manifest="manifests/chi/test-010-zkroot.yaml",
        check={
            "apply_templates": {
                current().context.clickhouse_template,
            },
            "pod_count": 1,
            "do_not_delete": 1,
        },
    )
    time.sleep(10)
    with And("ClickHouse should complain regarding zookeeper path"):
        out = clickhouse.query_with_error("test-010-zkroot", "select * from system.zookeeper where path = '/'")
        assert "DB::Exception" in out, error()

    kubectl.delete_chi("test-010-zkroot")


def get_user_xml_from_configmap(chi, user):
    users_xml = kubectl.get("configmap", f"chi-{chi}-common-usersd")["data"]["chop-generated-users.xml"]
    root_node = etree.fromstring(users_xml)
    return root_node.find(f"users/{user}")


@TestScenario
@Name("test_011. Test user security and network isolation")
@Requirements(RQ_SRS_026_ClickHouseOperator_DefaultUsers("1.0"))
def test_011(self):
    create_shell_namespace_clickhouse_template()

    with Given("test-011-secured-cluster.yaml and test-011-insecured-cluster.yaml"):

        # Create clusters in parallel to speed it up
        kubectl.create_and_check(
            manifest="manifests/chi/test-011-secured-cluster.yaml",
            check={
                "apply_templates": {
                    current().context.clickhouse_template,
                },
                "chi_status": "InProgress",
                "do_not_delete": 1,
            },
        )

        kubectl.create_and_check(
            manifest="manifests/chi/test-011-insecured-cluster.yaml",
            check={
                "chi_status": "InProgress",
                "do_not_delete": 1,
            },
        )

        kubectl.wait_chi_status("test-011-secured-cluster", "Completed")
        kubectl.wait_chi_status("test-011-insecured-cluster", "Completed")

        # Tests default user security
        def test_default_user():
            with Then("Default user should have 5 allowed ips"):
                ips = get_user_xml_from_configmap("test-011-secured-cluster", "default").findall("networks/ip")
                ips_l = []
                for ip in ips:
                    ips_l.append(ip.text)
                print(f"users.xml: {ips_l}")  # should be ['::1', '127.0.0.1', '127.0.0.2', ip1, ip2]
                assert len(ips) == 5

            clickhouse.query("test-011-secured-cluster", "SYSTEM RELOAD CONFIG")
            with And("Connection to localhost should succeed with default user"):
                out = clickhouse.query_with_error("test-011-secured-cluster", "select 'OK'")
                assert out == "OK"

            with And("Connection from secured to secured host should succeed"):
                out = clickhouse.query_with_error(
                    "test-011-secured-cluster",
                    "select 'OK'",
                    host="chi-test-011-secured-cluster-default-1-0",
                )
                assert out == "OK"

            with And("Connection from insecured to secured host should fail for default user"):
                out = clickhouse.query_with_error(
                    "test-011-insecured-cluster",
                    "select 'OK'",
                    host="chi-test-011-secured-cluster-default-1-0",
                )
                assert out != "OK"

        test_default_user()

        with When("Remove host_regexp for default user"):
            kubectl.create_and_check(
                manifest="manifests/chi/test-011-secured-cluster-2.yaml",
                check={"do_not_delete": 1},
            )
            # Double check
            kubectl.wait_chi_status("test-011-secured-cluster", "Completed")

            with Then("Make sure host_regexp is disabled"):
                regexp = (
                    get_user_xml_from_configmap("test-011-secured-cluster", "default").find("networks/host_regexp").text
                )
                print(f"users.xml: {regexp}")
                assert regexp == "disabled"

            with Then("Wait until configuration is reloaded by ClickHouse"):
                time.sleep(60)

            test_default_user()

        with And("Connection from insecured to secured host should fail for user 'user1' with no password"):
            out = clickhouse.query_with_error(
                "test-011-insecured-cluster",
                "select 'OK'",
                host="chi-test-011-secured-cluster-default-1-0",
                user="user1",
            )
            assert "Password" in out or "password" in out

        with And("Connection from insecured to secured host should work for user 'user1' with password"):
            out = clickhouse.query_with_error(
                "test-011-insecured-cluster",
                "select 'OK'",
                host="chi-test-011-secured-cluster-default-1-0",
                user="user1",
                pwd="topsecret",
            )
            assert out == "OK"

        with And("Password should be encrypted"):
            cfm = kubectl.get("configmap", "chi-test-011-secured-cluster-common-usersd")
            users_xml = cfm["data"]["chop-generated-users.xml"]
            assert "<password>" not in users_xml
            assert "<password_sha256_hex>" in users_xml

        with And("User 'user2' with no password should get default automatically"):
            out = clickhouse.query_with_error("test-011-secured-cluster", "select 'OK'", user="user2", pwd="default")
            assert out == "OK"

        with And("User 'user3' with both plain and sha256 password should get the latter one"):
            out = clickhouse.query_with_error(
                "test-011-secured-cluster",
                "select 'OK'",
                user="user3",
                pwd="clickhouse_operator_password",
            )
            assert out == "OK"

        with And("User 'restricted' with row-level security should have it applied"):
            out = clickhouse.query_with_error(
                "test-011-secured-cluster",
                "select * from system.numbers limit 1",
                user="restricted",
                pwd="secret",
            )
            assert out == "1000"

        with And("User 'default' with NO access management enabled CAN NOT run SHOW USERS"):
            out = clickhouse.query_with_error(
                "test-011-secured-cluster",
                "SHOW USERS",
            )
            assert "ACCESS_DENIED" in out

        with And("User 'user4' with access management enabled CAN run SHOW USERS"):
            out = clickhouse.query("test-011-secured-cluster", "SHOW USERS", user="user4", pwd="secret")
            assert "ACCESS_DENIED" not in out

        with And("User 'user5' with google.com as a host filter can not login"):
            out = clickhouse.query_with_error("test-011-insecured-cluster", "select 'OK'", user="user5", pwd="secret")
            assert out != "OK"

        with And("User 'clickhouse_operator' with can login with custom password"):
            out = clickhouse.query_with_error(
                "test-011-insecured-cluster",
                "select 'OK'",
                user="clickhouse_operator",
                pwd="operator_secret",
            )
            assert out != "OK"

        kubectl.delete_chi("test-011-secured-cluster")
        kubectl.delete_chi("test-011-insecured-cluster")


@TestScenario
@Name("test_011_1. Test default user security")
@Requirements(RQ_SRS_026_ClickHouseOperator_DefaultUsers("1.0"))
def test_011_1(self):
    create_shell_namespace_clickhouse_template()

    with Given("test-011-secured-default-1.yaml with password_sha256_hex for default user"):
        kubectl.create_and_check(
            manifest="manifests/chi/test-011-secured-default-1.yaml",
            check={
                "pod_count": 1,
                "do_not_delete": 1,
            },
        )

        with Then("Default user plain password should be removed"):
            chi = kubectl.get("chi", "test-011-secured-default")
            assert "default/password" in chi["status"]["normalizedCompleted"]["spec"]["configuration"]["users"]
            assert chi["status"]["normalizedCompleted"]["spec"]["configuration"]["users"]["default/password"] == ""

            cfm = kubectl.get("configmap", "chi-test-011-secured-default-common-usersd")
            assert '<password remove="1"></password>' in cfm["data"]["chop-generated-users.xml"]

        with And("Connection to localhost should succeed with default user"):
            out = clickhouse.query_with_error(
                "test-011-secured-default",
                "select 'OK'",
                pwd="clickhouse_operator_password",
            )
            assert out == "OK"

        with When("Default user password is removed"):
            kubectl.create_and_check(
                manifest="manifests/chi/test-011-secured-default-2.yaml",
                check={
                    "do_not_delete": 1,
                },
            )

            with Then("Wait until configuration is reloaded by ClickHouse"):
                time.sleep(60)

            with Then("Connection to localhost should succeed with default user and no password"):
                out = clickhouse.query_with_error("test-011-secured-default", "select 'OK'")
                assert out == "OK"

        kubectl.delete_chi("test-011-secured-default")


@TestScenario
@Name("test_011_2. Test k8s secrets usage")
@Requirements(RQ_SRS_026_ClickHouseOperator_Secrets("1.0"))
def test_011_2(self):
    create_shell_namespace_clickhouse_template()

    with Given("test-011-secrets.yaml with secret storage"):
        kubectl.apply(
            util.get_full_path("manifests/secret/test-011-secret.yaml", False),
            ns=self.context.test_namespace,
            timeout=300,
        )

        kubectl.create_and_check(
            manifest="manifests/chi/test-011-secrets.yaml",
            check={
                "pod_count": 1,
                "do_not_delete": 1,
            },
        )

        with Then("Connection to localhost should succeed with user1"):
            out = clickhouse.query_with_error("test-011-secrets", "select 'OK'", user="user1", pwd="pwduser1")
            assert out == "OK"

        with And("Connection to localhost should succeed with user2"):
            out = clickhouse.query_with_error("test-011-secrets", "select 'OK'", user="user2", pwd="pwduser2")
            assert out == "OK"

        with And("Connection to localhost should succeed with user3"):
            out = clickhouse.query_with_error("test-011-secrets", "select 'OK'", user="user3", pwd="pwduser3")
            assert out == "OK"

        kubectl.delete_chi("test-011-secrets")
        kubectl.launch(
            "delete secret test-011-secret",
            ns=self.context.test_namespace,
            timeout=600,
            ok_to_fail=True,
        )


@TestScenario
@Name("test_012. Test service templates")
@Requirements(
    RQ_SRS_026_ClickHouseOperator_ServiceTemplates("1.0"),
    RQ_SRS_026_ClickHouseOperator_ServiceTemplates_NameGeneration("1.0"),
    RQ_SRS_026_ClickHouseOperator_ServiceTemplates_LoadBalancer("1.0"),
    RQ_SRS_026_ClickHouseOperator_ServiceTemplates_Annotations("1.0"),
)
def test_012(self):
    create_shell_namespace_clickhouse_template()

    kubectl.create_and_check(
        manifest="manifests/chi/test-012-service-template.yaml",
        check={
            "object_counts": {
                "statefulset": 2,
                "pod": 2,
                "service": 4,
            },
            "do_not_delete": 1,
        },
    )
    with Then("There should be a service for chi"):
        kubectl.check_service("service-test-012", "LoadBalancer")
    with And("There should be a service for shard 0"):
        kubectl.check_service("service-test-012-0-0", "ClusterIP")
    with And("There should be a service for shard 1"):
        kubectl.check_service("service-test-012-1-0", "ClusterIP")
    with And("There should be a service for default cluster"):
        kubectl.check_service("service-default", "ClusterIP")

    node_port = kubectl.get("service", "service-test-012")["spec"]["ports"][0]["nodePort"]

    with Then("Update chi"):
        kubectl.create_and_check(
            manifest="manifests/chi/test-012-service-template-2.yaml",
            check={
                "object_counts": {
                    "statefulset": 1,
                    "pod": 1,
                    "service": 3,
                },
                "do_not_delete": 1,
            },
        )

        with And("NodePort should not change"):
            new_node_port = kubectl.get("service", "service-test-012")["spec"]["ports"][0]["nodePort"]
            assert (
                new_node_port == node_port
            ), f"LoadBalancer.spec.ports[0].nodePort changed from {node_port} to {new_node_port}"

    kubectl.delete_chi("test-012")


@TestScenario
@Requirements(
    RQ_SRS_026_ClickHouseOperator_Managing_ClusterScaling_AddingShards("1.0"),
    RQ_SRS_026_ClickHouseOperator_Managing_ClusterScaling_SchemaPropagation("1.0"),
)
@Name("test_013_1. Automatic schema propagation for shards")
def test_013_1(self):
    """Check clickhouse operator supports automatic schema propagation for shards."""
    create_shell_namespace_clickhouse_template()

    cluster = "simple"
    manifest = f"manifests/chi/test-013-1-1-schema-propagation.yaml"
    chi = yaml_manifest.get_chi_name(util.get_full_path(manifest))
    n_shards = 2

    util.require_keeper(keeper_type=self.context.keeper_type)

    with When("chi with 1 shard exists"):
        kubectl.create_and_check(
            manifest=manifest,
            check={
                "apply_templates": {
                    current().context.clickhouse_template,
                    "manifests/chit/tpl-persistent-volume-100Mi.yaml",
                },
                "pod_count": 1,
                "pdb": ["simple"],
                "do_not_delete": 1,
            },
        )

    create_table_queries = [
        "CREATE TABLE mergetree_table (d DATE, a String, b UInt8, x String, y Int8) ENGINE = "
        "MergeTree() PARTITION BY y ORDER BY d",
        "CREATE TABLE replacing_mergetree_table (d DATE, a String, b UInt8, x String, y Int8) ENGINE = "
        "ReplacingMergeTree() PARTITION BY y ORDER BY d",
        "CREATE TABLE summing_mergetree_table (d DATE, a String, b UInt8, x String, y Int8) ENGINE = "
        "SummingMergeTree() PARTITION BY y ORDER BY d",
        "CREATE TABLE aggregating_mergetree_table (d DATE, a String, b UInt8, x String, y Int8) ENGINE = "
        "AggregatingMergeTree() PARTITION BY y ORDER BY d",
        "CREATE TABLE collapsing_mergetree_table (d DATE, a String, b UInt8, x String, y Int8, Sign Int8) "
        "ENGINE = CollapsingMergeTree(Sign) PARTITION BY y ORDER BY d",
        "CREATE TABLE versionedcollapsing_mergetree_table (d Date, a String, b UInt8, x String, y Int8, version UInt64,"
        "sign Int8 DEFAULT 1) ENGINE = VersionedCollapsingMergeTree(sign, version) PARTITION BY y ORDER BY d",
        "CREATE TABLE replicated_table (d DATE, a String, b UInt8, x String, y Int8) ENGINE = "
        "ReplicatedMergeTree('/clickhouse/{cluster}/tables/{database}/replicated_table', "
        "'{replica}') PARTITION BY y ORDER BY d",
        "CREATE TABLE replicated_replacing_table (d DATE, a String, b UInt8, x String, y Int8) ENGINE = "
        "ReplicatedReplacingMergeTree ('/clickhouse/{cluster}/tables/{database}/replicated_replacing_table', "
        "'{replica}') PARTITION BY y ORDER BY d",
        "CREATE TABLE replicated_summing_table (d DATE, a String, b UInt8, x String, y Int8) ENGINE = "
        "ReplicatedSummingMergeTree('/clickhouse/{cluster}/tables/{database}/replicated_summing_table', "
        "'{replica}') PARTITION BY y ORDER BY d",
        "CREATE TABLE replicated_aggregating_table (d DATE, a String, b UInt8, x String, y Int8) ENGINE ="
        "ReplicatedAggregatingMergeTree('/clickhouse/{cluster}/tables/{database}/replicated_aggregating_table',"
        "'{replica}') PARTITION BY y ORDER BY d",
        "CREATE TABLE replicated_collapsing_table ON CLUSTER 'simple' (d DATE, a String, b UInt8, x String, y Int8, Sign Int8) "
        "ENGINE = ReplicatedCollapsingMergeTree(Sign) PARTITION BY y ORDER BY d",
        "CREATE TABLE replicated_versionedcollapsing_table ON CLUSTER 'simple' (d Date, a String, b UInt8, x String, y Int8, version UInt64,"
        " sign Int8 DEFAULT 1) ENGINE = ReplicatedVersionedCollapsingMergeTree(sign, version) PARTITION "
        "BY y ORDER BY d",
        "CREATE TABLE table_for_dict ( key_column UInt64, third_column String ) "
        "ENGINE = MergeTree() ORDER BY key_column",
        "CREATE DICTIONARY ndict ON CLUSTER 'simple' ( key_column UInt64 DEFAULT 0, "
        "third_column String DEFAULT 'qqq' ) PRIMARY KEY key_column "
        "SOURCE(CLICKHOUSE(HOST 'localhost' PORT 9000 USER 'default' TABLE 'table_for_dict' "
        "PASSWORD '' DB 'default')) LIFETIME(MIN 1 MAX 10) LAYOUT(HASHED())",
        "CREATE TABLE table_for_distributed (d Date, a String, b UInt8 DEFAULT 1, x String, "
        "y Int8 ) ENGINE = SummingMergeTree PARTITION BY y ORDER BY d SETTINGS index_granularity = 8192",
        "CREATE TABLE IF NOT EXISTS distr_test ON CLUSTER 'simple' (d Date, a String, b UInt8) "
        "ENGINE = Distributed('simple', default, table_for_distributed, rand())",
        "CREATE TABLE table_for_kafka (readings_id Int32 Codec(DoubleDelta, LZ4), "
        "time DateTime Codec(DoubleDelta, LZ4), date ALIAS toDate(time), temperature Decimal(5,2) "
        "Codec(T64, LZ4) ) Engine = MergeTree PARTITION BY toYYYYMM(time) ORDER BY (readings_id, time)",
        "CREATE TABLE kafka_readings_queue (readings_id Int32, time DateTime, "
        "temperature Decimal(5,2) ) ENGINE = Kafka SETTINGS "
        "kafka_broker_list = 'kafka-headless.kafka:9092', kafka_topic_list = 'table_for_kafka', "
        "kafka_group_name = 'readings_consumer_group1', kafka_format = 'CSV', "
        "kafka_max_block_size = 1048576",
        "CREATE TABLE table_for_view (date Date, id Int8, name String, value Int64) "
        "ENGINE = MergeTree() Order by date",
        "CREATE VIEW test_view AS SELECT * FROM table_for_view",
        "CREATE TABLE table_for_materialized_view (when DateTime, userid UInt32, bytes Float32) "
        "ENGINE = MergeTree PARTITION BY toYYYYMM(when) ORDER BY (userid, when)",
        "CREATE MATERIALIZED VIEW materialized_view ENGINE = SummingMergeTree "
        "PARTITION BY toYYYYMM(day) ORDER BY (userid, day) "
        "POPULATE AS SELECT toStartOfDay(when) AS day, userid, count() as downloads, "
        "sum(bytes) AS bytes FROM table_for_materialized_view GROUP BY userid, day",
        "CREATE TABLE table_for_live_vew (d DATE, a String, b UInt8, x String, y Int8) ENGINE = "
        "ReplicatedMergeTree('/clickhouse/{cluster}/tables/{shard}/default/table_for_live_vew', "
        "'{replica}') PARTITION BY y ORDER BY d",
        "CREATE LIVE VIEW test_live_view AS SELECT * FROM table_for_live_vew",
        "CREATE TABLE table_for_window_view on cluster 'simple' (id UInt64, timestamp DateTime) ENGINE = ReplicatedMergeTree() order by id",
        "CREATE WINDOW VIEW wv ENGINE = Log() as select count(id), tumbleStart(w_id) as window_start from table_for_window_view "
        "group by tumble(timestamp, INTERVAL '10' SECOND) as w_id",
        "CREATE TABLE tinylog_table (id UInt64, value1 UInt8, value2 UInt16, value3 UInt32, value4 UInt64) ENGINE=TinyLog",
        "CREATE TABLE log_table (id UInt64, value1 Nullable(UInt64), value2 Nullable(UInt64), value3 Nullable(UInt64)) ENGINE=Log",
        "CREATE TABLE stripelog_table (timestamp DateTime, message_type String, message String ) ENGINE = StripeLog",
        "CREATE TABLE null_table (a String, b Int8, x UInt8) ENGINE = Null",
        "CREATE TABLE merge_table (id Int32) Engine = Merge(default, '_*')",
        "CREATE TABLE set_table (userid UInt64) ENGINE = Set",
        "CREATE TABLE left_join_table (x UInt32, s String) engine = Join(ALL, LEFT, x)",
        "CREATE TABLE url_table (word String, value UInt64) ENGINE=URL('http://127.0.0.1:12345/', CSV)",
        "CREATE TABLE memory_table (a Int64, b Nullable(Int64), c String) engine = Memory",
        "CREATE TABLE table_for_buffer (EventDate Date, UTCEventTime DateTime, MoscowEventDate Date "
        "DEFAULT toDate(UTCEventTime)) ENGINE = MergeTree() Order by EventDate",
        "CREATE TABLE buffer_table AS table_for_buffer ENGINE = Buffer('default', "
        "'table_for_buffer', 16, 10, 100, 10000, 1000000, 10000000, 100000000)",
        "CREATE TABLE generate_random_table (name String, value UInt32) ENGINE = GenerateRandom(1, 5, 3)",
        "CREATE TABLE file_engine_table (name String, value UInt32) ENGINE = File(TabSeparated)",
        "CREATE TABLE odbc (BannerID UInt64, CompaignID UInt64) ENGINE = "
        "ODBC('DSN=pgconn;Database=postgres', somedb, bannerdict)",
        "CREATE TABLE jdbc_table (Str String) ENGINE = JDBC('{}', 'default', 'ExternalTable')",
        "CREATE TABLE mysql_table (float_nullable Nullable(Float32), int_id Int32 ) "
        "ENGINE = MySQL('localhost:3306', 'vs_db', 'vs_table', 'vs_user', 'vs_pass')",
        "CREATE TABLE mongodb_table ( key UInt64, data String ) ENGINE = "
        "MongoDB('mongo1:27017', 'vs_db', 'vs_collection', 'testuser', 'clickhouse_password')",
        "CREATE TABLE hdfs_table (name String, value UInt32) ENGINE = " "HDFS('hdfs://hdfs1:9000/some_file', 'TSV')",
        "CREATE TABLE s3_engine_table (name String, value UInt32)ENGINE = S3("
        "'https://storage.test.net/my-test1/test-data.csv.gz', 'CSV', 'gzip')",
        "CREATE TABLE embeddedrocksdb_table (key UInt64, value String) Engine = EmbeddedRocksDB " "PRIMARY KEY(key)",
        "CREATE TABLE postgresql_table (float_nullable Nullable(Float32), str String,"
        " int_id Int32 ) ENGINE = PostgreSQL('localhost:5432', 'public_db', 'test_table', "
        "'postges_user', 'postgres_password')",
        "CREATE TABLE externaldistributed_table (id UInt32, name String, age UInt32, money UInt32) ENGINE = "
        "ExternalDistributed('PostgreSQL', 'localhost:5432', 'clickhouse', "
        "'test_replicas', 'postgres', 'mysecretpassword')",
        # "CREATE TABLE materialized_postgresql_table (key UInt64, value UInt64) ENGINE = "
        # "MaterializedPostgreSQL('localhost:5433', 'postgres_database', 'postgresql_replica', "
        # "'postgres_user', 'postgres_password')PRIMARY KEY key",
        # "CREATE TABLE rabbitmq_table (key UInt64, value UInt64 ) ENGINE = RabbitMQ SETTINGS "
        # "rabbitmq_host_port = 'localhost:5672', rabbitmq_exchange_name = 'exchange1', "
        # "rabbitmq_exchange_type = 'headers', rabbitmq_routing_key_list = 'format=logs,type=report,"
        # "year=2020', rabbitmq_format = 'JSONEachRow', rabbitmq_num_consumers = 5",
    ]

    with And("I create tables with every engine"):
        for query in create_table_queries:
            clickhouse.query(chi, query)

    start_time = kubectl.get_field("pod", f"chi-{chi}-{cluster}-0-0-0", ".status.startTime")
    with When("I add 1 more shard"):
        kubectl.create_and_check(
            manifest="manifests/chi/test-013-1-2-schema-propagation.yaml",
            check={
                "apply_templates": {
                    current().context.clickhouse_template,
                },
                "pod_count": 2,
                "pdb": ["simple"],
                "do_not_delete": 1,
            },
        )

    with Then("Unaffected pod should not be restarted"):
        new_start_time = kubectl.get_field("pod", f"chi-{chi}-{cluster}-0-0-0", ".status.startTime")
        assert start_time == new_start_time

    with Then("remote_servers.xml should contain 2 shards"):
        assert get_shards_from_remote_servers(chi, cluster) == 2

    table_names = clickhouse.query(chi, "SHOW TABLES", pod="chi-test-013-1-schema-propagation-simple-0-0-0").split()

    with Then("I check tables are propagated correctly 1"):
        for attempt in retries(timeout=500, delay=1):
            with attempt:
                for table_name in table_names:
                    if table_name[0] != ".":
                        expected_describe = clickhouse.query(
                            chi,
                            f"DESCRIBE {table_name}",
                            pod="chi-test-013-1-schema-propagation-simple-0-0-0",
                        )
                        actual_describe = clickhouse.query(
                            chi,
                            f"DESCRIBE {table_name}",
                            pod="chi-test-013-1-schema-propagation-simple-1-0-0",
                        )
                        assert expected_describe == actual_describe, error()

    with When("I delete second shard"):
        kubectl.create_and_check(
            manifest=manifest,
            check={
                "pod_count": 1,
                "pdb": ["simple"],
                "do_not_delete": 1,
            },
        )

    with Then("Unaffected pod should not be restarted"):
        new_start_time = kubectl.get_field("pod", f"chi-{chi}-{cluster}-0-0-0", ".status.startTime")
        assert start_time == new_start_time

    with Then("remote_servers.xml should contain 1 shard"):
        assert get_shards_from_remote_servers(chi, cluster) == 1

    with When("I add 1 more shard with DistributedTablesOnly schema policy"):
        kubectl.create_and_check(
            manifest="manifests/chi/test-013-1-3-schema-propagation.yaml",
            check={
                "pod_count": 2,
                "pdb": ["simple"],
                "do_not_delete": 1,
            },
        )

    tables_on_second_shard = clickhouse.query(
        chi, f"show tables", pod="chi-test-013-1-schema-propagation-simple-1-0-0"
    ).split()

    with Then("I check tables are propagated correctly 2"):
        for attempt in retries(timeout=500, delay=1):
            with attempt:
                assert len(tables_on_second_shard) == 2, error()
                assert ("distr_test" in tables_on_second_shard) and (
                    "table_for_distributed" in tables_on_second_shard
                ), error()
                for table_name in tables_on_second_shard:
                    expected_describe = clickhouse.query(
                        chi,
                        f"DESCRIBE {table_name}",
                        pod="chi-test-013-1-schema-propagation-simple-0-0-0",
                    )
                    actual_describe = clickhouse.query(
                        chi,
                        f"DESCRIBE {table_name}",
                        pod="chi-test-013-1-schema-propagation-simple-1-0-0",
                    )
                    assert expected_describe == actual_describe, error()

    with When("I delete second shard"):
        kubectl.create_and_check(
            manifest=manifest,
            check={
                "pod_count": 1,
                "pdb": ["simple"],
                "do_not_delete": 1,
            },
        )

    with When("I add 1 more shard with None schema policy"):
        kubectl.create_and_check(
            manifest="manifests/chi/test-013-1-4-schema-propagation.yaml",
            check={
                "pod_count": 2,
                "pdb": ["simple"],
                "do_not_delete": 1,
            },
        )

    with Then("I check tables are not propagated"):
        tables_on_second_shard = clickhouse.query(
            chi, f"show tables", pod="chi-test-013-1-schema-propagation-simple-1-0-0"
        ).split()
        assert len(tables_on_second_shard) == 0, error()

    kubectl.delete_chi(chi)


def get_shards_from_remote_servers(chi, cluster, shell=None):
    if cluster == "":
        cluster = chi
    remote_servers = kubectl.get("configmap", f"chi-{chi}-common-configd", shell=shell)["data"]["chop-generated-remote_servers.xml"]

    chi_start = remote_servers.find(f"<{cluster}>")
    chi_end = remote_servers.find(f"</{cluster}>")
    if chi_start < 0:
        print(f"unable to find '<{cluster}>' in:")
        print(remote_servers)
        with Then(f"Remote servers should contain {cluster} cluster"):
            assert chi_start >= 0

    chi_cluster = remote_servers[chi_start:chi_end]
    # print(chi_cluster)
    chi_shards = chi_cluster.count("<shard>")

    return chi_shards


@TestScenario
@Name("test_014. Test that schema is correctly propagated on replicas")
@Requirements(
    RQ_SRS_026_ClickHouseOperator_CustomResource_Spec_Configuration_Clusters_Cluster_ZooKeeper("1.0"),
    RQ_SRS_026_ClickHouseOperator_CustomResource_Spec_Configuration_Clusters("1.0"),
)
def test_014(self):
    create_shell_namespace_clickhouse_template()

    util.require_keeper(keeper_type=self.context.keeper_type)

    manifest = "manifests/chi/test-014-replication-1.yaml"
    chi_name = yaml_manifest.get_chi_name(util.get_full_path(manifest))
    cluster = "default"
    shards = [0, 1]
    n_shards = len(shards)

    kubectl.create_and_check(
        manifest=manifest,
        check={
            "apply_templates": {
                current().context.clickhouse_template,
                "manifests/chit/tpl-persistent-volume-100Mi.yaml",
            },
            "object_counts": {
                "statefulset": 2,
                "pod": 2,
                "service": 3,
            },
            "pdb": ["default"],
            "do_not_delete": 1,
        },
        timeout=600,
    )
    kubectl.wait_chi_status(chi_name, "Completed", retries=20)

    start_time = kubectl.get_field("pod", f"chi-{chi_name}-{cluster}-0-0-0", ".status.startTime")

    schema_objects = [
        "test_local_014",
        "test_view_014",
        "test_mv_014",
        "test_lv_014",
        "test_buffer_014",
        "a_view_014",
        "test_local2_014",
        "test_local_uuid_014",
        "test_uuid_014",
        "test_mv2_014",
    ]
    replicated_tables = [
        "default.test_local_014",
        "test_atomic_014.test_local2_014",
        "test_atomic_014.test_local_uuid_014",
        "test_atomic_014.test_mv2_014",
    ]
    create_ddls = [
        "CREATE TABLE test_local_014 ON CLUSTER '{cluster}' (a Int8) Engine = ReplicatedMergeTree('/clickhouse/{cluster}/tables/{shard}/{database}/{table}', '{replica}') ORDER BY tuple()",
        "CREATE VIEW test_view_014 as SELECT * FROM test_local_014",
        "CREATE VIEW a_view_014 as SELECT * FROM test_view_014",
        "CREATE MATERIALIZED VIEW test_mv_014 Engine = Log as SELECT * from test_local_014",
        "CREATE LIVE VIEW test_lv_014 as SELECT * from test_local_014",
        "CREATE DICTIONARY test_dict_014 (a Int8, b Int8) PRIMARY KEY a SOURCE(CLICKHOUSE(host 'localhost' port 9000 table 'test_local_014' user 'default')) LAYOUT(FLAT()) LIFETIME(0)",
        "CREATE TABLE test_buffer_014(a Int8) Engine = Buffer(default, test_local_014, 16, 10, 100, 10000, 1000000, 10000000, 100000000)",
        "CREATE DATABASE test_atomic_014 ON CLUSTER '{cluster}' Engine = Atomic",
        "CREATE TABLE test_atomic_014.test_local2_014 ON CLUSTER '{cluster}' (a Int8) Engine = ReplicatedMergeTree('/clickhouse/{cluster}/tables/{shard}/{database}/{table}', '{replica}') ORDER BY tuple()",
        "CREATE TABLE test_atomic_014.test_local_uuid_014 ON CLUSTER '{cluster}' (a Int8) Engine = ReplicatedMergeTree('/clickhouse/{cluster}/tables/{shard}/{database}/{table}/{uuid}', '{replica}') ORDER BY tuple()",
        "CREATE TABLE test_atomic_014.test_uuid_014 ON CLUSTER '{cluster}' (a Int8) Engine = Distributed('{cluster}', test_atomic_014, test_local_uuid_014, rand())",
        "CREATE MATERIALIZED VIEW test_atomic_014.test_mv2_014 ON CLUSTER '{cluster}' Engine = ReplicatedMergeTree ORDER BY tuple() PARTITION BY tuple() as SELECT * from test_atomic_014.test_local2_014",
    ]
    with Given(f"Cluster {cluster} is properly configured"):
        with By(f"remote_servers have {n_shards} shards"):
            assert n_shards == get_shards_from_remote_servers(chi_name, cluster)
        with By(f"ClickHouse recognizes {n_shards} shards in the cluster"):
            cnt = ""
            for i in range(1, 10):
                cnt = clickhouse.query(
                    chi_name,
                    f"select count() from system.clusters where cluster ='{cluster}'",
                    host=f"chi-{chi_name}-{cluster}-0-0",
                )
                if cnt == str(n_shards):
                    break
                with Then("Not ready. Wait for " + str(i * 5) + " seconds"):
                    time.sleep(i * 5)
            assert str(n_shards) == clickhouse.query(
                chi_name,
                f"select count() from system.clusters where cluster ='{cluster}'",
                host=f"chi-{chi_name}-{cluster}-0-0",
            )

        with Then("Create schema objects"):
            for q in create_ddls:
                clickhouse.query(chi_name, q, host=f"chi-{chi_name}-{cluster}-0-0")

    with Given("Replicated table is created on a first replica and data is inserted"):
        for table in replicated_tables:
            if table != "test_atomic_014.test_mv2_014":
                clickhouse.query(
                    chi_name,
                    f"INSERT INTO {table} values(0)",
                    host=f"chi-{chi_name}-{cluster}-0-0",
                )
                clickhouse.query(
                    chi_name,
                    f"INSERT INTO {table} values(1)",
                    host=f"chi-{chi_name}-{cluster}-1-0",
                )

    def check_schema_propagation(replicas):
        with Then("Schema objects should be migrated to the new replicas"):
            for replica in replicas:
                host = f"chi-{chi_name}-{cluster}-0-{replica}"
                print(f"Checking replica {host}")
                print("Checking tables and views")
                for obj in schema_objects:
                    print(f"Checking {obj}")
                    out = clickhouse.query(
                        chi_name,
                        f"SELECT count() FROM system.tables WHERE name = '{obj}'",
                        host=host,
                    )
                    assert out == "1"

                print("Checking dictionaries")
                out = clickhouse.query(
                    chi_name,
                    f"SELECT count() FROM system.dictionaries WHERE name = 'test_dict_014'",
                    host=host,
                )
                assert out == "1"

                print("Checking database engine")
                out = clickhouse.query(
                    chi_name,
                    f"SELECT engine FROM system.databases WHERE name = 'test_atomic_014'",
                    host=host,
                )
                assert out == "Atomic"

        with And("Replicated table should have the data"):
            for replica in replicas:
                for shard in shards:
                    for table in replicated_tables:
                        print(f"Checking {table}")
                        out = clickhouse.query(
                            chi_name,
                            f"SELECT a FROM {table} where a = {shard}",
                            host=f"chi-{chi_name}-{cluster}-{shard}-{replica}",
                        )
                        assert out == f"{shard}"

    # replicas = [1]
    replicas = [1, 2]
    with When(f"Add {len(replicas)} more replicas"):
        manifest = f"manifests/chi/test-014-replication-{1+len(replicas)}.yaml"
        chi_name = yaml_manifest.get_chi_name(util.get_full_path(manifest))
        kubectl.create_and_check(
            manifest=manifest,
            check={
                "pod_count": 2 + 2 * len(replicas),
                "pdb": ["default"],
                "do_not_delete": 1,
            },
            timeout=600,
        )
        kubectl.wait_chi_status(chi_name, "Completed", retries=20)
        # Give some time for replication to catch up
        time.sleep(10)

        new_start_time = kubectl.get_field("pod", f"chi-{chi_name}-{cluster}-0-0-0", ".status.startTime")
        assert start_time == new_start_time

        check_schema_propagation(replicas)

    with When("Remove replicas"):
        manifest = "manifests/chi/test-014-replication-1.yaml"
        chi_name = yaml_manifest.get_chi_name(util.get_full_path(manifest))
        chi = yaml_manifest.get_manifest_data(util.get_full_path(manifest))
        kubectl.create_and_check(
            manifest=manifest,
            check={
                "pod_count": 2,
                "pdb": ["default"],
                "do_not_delete": 1,
            },
        )
        kubectl.wait_chi_status(chi_name, "Completed", retries=20)
        with Then("Replica is removed from remote_servers.xml as well"):
            assert get_replicas_from_remote_servers(chi_name, cluster) == 1

        new_start_time = kubectl.get_field("pod", f"chi-{chi_name}-{cluster}-0-0-0", ".status.startTime")
        assert start_time == new_start_time

        with Then("Replica needs to be removed from the Keeper as well"):
            for shard in shards:
                out = clickhouse.query(
                    chi_name,
                    f"SELECT max(total_replicas) FROM system.replicas",
                    host=f"chi-{chi_name}-{cluster}-{shard}-0",
                )
                assert out == "1"

    with When("Restart keeper pod"):
        with Then("Delete Zookeeper pod"):
            kubectl.launch(f"delete pod {self.context.keeper_type}-0")
            time.sleep(1)

        with Then(
            f"try insert into the table while {self.context.keeper_type} offline table should be in readonly mode"
        ):
            out = clickhouse.query_with_error(chi_name, "INSERT INTO test_local_014 VALUES(2)")
            assert "Table is in readonly mode" in out

        with Then(f"Wait for {self.context.keeper_type} pod to come back"):
            kubectl.wait_object("pod", f"{self.context.keeper_type}-0")
            kubectl.wait_pod_status(f"{self.context.keeper_type}-0", "Running")

        with Then(f"Wait for ClickHouse to reconnect to {self.context.keeper_type} and switch from read-write mode"):
            util.wait_clickhouse_no_readonly_replicas(chi)

        with Then("Table should be back to normal"):
            clickhouse.query(chi_name, "INSERT INTO test_local_014 VALUES(3)")

    with When("Add replica one more time"):
        manifest = "manifests/chi/test-014-replication-2.yaml"
        chi_name = yaml_manifest.get_chi_name(util.get_full_path(manifest))
        kubectl.create_and_check(
            manifest=manifest,
            check={
                "pod_count": 4,
                "pdb": ["default"],
                "do_not_delete": 1,
            },
            timeout=600,
        )
        kubectl.wait_chi_status(chi_name, "Completed", retries=20)
        # Give some time for replication to catch up
        time.sleep(10)
        check_schema_propagation([1])

    with When("Delete chi"):
        kubectl.delete_chi("test-014-replication")

        with Then(
            f"Tables should be deleted in {self.context.keeper_type}. We can test it re-creating the chi and checking {self.context.keeper_type} contents"
        ):
            manifest = "manifests/chi/test-014-replication-1.yaml"
            kubectl.create_and_check(
                manifest=manifest,
                check={
                    "pod_count": 2,
                    "pdb": ["default"],
                    "do_not_delete": 1,
                },
            )
            kubectl.wait_chi_status(chi_name, "Completed", retries=20)
            with Then("Tables are deleted in ZooKeeper"):
                out = clickhouse.query_with_error(
                    chi_name,
                    f"SELECT count() FROM system.zookeeper WHERE path ='/clickhouse/{chi_name}/tables/0/default'",
                )
                note(f"Found {out} replicated tables in {self.context.keeper_type}")
                assert "DB::Exception: No node" in out or out == "0"

    kubectl.delete_chi("test-014-replication")


@TestScenario
@Name("test_014_1. Test replication under different configuration scenarios")
def test_014_1(self):
    create_shell_namespace_clickhouse_template()

    util.require_keeper(keeper_type=self.context.keeper_type)

    manifest = "manifests/chi/test-014-1-replication-1.yaml"
    chi = yaml_manifest.get_chi_name(util.get_full_path(manifest))
    cluster = "default"

    kubectl.create_and_check(
        manifest=manifest,
        check={
            "apply_templates": {
                current().context.clickhouse_template,
                "manifests/chit/tpl-persistent-volume-100Mi.yaml",
            },
            "pod_count": 2,
            "do_not_delete": 1,
        },
        timeout=600,
    )

    create_table = "CREATE TABLE test_local_014_1 ON CLUSTER '{cluster}' (a Int8, r UInt64) Engine = ReplicatedMergeTree('/clickhouse/{cluster}/tables/{database}/{table}', '{replica}') ORDER BY tuple()"
    table = "test_local_014_1"
    replicas = [0, 1]

    with Given("Create schema objects"):
        clickhouse.query(chi, create_table)

    def check_data_is_replicated(replicas, v):
        with When("Data is inserted on two replicas"):
            for replica in replicas:
                clickhouse.query(
                    chi,
                    f"INSERT INTO {table} values({v}, rand())",
                    host=f"chi-{chi}-{cluster}-0-{replica}",
                )

            # Give some time for replication to catch up
            time.sleep(10)

            with Then("Data is replicated"):
                for replica in replicas:
                    out = clickhouse.query(
                        chi,
                        f"SELECT count() FROM {table} where a = {v}",
                        host=f"chi-{chi}-{cluster}-0-{replica}",
                    )
                    assert int(out) == len(replicas)
                    print(f"{table} is ok")

    with When("replicasUseFQDN is disabled"):
        with Then("Replica service should be used as interserver_http_host"):
            for replica in replicas:
                cfm = kubectl.get("configmap", f"chi-{chi}-deploy-confd-{cluster}-0-{replica}")
                assert (
                    f"<interserver_http_host>chi-{chi}-{cluster}-0-{replica}</interserver_http_host>"
                    in cfm["data"]["chop-generated-hostname-ports.xml"]
                )

        check_data_is_replicated(replicas, 1)

    with When("replicasUseFQDN is enabled"):
        kubectl.create_and_check(
            manifest="manifests/chi/test-014-1-replication-2.yaml",
            check={
                "do_not_delete": 1,
            },
        )

        with Then("FQDN should be used as interserver_http_host"):
            for replica in replicas:
                cfm = kubectl.get("configmap", f"chi-{chi}-deploy-confd-{cluster}-0-{replica}")
                print("looking for:")
                print(f"<interserver_http_host>chi-{chi}-{cluster}-0-{replica}.")
                print("in")
                print(cfm["data"]["chop-generated-hostname-ports.xml"])
                assert (
                    f"<interserver_http_host>chi-{chi}-{cluster}-0-{replica}."
                    in cfm["data"]["chop-generated-hostname-ports.xml"]
                )

        check_data_is_replicated(replicas, 2)

    kubectl.delete_chi(chi)


@TestScenario
@Name("test_015. Test circular replication with hostNetwork")
@Requirements(RQ_SRS_026_ClickHouseOperator_Deployments_CircularReplication("1.0"))
def test_015(self):
    create_shell_namespace_clickhouse_template()

    kubectl.create_and_check(
        manifest="manifests/chi/test-015-host-network.yaml",
        check={
            "object_counts": {
                "statefulset": 2,
                "pod": 2,
                "service": 3,
            },
            "do_not_delete": 1,
        },
        timeout=600,
    )

    with Then("Query from one server to another one should work"):
        for i in range(1, 10):
            out = clickhouse.query_with_error(
                "test-015-host-network",
                host="chi-test-015-host-network-default-0-0",
                port="10000",
                sql="SELECT count() FROM remote('chi-test-015-host-network-default-0-1:11000', system.one)",
            )
            if "DNS_ERROR" not in out:
                break
            print(f"DNS_ERROR. Wait for {i * 5} seconds")
            time.sleep(i * 5)
        assert out == "1"

    with And("Distributed query should work"):
        out = clickhouse.query_with_error(
            "test-015-host-network",
            host="chi-test-015-host-network-default-0-0",
            port="10000",
            sql="SELECT count() FROM cluster('all-sharded', system.one) settings receive_timeout=10",
        )
        note(f"cluster out:\n{out}")
        assert out == "2"

    kubectl.delete_chi("test-015-host-network")


@TestScenario
@Name("test_016. Test advanced settings options")
@Requirements(
    RQ_SRS_026_ClickHouseOperator_ConfigurationFileControl_EmbeddedXML("1.0"),
    RQ_SRS_026_ClickHouseOperator_CustomResource_Spec_Configuration_Clusters("1.0"),
)
def test_016(self):
    create_shell_namespace_clickhouse_template()

    chi = "test-016-settings"
    kubectl.create_and_check(
        manifest="manifests/chi/test-016-settings-01.yaml",
        check={
            "apply_templates": {
                current().context.clickhouse_template,
            },
            "pod_count": 1,
            "do_not_delete": 1,
        },
    )

    with Then("Custom macro 'layer' should be available"):
        out = clickhouse.query(chi, sql="select substitution from system.macros where macro='layer'")
        assert out == "01"

    with And("Custom macro 'test' should be available"):
        out = clickhouse.query(chi, sql="select substitution from system.macros where macro='test'")
        assert out == "test"

    with And("Dictionary 'one' should exist"):
        out = clickhouse.query(chi, sql="select dictGet('one', 'one', toUInt64(0))")
        assert out == "0"

    with And("query_log should be disabled"):
        clickhouse.query(chi, sql="system flush logs")
        out = clickhouse.query_with_error(chi, sql="select count() from system.query_log")
        assert "doesn't exist" in out

    with And("max_memory_usage should be 7000000000"):
        out = clickhouse.query(chi, sql="select value from system.settings where name='max_memory_usage'")
        assert out == "7000000000"

    with And("test_usersd user should be available"):
        clickhouse.query(chi, sql="select version()", user="test_usersd")

    with And("user1 user should be available"):
        clickhouse.query(chi, sql="select version()", user="user1", pwd="qwerty")

    with And("system.clusters should have a custom cluster"):
        out = clickhouse.query(chi, sql="select count() from system.clusters where cluster='custom'")
        assert out == "1"

    # test-016-settings-02.yaml
    with When("Update users.d settings"):
        start_time = kubectl.get_field("pod", f"chi-{chi}-default-0-0-0", ".status.startTime")
        kubectl.create_and_check(
            manifest="manifests/chi/test-016-settings-02.yaml",
            check={
                "do_not_delete": 1,
            },
        )
        with Then("Wait for configmap changes to apply"):
            kubectl.wait_command(
                f'exec chi-{chi}-default-0-0-0 -- bash -c "grep test_norestart /etc/clickhouse-server/users.d/my_users.xml | wc -l"',
                "1",
            )

        with Then("test_norestart user should be available"):
            version = clickhouse.query(chi, sql="select version()", user="test_norestart")
        with And("user1 user should not be available"):
            version_user1 = clickhouse.query_with_error(chi, sql="select version()", user="user1", pwd="qwerty")
            assert version != version_user1
        with And("user2 user should be available"):
            version_user2 = clickhouse.query(chi, sql="select version()", user="user2", pwd="qwerty")
            assert version == version_user2
        with And("ClickHouse SHOULD NOT be restarted"):
            new_start_time = kubectl.get_field("pod", f"chi-{chi}-default-0-0-0", ".status.startTime")
            assert start_time == new_start_time

    # test-016-settings-03.yaml
    with When("Update macro and dictionary settings"):
        start_time = kubectl.get_field("pod", f"chi-{chi}-default-0-0-0", ".status.startTime")
        kubectl.create_and_check(
            manifest="manifests/chi/test-016-settings-03.yaml",
            check={
                "do_not_delete": 1,
            },
        )
        with Then("Wait for configmap changes to apply"):
            kubectl.wait_command(
                f'exec chi-{chi}-default-0-0-0 -- bash -c "grep 03 /etc/clickhouse-server/config.d/chop-generated-settings.xml | wc -l"',
                "1",
            )

        with Then("Custom macro 'layer' should change the value"):
            out = clickhouse.query(chi, sql="select substitution from system.macros where macro='layer'")
            assert out == "03"

        with And("Dictionary 'three' should exist"):
            out = clickhouse.query(chi, sql="select dictGet('three', 'three', toUInt64(0))")
            assert out == "0"

        with And("ClickHouse SHOULD NOT BE restarted"):
            new_start_time = kubectl.get_field("pod", f"chi-{chi}-default-0-0-0", ".status.startTime")
            assert start_time == new_start_time

    # test-016-settings-04.yaml
    with When("Add new custom4.xml config file"):
        start_time = kubectl.get_field("pod", f"chi-{chi}-default-0-0-0", ".status.startTime")
        kubectl.create_and_check(
            manifest="manifests/chi/test-016-settings-04.yaml",
            check={
                "do_not_delete": 1,
            },
        )
        with Then("Wait for configmap changes to apply"):
            kubectl.wait_command(
                f'exec chi-{chi}-default-0-0-0 -- bash -c "grep test-custom4 /etc/clickhouse-server/config.d/custom4.xml | wc -l"',
                "1",
            )

        with And("Custom macro 'test-custom4' should be found"):
            out = clickhouse.query(
                chi,
                sql="select substitution from system.macros where macro='test-custom4'",
            )
            assert out == "test-custom4"

        with And("ClickHouse SHOULD BE restarted"):
            new_start_time = kubectl.get_field("pod", f"chi-{chi}-default-0-0-0", ".status.startTime")
            assert start_time < new_start_time

    kubectl.delete_chi("test-016-settings")


@TestScenario
@Name("test_017. Test deployment of multiple versions in a cluster")
@Requirements(RQ_SRS_026_ClickHouseOperator_Deployments_DifferentClickHouseVersionsOnReplicasAndShards("1.0"))
def test_017(self):
    create_shell_namespace_clickhouse_template()

    pod_count = 2
    kubectl.create_and_check(
        manifest="manifests/chi/test-017-multi-version.yaml",
        check={
            "pod_count": pod_count,
            "do_not_delete": 1,
        },
        timeout=600,
    )
    chi = "test-017-multi-version"
    queries = [
        "CREATE TABLE test_max (epoch Int32, offset SimpleAggregateFunction(max, Int64)) ENGINE = AggregatingMergeTree() ORDER BY epoch",
        "insert into test_max select 0, 3650487030+number from numbers(5) settings max_block_size=1",
        "insert into test_max select 0, 5898217176+number from numbers(5)",
        "insert into test_max select 0, 5898217176+number from numbers(10) settings max_block_size=1",
        "OPTIMIZE TABLE test_max FINAL",
    ]

    for q in queries:
        note(q)
    test_query = "select min(offset), max(offset) from test_max"
    note(test_query)

    for shard in range(pod_count):
        host = f"chi-{chi}-default-{shard}-0"
        for q in queries:
            clickhouse.query(chi, host=host, sql=q)
        out = clickhouse.query(chi, host=host, sql=test_query)
        ver = clickhouse.query(chi, host=host, sql="select version()")
        note(f"version: {ver}, result: {out}")

    kubectl.delete_chi(chi)


@TestScenario
@Name("test_018. Test that server settings are applied before statefulset is started")
# Obsolete, covered by test_016
def test_018(self):
    create_shell_namespace_clickhouse_template()

    chi = "test-018-configmap"
    kubectl.create_and_check(
        manifest="manifests/chi/test-018-configmap-1.yaml",
        check={
            "pod_count": 1,
            "do_not_delete": 1,
        },
    )

    with When("Update settings"):
        kubectl.create_and_check(
            manifest="manifests/chi/test-018-configmap-2.yaml",
            check={
                "pod_count": 1,
                "do_not_delete": 1,
            },
        )

        with Then("Configmap on the pod should be updated"):
            for attempt in retries(timeout=300, delay=10):
                with attempt:
                    display_name = kubectl.launch(
                        f'exec chi-{chi}-default-0-0-0 -- bash -c "grep display_name /etc/clickhouse-server/config.d/chop-generated-settings.xml"'
                    )
                    note(display_name)
                    assert "new_display_name" in display_name
            with Then("And ClickHouse should pick them up"):
                macros = clickhouse.query(chi, "SELECT substitution from system.macros where macro = 'test'")
                note(macros)
                assert "new_test" == macros

    kubectl.delete_chi(chi)


@TestCheck
def test_019(self, step=1):
    util.require_keeper(keeper_type=self.context.keeper_type)
    manifest = f"manifests/chi/test-019-{step}-retain-volume-1.yaml"
    chi = yaml_manifest.get_chi_name(util.get_full_path(manifest))
    kubectl.create_and_check(
        manifest=manifest,
        check={
            "pod_count": 1,
            "do_not_delete": 1,
        },
    )

    create_non_replicated_table = "create or replace table t1 Engine = Log as select 1 as a"
    create_replicated_table = """
    create or replace table t2
    Engine = ReplicatedMergeTree('/clickhouse/{installation}/{cluster}/tables/{shard}/{database}/{table}', '{replica}')
    partition by tuple() order by a
    as select 1 as a""".replace(
        "\r", ""
    ).replace(
        "\n", ""
    )

    with Given("ClickHouse has some data in place"):
        clickhouse.query(chi, sql=create_non_replicated_table)
        clickhouse.query(chi, sql=create_replicated_table)

    with When("CHI with retained volume is deleted"):
        pvc_count = kubectl.get_count("pvc", chi=chi)
        pv_count = kubectl.get_count("pv")
        kubectl.delete_chi(chi)

        with Then("PVC should be retained"):
            assert kubectl.get_count("pvc", chi=chi) == pvc_count
            assert kubectl.get_count("pv") == pv_count

    with When("Re-create CHI"):
        kubectl.create_and_check(
            manifest=manifest,
            check={
                "pod_count": 1,
                "do_not_delete": 1,
            },
        )

        with Then("PVC should be re-mounted"):
            with Then("Non-replicated table should have data"):
                out = clickhouse.query(chi, sql="select a from t1")
                assert out == "1"

            with And("Replicated table should have data"):
                out = clickhouse.query(chi, sql="select a from t2")
                assert out == "1"

    with When("Stop the Installation"):
        kubectl.create_and_check(
            manifest=f"manifests/chi/test-019-{step}-retain-volume-2.yaml",
            check={
                "object_counts": {
                    "statefulset": 1,  # When stopping, pod is removed but StatefulSet and all volumes are in place
                    "pod": 0,
                    "service": 1,  # load balancer service should be removed
                },
                "do_not_delete": 1,
            },
        )

        with And("Re-start the Installation"):
            kubectl.create_and_check(
                manifest=f"manifests/chi/test-019-{step}-retain-volume-1.yaml",
                check={
                    "pod_count": 1,
                    "do_not_delete": 1,
                },
            )

        with Then("Data should be in place"):
            with Then("Non-replicated table should have data"):
                out = clickhouse.query(chi, sql="select a from t1")
                assert out == "1"

            with And("Replicated table should have data"):
                out = clickhouse.query(chi, sql="select a from t2")
                assert out == "1"

    with When("Add a second replica"):
        kubectl.create_and_check(
            manifest=f"manifests/chi/test-019-{step}-retain-volume-3.yaml",
            check={
                "pod_count": 2,
                "do_not_delete": 1,
            },
        )
        with Then("Replicated table should have two replicas now"):
            out = clickhouse.query(chi, sql="select total_replicas from system.replicas where table='t2'")
            assert out == "2"

        with When("Remove a replica"):
            pvc_count = kubectl.get_count("pvc", chi=chi)
            pv_count = kubectl.get_count("pv")

            kubectl.create_and_check(
                manifest=f"manifests/chi/test-019-{step}-retain-volume-1.yaml",
                check={
                    "pod_count": 1,
                    "do_not_delete": 1,
                },
            )
            with Then("Replica PVC should be retained"):
                assert kubectl.get_count("pvc", chi=chi) == pvc_count
                assert kubectl.get_count("pv") == pv_count

            with And("Replica should NOT be removed from ZooKeeper"):
                out = clickhouse.query(
                    chi,
                    sql="select total_replicas from system.replicas where table='t2'",
                )
                assert out == "2"

    with When("Add a second replica one more time"):
        kubectl.create_and_check(
            manifest=f"manifests/chi/test-019-{step}-retain-volume-3.yaml",
            check={
                "pod_count": 2,
                "do_not_delete": 1,
            },
        )

        with Then("Table should have data"):
            out = clickhouse.query(chi, sql="select a from t2", host=f"chi-{chi}-simple-0-1")
            assert out == "1"

        with When("Set reclaim policy to Delete but do not wait for completion"):
            kubectl.create_and_check(
                manifest=f"manifests/chi/test-019-{step}-retain-volume-4.yaml",
                check={
                    "pod_count": 2,
                    "do_not_delete": 1,
                    # "chi_status": "InProgress", # !!!!!
                },
            )

            with And("Remove a replica"):
                pvc_count = kubectl.get_count("pvc", chi=chi)
                pv_count = kubectl.get_count("pv")

                kubectl.create_and_check(
                    manifest=f"manifests/chi/test-019-{step}-retain-volume-1.yaml",
                    check={
                        "pod_count": 1,
                        "do_not_delete": 1,
                    },
                )
                # Not implemented yet
                with Then("Replica PVC should be deleted"):
                    assert kubectl.get_count("pvc", chi=chi) < pvc_count
                    assert kubectl.get_count("pv") < pv_count

                with And("Replica should be removed from ZooKeeper"):
                    out = clickhouse.query(
                        chi,
                        sql="select total_replicas from system.replicas where table='t2'",
                    )
                    assert out == "1"

    with When("Delete chi"):
        kubectl.delete_chi(chi)
        with Then("One PVC should be left because relcaim policy is not set anymore"):
            assert kubectl.get_count("pvc", chi=chi) == 1
        with Then("Cleanup PVCs"):
            for pvc in kubectl.get_obj_names(chi, "pvc"):
                kubectl.launch(f"delete pvc {pvc}")


@TestScenario
@Name("test_019_1. Test that volume is correctly retained and can be re-attached. Provisioner: StatefulSet")
@Requirements(RQ_SRS_026_ClickHouseOperator_RetainingVolumeClaimTemplates("1.0"))
def test_019_1(self):
    create_shell_namespace_clickhouse_template()

    test_019(step=1)


@TestScenario
@Name("test_019_2. Test that volume is correctly retained and can be re-attached. Provisioner: Operator")
@Requirements(RQ_SRS_026_ClickHouseOperator_RetainingVolumeClaimTemplates("1.0"))
def test_019_2(self):
    create_shell_namespace_clickhouse_template()

    test_019(step=2)


@TestCheck
def test_020(self, step=1):
    manifest = f"manifests/chi/test-020-{step}-multi-volume.yaml"
    chi = yaml_manifest.get_chi_name(util.get_full_path(manifest))
    kubectl.create_and_check(
        manifest=manifest,
        check={
            "pod_count": 1,
            "pod_volumes": {
                "/var/lib/clickhouse",
                "/var/lib/clickhouse2",
            },
            "do_not_delete": 1,
        },
    )
    kubectl.wait_chi_status(chi, "Completed", retries=20)
    with When("Create a table and insert 1 row"):
        clickhouse.query(chi, "create table test_disks(a Int8) Engine = MergeTree() order by a")
        clickhouse.query(chi, "insert into test_disks values (1)")

        with Then("Data should be placed on default disk"):
            out = clickhouse.query(chi, "select disk_name from system.parts where table='test_disks'")
            assert out == "default"

    with When("alter table test_disks move partition tuple() to disk 'disk2'"):
        clickhouse.query(chi, "alter table test_disks move partition tuple() to disk 'disk2'")

        with Then("Data should be placed on disk2"):
            out = clickhouse.query(chi, "select disk_name from system.parts where table='test_disks'")
            assert out == "disk2"

    kubectl.delete_chi(chi)


@TestScenario
@Name("test_020_1. Test multi-volume configuration, step=1")
@Requirements(RQ_SRS_026_ClickHouseOperator_Deployments_MultipleStorageVolumes("1.0"))
def test_020_1(self):
    create_shell_namespace_clickhouse_template()

    test_020(step=1)


@TestScenario
@Name("test_020_2. Test multi-volume configuration, step=2")
@Requirements(RQ_SRS_026_ClickHouseOperator_Deployments_MultipleStorageVolumes("1.0"))
def test_020_2(self):
    create_shell_namespace_clickhouse_template()

    test_020(step=2)


@TestCheck
def test_021(self, step=1):
    manifest = f"manifests/chi/test-021-{step}-rescale-volume-01.yaml"
    chi = yaml_manifest.get_chi_name(util.get_full_path(manifest))
    cluster = "simple"

    with Given("Default storage class is expandable"):
        default_storage_class = kubectl.get_default_storage_class()
        assert default_storage_class is not None
        assert len(default_storage_class) > 0
        allow_volume_expansion = kubectl.get_field("storageclass", default_storage_class, ".allowVolumeExpansion")
        if allow_volume_expansion != "true":
            kubectl.launch(f"patch storageclass {default_storage_class} -p '{{\"allowVolumeExpansion\":true}}'")

    kubectl.create_and_check(
        manifest=manifest,
        check={
            "apply_templates": {current().context.clickhouse_template},
            "pod_count": 1,
            "do_not_delete": 1,
        },
    )

    with Then("Storage size should be 1Gi"):
        size = kubectl.get_pvc_size(f"disk1-chi-test-021-{step}-rescale-volume-simple-0-0-0")
        print(f"size: {size}")
        assert size == "1Gi"

    with Then("Create a table with a single row"):
        clickhouse.query(chi, "drop table if exists test_local_021;")
        clickhouse.query(chi, "create table test_local_021(a Int8) Engine = MergeTree() order by a")
        clickhouse.query(chi, "insert into test_local_021 values (1)")

    start_time = kubectl.get_field("pod", f"chi-{chi}-{cluster}-0-0-0", ".status.startTime")

    with When("Re-scale volume configuration to 2Gi"):
        kubectl.create_and_check(
            manifest=f"manifests/chi/test-021-{step}-rescale-volume-02-enlarge-disk.yaml",
            check={
                "pod_count": 1,
                "do_not_delete": 1,
            },
        )

        with Then("Storage size should be 2Gi"):
            kubectl.wait_field(
                "pvc",
                f"disk1-chi-test-021-{step}-rescale-volume-simple-0-0-0",
                ".spec.resources.requests.storage",
                "2Gi",
            )
            size = kubectl.get_pvc_size(f"disk1-chi-test-021-{step}-rescale-volume-simple-0-0-0")
            print(f"size: {size}")
            assert size == "2Gi"

        with And("Table should exist"):
            out = clickhouse.query(chi, "select * from test_local_021")
            assert out == "1"

        with And("Check if pod has been restarted"):
            new_start_time = kubectl.get_field("pod", f"chi-{chi}-{cluster}-0-0-0", ".status.startTime")
            if step == 1:
                with Then("Storage provisioner is StatefulSet. Pod should be restarted"):
                    assert start_time != new_start_time
            if step == 2:
                with Then("Storage provisioner is Operator. Pod should not be restarted"):
                    assert start_time == new_start_time

    with When("Add a second disk"):
        kubectl.create_and_check(
            manifest=f"manifests/chi/test-021-{step}-rescale-volume-03-add-disk.yaml",
            check={
                "pod_count": 1,
                "pod_volumes": {
                    "/var/lib/clickhouse",
                    "/var/lib/clickhouse2",
                },
                "do_not_delete": 1,
            },
        )
        # Adding new volume takes time, so pod_volumes check does not work

        with Then("There should be two PVC"):
            size = kubectl.get_pvc_size(f"disk1-chi-test-021-{step}-rescale-volume-simple-0-0-0")
            assert size == "2Gi"
            kubectl.wait_object("pvc", f"disk2-chi-test-021-{step}-rescale-volume-simple-0-0-0")
            kubectl.wait_field(
                "pvc",
                f"disk2-chi-test-021-{step}-rescale-volume-simple-0-0-0",
                ".status.phase",
                "Bound",
            )
            size = kubectl.get_pvc_size(f"disk2-chi-test-021-{step}-rescale-volume-simple-0-0-0")
            print(f"size: {size}")
            assert size == "1Gi"

        with And("There should be two disks recognized by ClickHouse"):
            kubectl.wait_pod_status(f"chi-test-021-{step}-rescale-volume-simple-0-0-0", "Running")
            # ClickHouse requires some time to mount volume. Race conditions.
            # TODO: wait for proper pod state and check the liveness probe probably. This is better than waiting
            out = ""
            for i in range(8):
                out = clickhouse.query(chi, "SELECT count() FROM system.disks")
                if out == "2":
                    break
                with Then(f"Not ready yet. Wait for {1 << i} seconds"):
                    time.sleep(1 << i)
            assert out == "2"

        with And("Table should exist"):
            out = clickhouse.query(chi, "select * from test_local_021")
            assert out == "1"

    with When("There are two disks test the move"):
        with Then("Data should be initially on a default disk"):
            out = clickhouse.query(chi, "select disk_name from system.parts where table='test_local_021'")
            print(f"out : {out}")
            print(f"want: default")
            assert out == "default"

        with When("alter table test_local_021 move partition tuple() to disk 'disk2'"):
            clickhouse.query(chi, "alter table test_local_021 move partition tuple() to disk 'disk2'")

            with Then("Data should be moved to disk2"):
                out = clickhouse.query(
                    chi,
                    "select disk_name from system.parts where table='test_local_021'",
                )
                print(f"out : {out}")
                print(f"want: disk2")
                assert out == "disk2"

    with When("Try reducing the disk size and also change a version to recreate the stateful set"):
        kubectl.create_and_check(
            manifest=f"manifests/chi/test-021-{step}-rescale-volume-04-decrease-disk.yaml",
            check={
                "pod_count": 1,
                "do_not_delete": 1,
            },
        )

        with Then("Storage size should be unchanged 2Gi"):
            size = kubectl.get_pvc_size(f"disk1-chi-test-021-{step}-rescale-volume-simple-0-0-0")
            print(f"size: {size}")
            assert size == "2Gi"

        with And("Table should exist"):
            out = clickhouse.query(chi, "select * from test_local_021")
            assert out == "1"

        with And("PVC status should not be Terminating"):
            status = kubectl.get_field(
                "pvc",
                f"disk2-chi-test-021-{step}-rescale-volume-simple-0-0-0",
                ".status.phase",
            )
            assert status != "Terminating"

    with When("Revert disk size back to 2Gi"):
        kubectl.create_and_check(
            manifest=f"manifests/chi/test-021-{step}-rescale-volume-03-add-disk.yaml",
            check={
                "pod_count": 1,
                "do_not_delete": 1,
            },
        )

        with Then("Storage size should be 2Gi"):
            kubectl.wait_field(
                "pvc",
                f"disk1-chi-test-021-{step}-rescale-volume-simple-0-0-0",
                ".spec.resources.requests.storage",
                "2Gi",
            )
            size = kubectl.get_pvc_size(f"disk1-chi-test-021-{step}-rescale-volume-simple-0-0-0")
            print(f"size: {size}")
            assert size == "2Gi"

        with And("Table should exist"):
            out = clickhouse.query(chi, "select * from test_local_021")
            assert out == "1"

    kubectl.delete_chi(chi)


@TestScenario
@Name("test_021_1. Test rescaling storage. Provisioner: StatefulSet")
@Requirements(RQ_SRS_026_ClickHouseOperator_StorageProvisioning("1.0"))
def test_021_1(self):
    create_shell_namespace_clickhouse_template()

    test_021(step=1)


@TestScenario
@Name("test_021_2. Test rescaling storage. Provisioner: Operator")
@Requirements(RQ_SRS_026_ClickHouseOperator_StorageProvisioning("1.0"))
def test_021_2(self):
    create_shell_namespace_clickhouse_template()

    test_021(step=2)


@TestScenario
@Name("test_022. Test that chi with broken image can be deleted")
@Requirements(RQ_SRS_026_ClickHouseOperator_DeleteBroken("1.0"))
def test_022(self):
    create_shell_namespace_clickhouse_template()

    manifest = "manifests/chi/test-022-broken-image.yaml"
    chi = yaml_manifest.get_chi_name(util.get_full_path(manifest))
    kubectl.create_and_check(
        manifest=manifest,
        check={
            "pod_count": 1,
            "do_not_delete": 1,
            "chi_status": "InProgress",
        },
    )
    with When("ClickHouse image can not be retrieved"):
        kubectl.wait_field(
            "pod",
            "chi-test-022-broken-image-default-0-0-0",
            ".status.containerStatuses[0].state.waiting.reason",
            "ErrImagePull",
        )
        with Then("CHI should be able to delete"):
            kubectl.launch(f"delete chi {chi}", ok_to_fail=True, timeout=600)
            assert kubectl.get_count("chi", f"{chi}") == 0


@TestScenario
@Name("test_023. Test auto templates")
@Requirements(RQ_SRS_026_ClickHouseOperator_CustomResource_Spec_Templating("1.0"))
def test_023(self):
    create_shell_namespace_clickhouse_template()

    manifest = "manifests/chi/test-023-auto-templates.yaml"
    chi = yaml_manifest.get_chi_name(util.get_full_path(manifest))

    with Given("Auto templates are deployed"):
        kubectl.apply(util.get_full_path("manifests/chit/tpl-clickhouse-auto-1.yaml"))
        kubectl.apply(util.get_full_path("manifests/chit/tpl-clickhouse-auto-2.yaml"))

    chit_data = yaml_manifest.get_manifest_data(util.get_full_path("manifests/chit/tpl-clickhouse-auto-1.yaml"))
    expected_image = chit_data["spec"]["templates"]["podTemplates"][0]["spec"]["containers"][0]["image"]

    kubectl.create_and_check(
        manifest=manifest,
        check={
            "pod_count": 1,
            "pod_image": expected_image,
            "do_not_delete": 1,
        },
    )
    with Then("Annotation from a template should be populated"):
        assert kubectl.get_field("chi", chi, ".status.normalizedCompleted.metadata.annotations.test") == "test"
    with Then("Pod annotation should populated from template"):
        assert kubectl.get_field("pod", f"chi-{chi}-single-0-0-0", ".metadata.annotations.test") == "test"
    with Then("Environment variable from a template should be populated"):
        pod = kubectl.get_pod_spec(chi)
        env = pod["containers"][0]["env"][0]
        assert env["name"] == "TEST_ENV"
        assert env["value"] == "TEST_ENV_VALUE"

    kubectl.delete_chi(chi)
    kubectl.delete(util.get_full_path("manifests/chit/tpl-clickhouse-auto-1.yaml"))
    kubectl.delete(util.get_full_path("manifests/chit/tpl-clickhouse-auto-2.yaml"))


@TestScenario
@Name("test_024. Test annotations for various template types")
@Requirements(RQ_SRS_026_ClickHouseOperator_AnnotationsInTemplates("1.0"))
def test_024(self):
    create_shell_namespace_clickhouse_template()

    manifest = "manifests/chi/test-024-template-annotations.yaml"
    chi = yaml_manifest.get_chi_name(util.get_full_path(manifest))
    kubectl.create_and_check(
        manifest=manifest,
        check={
            "pod_count": 1,
            "do_not_delete": 1,
        },
    )

    with Then("Pod annotation should populated from a podTemplate"):
        assert (
            kubectl.get_field(
                "pod",
                "chi-test-024-default-0-0-0",
                ".metadata.annotations.podtemplate/test",
            )
            == "test"
        )
    with And("Service annotation should be populated from a serviceTemplate"):
        assert (
            kubectl.get_field(
                "service",
                "clickhouse-test-024",
                ".metadata.annotations.servicetemplate/test",
            )
            == "test"
        )
    with And("PVC annotation should be populated from a volumeTemplate"):
        assert (
            kubectl.get_field(
                "pvc",
                "-l clickhouse.altinity.com/chi=test-024",
                ".metadata.annotations.pvc/test",
            )
            == "test"
        )

    with And("Pod annotation should populated from a CHI"):
        assert kubectl.get_field("pod", "chi-test-024-default-0-0-0", ".metadata.annotations.chi/test") == "test"
    with And("Service annotation should be populated from a CHI"):
        assert kubectl.get_field("service", "clickhouse-test-024", ".metadata.annotations.chi/test") == "test"
    with And("PVC annotation should be populated from a CHI"):
        assert (
            kubectl.get_field(
                "pvc",
                "-l clickhouse.altinity.com/chi=test-024",
                ".metadata.annotations.chi/test",
            )
            == "test"
        )

    with And("Service annotation macros should be resolved"):
        assert (
            kubectl.get_field(
                "service",
                "clickhouse-test-024",
                ".metadata.annotations.servicetemplate/macro-test",
            )
            == "test-024.example.com"
        )
        assert (
            kubectl.get_field(
                "service",
                "service-test-024-0-0",
                ".metadata.annotations.servicetemplate/macro-test",
            )
            == "test-024-0-0.example.com"
        )

    kubectl.delete_chi(chi)


@TestScenario
@Name("test_025. Test that service is available during re-scaling, upgrades etc.")
@Requirements(RQ_SRS_026_ClickHouseOperator_Managing_ClusterScaling_AddingReplicas("1.0"))
def test_025(self):
    create_shell_namespace_clickhouse_template()

    util.require_keeper(keeper_type=self.context.keeper_type)

    create_table = """
    CREATE TABLE test_local_025(a UInt32)
    Engine = ReplicatedMergeTree('/clickhouse/{installation}/tables/{shard}/{database}/{table}', '{replica}')
    PARTITION BY tuple()
    ORDER BY a
    """.replace(
        "\r", ""
    ).replace(
        "\n", ""
    )

    manifest = "manifests/chi/test-025-rescaling.yaml"
    chi = yaml_manifest.get_chi_name(util.get_full_path(manifest))

    kubectl.create_and_check(
        manifest=manifest,
        check={
            "apply_templates": {
                current().context.clickhouse_template,
                "manifests/chit/tpl-persistent-volume-100Mi.yaml",
            },
            "object_counts": {
                "statefulset": 1,
                "pod": 1,
                "service": 2,
            },
            "do_not_delete": 1,
        },
        timeout=600,
    )

    kubectl.wait_jsonpath(
        "pod",
        "chi-test-025-rescaling-default-0-0-0",
        "{.status.containerStatuses[0].ready}",
        "true",
        ns=self.context.test_namespace,
    )

    numbers = "100000000"

    with Given("Create replicated table and populate it"):
        clickhouse.query(chi, create_table)
        clickhouse.query(
            chi,
            "CREATE TABLE test_distr_025 AS test_local_025 Engine = Distributed('default', default, test_local_025)",
        )
        clickhouse.query(
            chi,
            f"INSERT INTO test_local_025 SELECT * FROM numbers({numbers})",
            timeout=120,
        )

    with When("Add one more replica, but do not wait for completion"):
        kubectl.create_and_check(
            manifest="manifests/chi/test-025-rescaling-2.yaml",
            check={
                "do_not_delete": 1,
                "pod_count": 2,
                "chi_status": "InProgress",  # do not wait
            },
            timeout=600,
        )

    with Then("Query second pod using service as soon as pod is in ready state"):
        kubectl.wait_field(
            "pod",
            "chi-test-025-rescaling-default-0-1-0",
            '.metadata.labels."clickhouse\\.altinity\\.com/ready"',
            "yes",
            backoff=1,
        )
        start_time = time.time()
        lb_error_time = start_time
        distr_lb_error_time = start_time
        latent_replica_time = start_time
        for i in range(1, 100):
            cnt_local = clickhouse.query_with_error(
                chi,
                "SELECT count() FROM test_local_025",
                "chi-test-025-rescaling-default-0-1.test.svc.cluster.local",
            )
            cnt_lb = clickhouse.query_with_error(chi, "SELECT count() FROM test_local_025")
            cnt_distr_lb = clickhouse.query_with_error(chi, "SELECT count() FROM test_distr_025")
            if "Exception" in cnt_lb or cnt_lb == 0:
                lb_error_time = time.time()
            if "Exception" in cnt_distr_lb or cnt_distr_lb == 0:
                distr_lb_error_time = time.time()
            note(f"local via loadbalancer: {cnt_lb}, distributed via loadbalancer: {cnt_distr_lb}")
            if "Exception" not in cnt_local:
                note(f"local: {cnt_local}, distr: {cnt_distr_lb}")
                if cnt_local == numbers:
                    break
                latent_replica_time = time.time()
                note("Replicated table did not catch up")
            note("Waiting 1 second.")
            time.sleep(1)
        note(
            f"Tables not ready: {round(distr_lb_error_time - start_time)}s, data not ready: {round(latent_replica_time - distr_lb_error_time)}s"
        )

        with Then("Query to the distributed table via load balancer should never fail"):
            assert round(distr_lb_error_time - start_time) == 0
        with And("Query to the local table via load balancer should never fail"):
            assert round(lb_error_time - start_time) == 0

    kubectl.delete_chi(chi)


@TestScenario
@Name("test_026. Test mixed single and multi-volume configuration in one cluster")
@Requirements(RQ_SRS_026_ClickHouseOperator_CustomResource_Spec_Configuration_Clusters_Cluster_Layout("1.0"))
def test_026(self):
    create_shell_namespace_clickhouse_template()

    util.require_keeper(keeper_type=self.context.keeper_type)

    manifest = "manifests/chi/test-026-mixed-replicas.yaml"
    chi = yaml_manifest.get_chi_name(util.get_full_path(manifest))
    kubectl.create_and_check(
        manifest=manifest,
        check={
            "pod_count": 2,
            "do_not_delete": 1,
        },
    )

    with When("Cluster is ready"):
        with Then("Check that first replica has one disk"):
            out = clickhouse.query(
                chi,
                host="chi-test-026-mixed-replicas-default-0-0",
                sql="select count() from system.disks",
            )
            assert out == "1"

        with And("Check that second replica has two disks"):
            out = clickhouse.query(
                chi,
                host="chi-test-026-mixed-replicas-default-0-1",
                sql="select count() from system.disks",
            )
            assert out == "2"

    with When("Create a table and generate several inserts"):
        clickhouse.query(
            chi,
            sql="DROP TABLE IF EXISTS test_disks ON CLUSTER '{cluster}' SYNC; CREATE TABLE test_disks ON CLUSTER '{cluster}' (a Int64) Engine = ReplicatedMergeTree('/clickhouse/{installation}/tables/{shard}/{database}/{table}', '{replica}') PARTITION BY (a%10) ORDER BY a",
        )
        clickhouse.query(
            chi,
            host="chi-test-026-mixed-replicas-default-0-0",
            sql="INSERT INTO test_disks SELECT * FROM numbers(100) SETTINGS max_block_size=1",
        )
        clickhouse.query(
            chi,
            host="chi-test-026-mixed-replicas-default-0-0",
            sql="INSERT INTO test_disks SELECT * FROM numbers(100) SETTINGS max_block_size=1",
        )
        time.sleep(5)

        with Then("Data should be placed on a single disk on a first replica"):
            out = clickhouse.query(
                chi,
                host="chi-test-026-mixed-replicas-default-0-0",
                sql="SELECT arraySort(groupUniqArray(disk_name)) FROM system.parts WHERE table='test_disks'",
            )
            assert out == "['default']"

        with And("Data should be placed on a second disk on a second replica"):
            out = clickhouse.query(
                chi,
                host="chi-test-026-mixed-replicas-default-0-1",
                sql="SELECT arraySort(groupUniqArray(disk_name)) FROM system.parts WHERE table='test_disks'",
            )
            assert out == "['disk2']"

    kubectl.delete_chi(chi)


@TestScenario
@Name("test_027. Test troubleshooting mode")
@Requirements(RQ_SRS_026_ClickHouseOperator_CustomResource_Spec_Troubleshoot("1.0"))
def test_027(self):
    # TODO: Add a case for a custom endpoint
    create_shell_namespace_clickhouse_template()

    manifest = "manifests/chi/test-027-troubleshooting-1-bad-config.yaml"
    chi = yaml_manifest.get_chi_name(util.get_full_path(manifest))
    kubectl.create_and_check(
        manifest=manifest,
        check={
            "pod_count": 1,
            "do_not_delete": 1,
            "chi_status": "InProgress",
        },
    )
    with When("ClickHouse can not start"):
        kubectl.wait_field(
            "pod",
            "chi-test-027-trouble-default-0-0-0",
            ".status.containerStatuses[0].state.waiting.reason",
            "CrashLoopBackOff",
        )
        with Then("We can start in troubleshooting mode"):
            kubectl.create_and_check(
                manifest="manifests/chi/test-027-troubleshooting-2-troubleshoot.yaml",
                check={
                    "object_counts": {
                        "statefulset": 1,
                        "pod": 1,
                        "service": 2,
                    },
                    "do_not_delete": 1,
                },
            )
            with And("We can exec to the pod"):
                out = kubectl.launch(f'exec chi-{chi}-default-0-0-0 -- bash -c "echo Success"')
                assert out == "Success"

        with Then("We can start in normal mode after correcting the problem"):
            kubectl.create_and_check(
                manifest="manifests/chi/test-027-troubleshooting-3-fixed-config.yaml",
                check={
                    "pod_count": 1,
                },
            )


@TestScenario
@Name("test_028. Test restart scenarios")
@Requirements(RQ_SRS_026_ClickHouseOperator_Managing_RestartingOperator("1.0"))
def test_028(self):
    create_shell_namespace_clickhouse_template()

    util.require_keeper(keeper_type=self.context.keeper_type)

    manifest = "manifests/chi/test-028-replication.yaml"
    chi = yaml_manifest.get_chi_name(util.get_full_path(manifest))

    kubectl.create_and_check(
        manifest=manifest,
        check={
            "apply_templates": {
                self.context.clickhouse_template,
                "manifests/chit/tpl-persistent-volume-100Mi.yaml",
            },
            "object_counts": {
                "statefulset": 2,
                "pod": 2,
                "service": 3,
            },
            "do_not_delete": 1,
        },
    )

    sql = """SET skip_unavailable_shards=1; SYSTEM DROP DNS CACHE; SELECT getMacro('replica') AS replica, uptime() AS uptime,
     (SELECT count() FROM system.clusters WHERE cluster='all-sharded') AS total_hosts,
     (SELECT count() online_hosts FROM cluster('all-sharded', system.one) ) AS online_hosts
     FORMAT JSONEachRow"""
    note("Before restart")
    out = clickhouse.query_with_error(chi, sql)
    note(out)
    with When("CHI is patched with a restart attribute"):
        cmd = f'patch chi {chi} --type=\'json\' --patch=\'[{{"op":"add","path":"/spec/restart","value":"RollingUpdate"}}]\''
        kubectl.launch(cmd)
        with Then("Operator should let the query to finish"):
            out = clickhouse.query_with_error(chi, "select count(sleepEachRow(1)) from numbers(30)")
            assert out == "30"

        pod_start_time = kubectl.get_field("pod", f"chi-{chi}-default-0-0-0", ".status.startTime")
        with Then("Operator should start processing a change"):
            # TODO: Test needs to be improved
            kubectl.wait_chi_status(chi, "InProgress")
            start_time = time.time()
            ch1_downtime = 0
            ch2_downtime = 0
            chi_downtime = 0
            with And("Queries keep running"):
                while kubectl.get_field("chi", chi, ".status.status") == "InProgress":
                    ch1 = clickhouse.query_with_error(
                        chi,
                        sql,
                        pod="chi-test-028-replication-default-0-0-0",
                        host="chi-test-028-replication-default-0-0",
                        advanced_params="--connect_timeout=1 --send_timeout=10 --receive_timeout=10",
                    )
                    ch2 = clickhouse.query_with_error(
                        chi,
                        sql,
                        pod="chi-test-028-replication-default-1-0-0",
                        host="chi-test-028-replication-default-1-0",
                        advanced_params="--connect_timeout=1 --send_timeout=10 --receive_timeout=10",
                    )

                    if "error" in ch1 or "Exception" in ch1 or ch2.endswith("1"):
                        ch1_downtime = ch1_downtime + 5
                    if "error" in ch2 or "Exception" in ch2 or ch1.endswith("1"):
                        ch2_downtime = ch2_downtime + 5
                    if ("error" in ch1 or "Exception" in ch1) and ("error" in ch2 or "Exception" in ch2):
                        chi_downtime = chi_downtime + 5

                    print(ch1 + "\t" + ch2)

                    # print("Waiting 5 seconds")
                    time.sleep(5)
            end_time = time.time()
            new_pod_start_time = kubectl.get_field("pod", f"chi-{chi}-default-0-0-0", ".status.startTime")
            print(f"Total restart time: {str(round(end_time - start_time))}")
            print(f"First replica downtime: {ch1_downtime}")
            print(f"Second replica downtime: {ch2_downtime}")
            print(f"CHI downtime: {chi_downtime}")
            with Then("Cluster was restarted"):
                assert pod_start_time != new_pod_start_time
            with Then("There was no service downtime"):
                assert chi_downtime == 0

        with Then("Check restart attribute"):
            restart = kubectl.get_field("chi", chi, ".spec.restart")
            if restart == "":
                note("Restart is cleaned automatically")
            else:
                note("Restart needs to be cleaned")
                start_time = kubectl.get_field("pod", f"chi-{chi}-default-0-0-0", ".status.startTime")

        # with Then("Clear RollingUpdate restart policy"):
        #    cmd = f"patch chi {chi} --type='json' --patch='[{{\"op\":\"remove\",\"path\":\"/spec/restart\"}}]'"
        #    kubectl.launch(cmd)
        #    time.sleep(10)
        #    kubectl.wait_chi_status(chi, "Completed")

        with Then("Restart operator. CHI should not be restarted"):
            check_operator_restart(
                chi=chi,
                wait_objects={"statefulset": 2, "pod": 2, "service": 3},
                pod=f"chi-{chi}-default-0-0-0",
            )

        with Then("Re-apply the original config. CHI should not be restarted"):
            kubectl.create_and_check(manifest=manifest, check={"do_not_delete": 1})
            new_start_time = kubectl.get_field("pod", f"chi-{chi}-default-0-0-0", ".status.startTime")
            print(f"old_start_time: {start_time}")
            print(f"new_start_time: {new_start_time}")
            assert start_time == new_start_time

    with When("Stop installation"):
        cmd = f'patch chi {chi} --type=\'json\' --patch=\'[{{"op":"add","path":"/spec/stop","value":"yes"}}]\''
        kubectl.launch(cmd)
        kubectl.wait_chi_status(chi, "Completed")
        with Then("Stateful sets should be there but no running pods"):
            kubectl.wait_objects(chi, {"statefulset": 2, "pod": 0, "service": 2})

    kubectl.delete_chi(chi)


@TestScenario
@Name("test_029. Test different distribution settings")
@Requirements(
    RQ_SRS_026_ClickHouseOperator_CustomResource_Spec_Templates_PodTemplates_podDistribution("1.0"),
    RQ_SRS_026_ClickHouseOperator_CustomResource_Spec_Templates_PodTemplates_podDistribution_Type("1.0"),
    RQ_SRS_026_ClickHouseOperator_CustomResource_Spec_Templates_PodTemplates_podDistribution_Scope("1.0"),
    RQ_SRS_026_ClickHouseOperator_CustomResource_Spec_Templates_PodTemplates_podDistribution_TopologyKey("1.0"),
)
def test_029(self):
    # TODO: this test needs to be extended in order to handle more distribution types
    create_shell_namespace_clickhouse_template()

    manifest = "manifests/chi/test-029-distribution.yaml"

    chi = yaml_manifest.get_chi_name(util.get_full_path(manifest, lookup_in_host=True))
    kubectl.create_and_check(
        manifest=manifest,
        check={
            "pod_count": 2,
            "do_not_delete": 1,
            "chi_status": "InProgress",  # do not wait
        },
    )

    kubectl.check_pod_antiaffinity(
        chi,
        "chi-test-029-distribution-t1-0-0-0",
        topologyKey="kubernetes.io/hostname",
    )
    kubectl.check_pod_antiaffinity(
        chi,
        "chi-test-029-distribution-t1-0-1-0",
        match_labels={
            "clickhouse.altinity.com/chi": f"{chi}",
            "clickhouse.altinity.com/namespace": f"{self.context.test_namespace}",
            "clickhouse.altinity.com/replica": "1",
        },
        topologyKey="kubernetes.io/os",
    )

    kubectl.delete_chi(chi)


@TestScenario
@Name("test_030. Test CRD deletion")
@Tags("NO_PARALLEL")
def test_030(self):
    create_shell_namespace_clickhouse_template()

    manifest = "manifests/chi/test-030.yaml"
    chi = yaml_manifest.get_chi_name(util.get_full_path(manifest))
    object_counts = {"statefulset": 2, "pod": 2, "service": 3}

    kubectl.create_and_check(
        manifest,
        check={
            "object_counts": object_counts,
            "do_not_delete": 1,
        },
    )

    trigger_event = threading.Event()

    with When("I create new shells"):
        shell_1 = get_shell()
        shell_2 = get_shell()

    Check("Check that cluster definition does not change during restart", test=check_remote_servers, parallel=True,)(
        chi=chi,
        cluster="default",
        shards=2,
        trigger_event=trigger_event,
        shell=shell_1,
    )

    with When("Delete CRD"):
        kubectl.launch("delete crd clickhouseinstallations.clickhouse.altinity.com", shell=shell_2)
        with Then("CHI should be deleted"):
            kubectl.wait_object("chi", chi, count=0, shell=shell_2)
            with And("CHI objects SHOULD NOT be deleted"):
                assert kubectl.count_objects(label=f"-l clickhouse.altinity.com/chi={chi}", shell=shell_2) == object_counts

    pod = kubectl.get_pod_names(chi, shell=shell_2)[0]
    start_time = kubectl.get_field("pod", pod, ".status.startTime", shell=shell_2)

    with When("Reinstall the operator"):
        util.install_operator_if_not_exist(reinstall=True, shell=shell_2)
        with Then("Re-create CHI"):
            kubectl.create_and_check(
                manifest,
                check={
                    "object_counts": object_counts,
                    "do_not_delete": 1,
                },
                shell = shell_2
            )
        with Then("Pods should not be restarted"):
            new_start_time = kubectl.get_field("pod", pod, ".status.startTime", shell=shell_2)
            assert start_time == new_start_time

    trigger_event.set()
    join()

    with Then("I recreate shell"):
        shell = get_shell()
        self.context.shell = shell

    kubectl.delete_chi(chi)


@TestScenario
@Name("test_031. Test excludeFromPropagationAnnotations work")
def test_031(self):
    create_shell_namespace_clickhouse_template()

    chi_manifest = "manifests/chi/test-031-wo-tpl.yaml"
    chi = "test-031-wo-tpl"

    with Given("I generate CHO deploy manifest"):
        with open(util.get_full_path(current().context.clickhouse_operator_install_manifest)) as base_template, open(
            util.get_full_path("../../config/config.yaml")
        ) as config_file:
            manifest_yaml = list(yaml.safe_load_all(base_template.read()))

            config_yaml = yaml.safe_load(config_file.read())
            config_yaml["annotation"]["exclude"] = [
                "excl",
            ]
            config_contents = yaml.dump(config_yaml, default_flow_style=False)

            for doc in manifest_yaml:
                if doc["metadata"]["name"] == "etc-clickhouse-operator-files":
                    doc["data"]["config.yaml"] = config_contents
                    debug(config_contents)
                    break

            import tempfile

            with tempfile.NamedTemporaryFile(suffix=".yaml") as f:
                f.write(yaml.dump_all(manifest_yaml).encode())
                util.install_operator_if_not_exist(reinstall=True, manifest=f.name)

    with And("Restart operator"):
        util.restart_operator(ns=current().context.operator_namespace)

    with When("I apply chi"):
        kubectl.create_and_check(chi_manifest, check={"do_not_delete": 1})

    with Then("I check only allowed annotations are propagated"):
        obj_types = {"statefulset", "configmap", "persistentvolumeclaim", "service"}
        for obj_type in obj_types:
            with By(f"Check that {obj_type}s annotations are correct"):
                objs = kubectl.get_obj_names(chi_name=chi, obj_type=obj_type + "s")
                for o in objs:
                    annotations = kubectl.launch(command=f"get {obj_type} {o} -o jsonpath='{{.metadata.annotations}}'")
                    assert "incl" in annotations, error()
                    assert "excl" not in annotations, error()

    kubectl.delete_chi(chi)

    with Finally("I restore original operator state"):
        util.install_operator_if_not_exist(
            reinstall=True,
            manifest=util.get_full_path(current().context.clickhouse_operator_install_manifest, False),
        )
        util.restart_operator(ns=current().context.operator_namespace)


@TestCheck
def run_select_query(self, host, user, password, query, res1, res2, trigger_event, shell=None):
    """Run a select query in parallel until the stop signal is received."""

    client_pod = "clickhouse-client"

    try:

        kubectl.launch(f'run {client_pod} --image={current().context.clickhouse_version} -- /bin/sh -c "sleep 3600"', shell=shell)
        kubectl.wait_pod_status(client_pod, "Running", shell=shell)

        ok = 0
        partial = 0
        errors = 0

        cmd = f'exec -n {self.context.test_namespace} {client_pod} -- clickhouse-client --user={user} --password={password} -h {host} -q "{query}"'
        while not trigger_event.is_set():
            cnt_test = kubectl.launch(cmd, ok_to_fail=True, shell=shell)
            if cnt_test == res1:
                ok += 1
            if cnt_test == res2:
                partial += 1
            if cnt_test != res1 and cnt_test != res2:
                errors += 1
                print("*** RUN_QUERY ERROR ***")
                print(cnt_test)
            time.sleep(0.5)
        with By(
            f"{ok} queries have been executed with no errors, {partial} queries returned incomplete results. {errors} queries have failed"
        ):
            assert errors == 0
            if partial > 0:
                print(
                    f"*** WARNING ***: cluster was partially unavailable, {partial} queries returned incomplete results"
                )
    finally:
        kubectl.launch(f"delete pod {client_pod}", shell=shell)


@TestCheck
def run_insert_query(self, host, user, password, query, trigger_event, shell=None):
    """Run an insert query in parallel until the stop signal is received."""

    client_pod = "clickhouse-insert"
    try:
        kubectl.launch(f'run {client_pod} --image={current().context.clickhouse_version} -- /bin/sh -c "sleep 3600"', shell=shell)
        kubectl.wait_pod_status(client_pod, "Running", shell=shell)

        ok = 0
        errors = 0

        cmd = f'exec -n {self.context.test_namespace} {client_pod} -- clickhouse-client --user={user} --password={password} -h {host} -q "{query}"'
        while not trigger_event.is_set():
            res = kubectl.launch(cmd, ok_to_fail=True, shell=shell)
            if res == "":
                ok += 1
            else:
                errors += 1
        with By(f"{ok} inserts have been executed with no errors, {errors} inserts have failed"):
            assert errors == 0
    finally:
        kubectl.launch(f"delete pod {client_pod}", shell=shell)


@TestScenario
@Name("test_032. Test rolling update logic")
def test_032(self):
    """Test rolling update logic."""
    create_shell_namespace_clickhouse_template()

    util.require_keeper(keeper_type=self.context.keeper_type)
    create_table = """
    CREATE TABLE test_local_032 ON CLUSTER 'default' (a UInt32)
    Engine = ReplicatedMergeTree('/clickhouse/{installation}/tables/{shard}/{database}/{table}', '{replica}')
    PARTITION BY tuple()
    ORDER BY a
    """.replace(
        "\r", ""
    ).replace(
        "\n", ""
    )

    manifest = "manifests/chi/test-032-rescaling.yaml"

    chi = yaml_manifest.get_chi_name(util.get_full_path(manifest))

    kubectl.create_and_check(
        manifest=manifest,
        check={
            "apply_templates": {
                self.context.clickhouse_template,
                "manifests/chit/tpl-persistent-volume-100Mi.yaml",
            },
            "object_counts": {
                "statefulset": 4,
                "pod": 4,
                "service": 5,
            },
            "do_not_delete": 1,
        },
        timeout=600,
    )

    numbers = 100

    with Given("Create replicated and distributed tables"):
        clickhouse.query(chi, create_table)
        clickhouse.query(
            chi,
            "CREATE TABLE test_distr_032 ON CLUSTER 'default' AS test_local_032 Engine = Distributed('default', default, test_local_032, a%2)",
        )
        clickhouse.query(chi, f"INSERT INTO test_distr_032 select * from numbers({numbers})")

    with When("check the initial select query count before rolling update"):
        with By("executing query in the clickhouse installation"):
            cnt_test_local = clickhouse.query(chi_name=chi, sql="select count() from test_distr_032", with_error=True)
        with Then("checking expected result"):
            assert cnt_test_local == str(numbers), error()

    trigger_event = threading.Event()

    with When("I create new shells"):
        shell_1 = get_shell()
        shell_2 = get_shell()
        shell_3 = get_shell()

    Check("run query until receive stop event", test=run_select_query, parallel=True)(
        host="clickhouse-test-032-rescaling",
        user="test_032",
        password="test_032",
        query="SELECT count() FROM test_distr_032",
        res1=str(numbers),
        res2=str(numbers // 2),
        trigger_event=trigger_event,
        shell=shell_1
    )

    Check("Check that cluster definition does not change during restart", test=check_remote_servers, parallel=True,)(
        chi=chi,
        cluster="default",
        shards=2,
        trigger_event=trigger_event,
        shell=shell_2
    )

    with When("Change the image in the podTemplate by updating the chi version to test the rolling update logic"):
        kubectl.create_and_check(
            manifest="manifests/chi/test-032-rescaling-2.yaml",
            check={
                "apply_templates": {
                    self.context.clickhouse_template,
                    "manifests/chit/tpl-persistent-volume-100Mi.yaml",
                },
                "object_counts": {
                    "statefulset": 4,
                    "pod": 4,
                    "service": 5,
                },
                "do_not_delete": 1,
            },
            timeout=int(1000),
            shell=shell_3
        )

    trigger_event.set()
    join()

    with Then("I recreate shell"):
        shell = get_shell()
        self.context.shell = shell

    kubectl.delete_chi(chi)


@TestScenario
@Requirements(RQ_SRS_026_ClickHouseOperator_EnableHttps("1.0"))
@Name("test_034. Check HTTPS support for health check")
def test_034(self):
    """Check ClickHouse-Operator HTTPS support by switching configuration to HTTPS using the chopconf file and
    creating a ClickHouse-Installation with HTTPS enabled and confirming the secure connectivity between them by
    monitoring the metrics endpoint on port 8888.
    """
    create_shell_namespace_clickhouse_template()

    chopconf_file = "manifests/chopconf/test-034-chopconf.yaml"
    operator_namespace = current().context.operator_namespace

    def check_metrics_monitoring(operator_namespace, operator_pod, expect_pattern, max_retries=10):
        with Then(f"metrics-exporter /metrics endpoint result should contain {expect_pattern}"):
            for i in range(1, max_retries):
                url_cmd = util.make_http_get_request("127.0.0.1", "8888", "/metrics")
                out = kubectl.launch(
                    f"exec {operator_pod} -c metrics-exporter -- {url_cmd}",
                    ns=operator_namespace,
                )
                rx = re.compile(expect_pattern, re.MULTILINE)
                matches = rx.findall(out)
                expected_pattern_found = False
                if matches:
                    expected_pattern_found = True

                if expected_pattern_found:
                    break
                with Then("Not ready. Wait for " + str(i * 5) + " seconds"):
                    time.sleep(i * 5)
            assert expected_pattern_found, error()

    with When("create the chi without secure connection"):
        manifest = "manifests/chi/test-034-http.yaml"
        chi = yaml_manifest.get_chi_name(util.get_full_path(manifest))
        cluster = "default"

        kubectl.create_and_check(
            manifest=manifest,
            check={
                "apply_templates": {
                    current().context.clickhouse_template,
                },
                "object_counts": {
                    "statefulset": 1,
                    "pod": 1,
                    "service": 2,
                },
                "do_not_delete": 1,
            },
            timeout=600,
        )

    with Then("check for `chi_clickhouse_metric_fetch_errors` string with zero value at the end 1"):
        out = kubectl.launch("get pods -l app=clickhouse-operator", ns=operator_namespace).splitlines()[1]
        operator_pod = re.split(r"[\t\r\n\s]+", out)[0]
        check_metrics_monitoring(
            operator_namespace,
            operator_pod,
            expect_pattern="^chi_clickhouse_metric_fetch_errors{(.*?)} 0$",
        )

    with And(f"apply ClickHouseOperatorConfiguration {chopconf_file} with https connection"):
        kubectl.apply(util.get_full_path(chopconf_file, lookup_in_host=False), operator_namespace)

    with And("reboot metrics exporter to update the configuration 1"):
        util.restart_operator()
        out = kubectl.launch("get pods -l app=clickhouse-operator", ns=current().context.operator_namespace).splitlines()[1]
        operator_pod = re.split(r"[\t\r\n\s]+", out)[0]

    with Then("check for `chi_clickhouse_metric_fetch_errors` string with non zero value `1` at the end"):
        check_metrics_monitoring(
            operator_namespace,
            operator_pod,
            expect_pattern="^chi_clickhouse_metric_fetch_errors{(.*?)} 1$",
        )

    with When("remove the ClickHouseOperatorConfiguration"):
        kubectl.delete(util.get_full_path(chopconf_file, lookup_in_host=False), operator_namespace)

    with And("reboot metrics exporter to update the configuration 2"):
        util.restart_operator()
        out = kubectl.launch("get pods -l app=clickhouse-operator", ns=current().context.operator_namespace).splitlines()[1]
        operator_pod = re.split(r"[\t\r\n\s]+", out)[0]

    with Then("check for `chi_clickhouse_metric_fetch_errors` string with zero value at the end"):
        check_metrics_monitoring(
            operator_namespace,
            operator_pod,
            expect_pattern="^chi_clickhouse_metric_fetch_errors{(.*?)} 0$",
        )

    kubectl.delete_chi(chi)

    with When("create the chi with secure connection"):
        manifest = "manifests/chi/test-034-https.yaml"
        chi = yaml_manifest.get_chi_name(util.get_full_path(manifest))

        kubectl.create_and_check(
            manifest=manifest,
            check={
                "apply_templates": {
                    current().context.clickhouse_template,
                },
                "object_counts": {
                    "statefulset": 1,
                    "pod": 1,
                    "service": 2,
                },
                "do_not_delete": 1,
            },
            timeout=600,
        )

    client_pod = "test-034-client"
    with And(f"Start {client_pod} pod"):
        kubectl.apply(util.get_full_path("manifests/chi/test-034-client.yaml"))
        kubectl.wait_pod_status(client_pod, "Running")

    with And("Confirm it can securely connect to clickhouse"):
        cmd = f"""exec {client_pod} -- clickhouse-client -h chi-test-034-https-default-0-0 --secure --port 9440 \
               --user=test_034_client --password=test_034 \
               -q 'select 1000'"""
        out = kubectl.launch(cmd, ok_to_fail=True)
        assert out == "1000", error()

    with And("Confirm it CAN NOT connect to insecure ports"):
        cmd = f"""exec {client_pod} -- clickhouse-client -h chi-test-034-https-default-0-0 --port 9000 \
               --user=test_034_client --password=test_034 \
               -q 'select 1000'"""
        out = kubectl.launch(cmd, ok_to_fail=True)
        print(out)
        assert "NETWORK_ERROR" in out, out

    with And(f"apply ClickHouseOperatorConfiguration {chopconf_file} with https connection"):
        kubectl.apply(util.get_full_path(chopconf_file, lookup_in_host=False), operator_namespace)

    with And("reboot metrics exporter to update the configuration 3"):
        util.restart_operator()
        out = kubectl.launch("get pods -l app=clickhouse-operator", ns=current().context.operator_namespace).splitlines()[1]
        operator_pod = re.split(r"[\t\r\n\s]+", out)[0]

    with Then("check for `chi_clickhouse_metric_fetch_errors` string with zero value at the end"):
        check_metrics_monitoring(
            operator_namespace,
            operator_pod,
            expect_pattern="^chi_clickhouse_metric_fetch_errors{(.*?)} 0$",
        )

    kubectl.launch(f"delete pod {client_pod}")
    kubectl.delete_chi(chi)


@TestScenario
@Requirements(RQ_SRS_026_ClickHouseOperator_Managing_ReprovisioningVolume("1.0"))
@Name("test_036. Check operator volume re-provisioning")
def test_036(self):
    """Check clickhouse operator recreates volumes and schema if volume is broken."""
    with Given("I create shells"):
        shell = get_shell()
        self.context.shell = shell
        shell_2 = get_shell()

    if self.cflags & PARALLEL:
        with And("I create test namespace"):
            create_test_namespace()

        with And(f"Install ClickHouse template {current().context.clickhouse_template}"):
            kubectl.apply(
                util.get_full_path(current().context.clickhouse_template, lookup_in_host=False),
            )

    manifest = f"manifests/chi/test-036-volume-re-provisioning.yaml"
    chi = yaml_manifest.get_chi_name(util.get_full_path(manifest))
    util.require_keeper(keeper_type=self.context.keeper_type)

    with Given("chi exists"):
        kubectl.create_and_check(
            manifest=manifest,
            check={
                "apply_templates": {current().context.clickhouse_template},
                "pod_count": 2,
                "do_not_delete": 1,
            },
        )

    with And("I create replicated table with some data"):
        create_table = """
            CREATE TABLE test_local_036 ON CLUSTER '{cluster}' (a UInt32)
            Engine = ReplicatedMergeTree('/clickhouse/{installation}/tables/{shard}/{database}/{table}', '{replica}')
            PARTITION BY tuple()
            ORDER BY a
            """.replace(
            "\r", ""
        ).replace(
            "\n", ""
        )
        clickhouse.query(chi, create_table)
        clickhouse.query(chi, f"INSERT INTO test_local_036 select * from numbers(10000)")

    with When("I delete PV", description="delete PV on replica 0"):
        pv_name = kubectl.get_pv_name("default-chi-test-036-volume-re-provisioning-simple-0-0-0")

        kubectl.launch(f"delete pv {pv_name} --force &", shell=shell_2)
        kubectl.launch(
            f"""patch pv {pv_name} --type='json' --patch='[{{"op":"remove","path":"/metadata/finalizers"}}]'"""
        )

    with And("Wait for PVC to detect PV is lost"):
        kubectl.wait_field(
            "pvc",
            "default-chi-test-036-volume-re-provisioning-simple-0-0-0",
            ".status.phase",
            "Lost",
        )

    with Then("I check PV is recreated"):
        assert not "NOT IMPLEMENTED"
        kubectl.wait_field(
            "pvc",
            "default-chi-test-036-volume-re-provisioning-simple-0-0-0",
            ".status.phase",
            "Bound",
        )
        kubectl.wait_object(
            "pv",
            kubectl.get_pv_name("default-chi-test-036-volume-re-provisioning-simple-0-0-0"),
        )
        size = kubectl.get_pv_size("default-chi-test-036-volume-re-provisioning-simple-0-0-0")
        assert size == "1Gi", error()

    with And("I check data on each replica"):
        with By("checking data on the replica 0"):
            r = clickhouse.query(
                chi,
                pod="chi-test-036-volume-re-provisioning-simple-0-0-0",
                sql="SELECT count(*) FROM test_local_036",
            )
            assert r == "10000", error()
        with And("checking data on the replica 1"):
            r = clickhouse.query(
                chi,
                pod="chi-test-036-volume-re-provisioning-simple-0-1-0",
                sql="SELECT count(*) FROM test_local_036",
            )
            assert r == "10000", error()

    kubectl.delete_chi(chi)


@TestScenario
@Requirements(RQ_SRS_026_ClickHouseOperator_Managing_StorageManagementSwitch("1.0"))
@Name("test_037. StorageManagement switch")
def test_037(self):
    """Check clickhouse-operator supports switching storageManagement
    config option from default (StatefulSet) to Operator"""
    create_shell_namespace_clickhouse_template()

    cluster = "default"
    manifest = f"manifests/chi/test-037-1-storagemanagement-switch.yaml"
    chi = yaml_manifest.get_chi_name(util.get_full_path(manifest))
    util.require_keeper(keeper_type=self.context.keeper_type)

    with Given("chi exists"):
        kubectl.create_and_check(
            manifest=manifest,
            check={
                "apply_templates": {
                    current().context.clickhouse_template,
                },
                "pod_count": 1,
                "do_not_delete": 1,
            },
        )

    with And("I time up pod start time"):
        start_time = kubectl.get_field("pod", f"chi-{chi}-{cluster}-0-0-0", ".status.startTime")

    with And("I create a table with some data"):
        create_table = """
            CREATE TABLE test_local_037 (a UInt32)
            Engine = MergeTree()
            ORDER BY a
            """.replace(
            "\r", ""
        ).replace(
            "\n", ""
        )
        clickhouse.query(chi, create_table)
        clickhouse.query(chi, f"INSERT INTO test_local_037 select * from numbers(10000)")

    with When("I switch storageManagement to Operator"):
        kubectl.create_and_check(
            manifest=f"manifests/chi/test-037-2-storagemanagement-switch.yaml",
            check={
                "apply_templates": {
                    current().context.clickhouse_template,
                },
                "pod_count": 1,
                "do_not_delete": 1,
            },
        )

    with And("I check cluster is restarted and time up new pod start time"):
        start_time_new = kubectl.get_field("pod", f"chi-{chi}-{cluster}-0-0-0", ".status.startTime")
        assert start_time != start_time_new, error()
        start_time = start_time_new

    with And("I rescale volume configuration to 2Gi to check that storage management is switched"):
        kubectl.create_and_check(
            manifest=f"manifests/chi/test-037-3-storagemanagement-switch.yaml",
            check={
                "apply_templates": {
                    current().context.clickhouse_template,
                },
                "pod_count": 1,
                "do_not_delete": 1,
            },
        )

    with Then("storage size should be 2Gi"):
        kubectl.wait_field(
            "pvc",
            f"default-chi-test-037-storagemanagement-switch-{cluster}-0-0-0",
            ".spec.resources.requests.storage",
            "2Gi",
        )
        size = kubectl.get_pvc_size(f"default-chi-test-037-storagemanagement-switch-{cluster}-0-0-0")
        assert size == "2Gi", error()

    with And("check the pod's start time to see if it has been restarted"):
        start_time_new = kubectl.get_field("pod", f"chi-{chi}-{cluster}-0-0-0", ".status.startTime")
        with Then("storage provisioner is operator, pod should not be restarted"):
            assert start_time == start_time_new, error()

    with And("check data in the table"):
        r = clickhouse.query(
            chi,
            "SELECT count(*) from test_local_037",
            pod=f"chi-test-037-storagemanagement-switch-{cluster}-0-0-0",
        )
        assert r == "10000"

    kubectl.delete_chi(chi)


@TestCheck
@Name("test_039. Inter-cluster communications with secret")
def test_039(self, step=0, delete_chi=0):
    """Check clickhouse-operator support inter-cluster communications with secrets."""
    cluster = "default"
    manifest = f"manifests/chi/test-039-{step}-communications-with-secret.yaml"
    chi = yaml_manifest.get_chi_name(util.get_full_path(manifest))
    util.require_keeper(keeper_type=self.context.keeper_type)

    with Given("chi exists"):
        kubectl.create_and_check(
            manifest=manifest,
            check={
                "apply_templates": {
                    current().context.clickhouse_template,
                    "manifests/secret/test-038-secret.yaml",
                },
                "pod_count": 2,
                "do_not_delete": 1,
            },
        )

    with When("I create distributed table that use secure port and insert data into it"):
        clickhouse.query(
            chi,
            "CREATE OR REPLACE TABLE secure on cluster '{cluster}' (a UInt32) ENGINE = MergeTree() PARTITION BY tuple() ORDER BY a",
            pwd="qkrq",
        )
        clickhouse.query(
            chi,
            "CREATE OR REPLACE TABLE secure_dist on cluster '{cluster}' as secure ENGINE = Distributed('{cluster}', default, secure, a%2)",
            pwd="qkrq",
        )
        clickhouse.query(
            chi,
            "INSERT INTO secure_dist select number as a from numbers(10)",
            pwd="qkrq",
        )

    if step == 0:
        with Then("Select in cluster with no secret should fail"):
            r = clickhouse.query_with_error(chi, "SELECT count(a) FROM secure_dist", pwd="qkrq")
            assert "AUTHENTICATION_FAILED" in r
    if step > 0:
        with Then("Select in cluster with secret should pass"):
            r = clickhouse.query(chi, "SELECT count() FROM secure_dist", pwd="qkrq")
            assert r == "10"

    if step == 4:
        with Then("Create replicated table to test interserver_https_port"):
            clickhouse.query(
                chi,
                "CREATE OR REPLACE TABLE secure_repl on cluster 'all-replicated' (a UInt32) ENGINE = ReplicatedMergeTree('/clickhouse/{cluster}/tables/{uuid}', '{replica}')  PARTITION BY tuple() ORDER BY a",
                pwd="qkrq",
            )
            clickhouse.query(
                chi,
                "INSERT INTO secure_repl select number as a from numbers(10)",
                pwd="qkrq",
            )

    if delete_chi:
        kubectl.delete_chi(chi)


@TestScenario
@Requirements(RQ_SRS_026_ClickHouseOperator_InterClusterCommunicationWithSecret("1.0"))
@Name("test_039_0. Inter-cluster communications with no secret defined")
def test_039_0(self):
    create_shell_namespace_clickhouse_template()

    test_039(step=0)


@TestScenario
@Requirements(RQ_SRS_026_ClickHouseOperator_InterClusterCommunicationWithSecret("1.0"))
@Name("test_039_1. Inter-cluster communications with 'auto' secret")
def test_039_1(self):
    """Check clickhouse-operator support inter-cluster communications with 'auto' secret."""
    create_shell_namespace_clickhouse_template()

    test_039(step=1)


@TestScenario
@Requirements(RQ_SRS_026_ClickHouseOperator_InterClusterCommunicationWithSecret("1.0"))
@Name("test_039_2. Inter-cluster communications with plan text secret")
def test_039_2(self):
    """Check clickhouse-operator support inter-cluster communications with plan text secret."""
    create_shell_namespace_clickhouse_template()

    test_039(step=2)


@TestScenario
@Requirements(RQ_SRS_026_ClickHouseOperator_InterClusterCommunicationWithSecret("1.0"))
@Name("test_039_3. Inter-cluster communications with k8s secret")
def test_039_3(self):
    """Check clickhouse-operator support inter-cluster communications with k8s secret."""
    create_shell_namespace_clickhouse_template()

    test_039(step=3)


@TestScenario
@Requirements(RQ_SRS_026_ClickHouseOperator_InterClusterCommunicationWithSecret("1.0"))
@Name("test_039_4. Inter-cluster communications over HTTPS")
def test_039_4(self):
    """Check clickhouse-operator support inter-cluster communications over HTTPS."""
    create_shell_namespace_clickhouse_template()

    test_039(step=4, delete_chi=1)

<<<<<<< HEAD

@TestScenario
@Requirements()#todo
@Name("test_041. Secure zookeeper")
def test_041(self):
    """Check clickhouse operator support secure zookeeper."""

    create_shell_namespace_clickhouse_template()

    cluster = "default"
    manifest = f"manifests/chi/test-041-secure-zookeeper.yaml"
    chi = yaml_manifest.get_chi_name(util.get_full_path(manifest))
    util.require_keeper(keeper_type=self.context.keeper_type, keeper_manifest="zookeeper-1-node-secure-for-test.yaml")

    with Given("chi exists"):
        kubectl.create_and_check(
            manifest=manifest,
            check={
                "pod_count": 2,
                "do_not_delete": 1,
            },
        )

    with When("I create distributed table and insert data into it"):
        clickhouse.query(
            chi,
            "CREATE TABLE secure_repl on cluster '{cluster}' (a UInt32) "
            "ENGINE = ReplicatedMergeTree('/clickhouse/{cluster}/tables/{uuid}', '{replica}')  "
            "PARTITION BY tuple() ORDER BY a"
        )
        clickhouse.query(
            chi,
            "CREATE TABLE secure on cluster '{cluster}' (a UInt32) "
            "ENGINE = MergeTree() PARTITION BY tuple() ORDER BY a"
        )
        clickhouse.query(
            chi,
            "CREATE TABLE secure_dist on cluster '{cluster}' as secure "
            "ENGINE = Distributed('{cluster}', default, secure, a%2)"
        )
        clickhouse.query(
            chi,
            "INSERT INTO secure_dist select number as a from numbers(10)"
        )

    with Then("I check clickhouse can successfully connect to zookeeper"):
        clickhouse.query(chi, "SELECT * FROM system.zookeeper WHERE path = '/'")

    with And("I check data is distributed"):
        r = clickhouse.query(chi, "SELECT count(*) FROM secure_dist")
        assert r == "10"

    with And("I check connection is secured"):
        with By("checking chop-generated-zookeeper.xml is properly configured"):
            r = kubectl.launch(f'exec chi-{chi}-default-0-0-0 -- bash -c "cat '
                               f'/etc/clickhouse-server/conf.d/chop-generated-zookeeper.xml | head -n6 | tail -n1"')

            assert "<secure>1</secure>" in r

    kubectl.delete_chi(chi)
=======
@TestScenario
@Name("test_040. Inject a startup probe using an auto template")
def test_040(self):
    manifest = "manifests/chi/test-005-acm.yaml"
    chi = yaml_manifest.get_chi_name(util.get_full_path(manifest))

    with Given("Auto template with a startup probe is deployed"):
        kubectl.apply(util.get_full_path("manifests/chit/tpl-startup-probe.yaml"))

    kubectl.create_and_check(
        manifest="manifests/chi/test-005-acm.yaml",
        check={
            "pod_count": 1,
            "pod_volumes": {
                "/var/lib/clickhouse",
            },
            "pod_image": "clickhouse/clickhouse-server:22.8",
            "do_not_delete": 1,
            "chi_status": "InProgress",
        },
    )

    with Then("Startup probe should be defined"):
        assert "startupProbe" in kubectl.get_pod_spec(chi)["containers"][0]

    kubectl.wait_chi_status(chi, "Completed")

    with Then("uptime() should be more than 120 seconds as defined by a probe"):
        out = clickhouse.query(chi, "select uptime()")
        assert int(out) > 120

    kubectl.delete_chi(chi)
    kubectl.delete(util.get_full_path("manifests/chit/tpl-startup-probe.yaml"))
>>>>>>> 0d98e564


@TestModule
@Name("e2e.test_operator")
@Requirements(RQ_SRS_026_ClickHouseOperator_CustomResource_APIVersion("1.0"))
def test(self):
    with Given("set settings"):
        set_settings()

    with Given("I create shell"):
        shell = get_shell()
        self.context.shell = shell

    with And("I create test namespace"):
        create_test_namespace(force=True)

    with And(f"Install ClickHouse template {current().context.clickhouse_template}"):
        kubectl.apply(
            util.get_full_path(current().context.clickhouse_template, lookup_in_host=False),
        )

    # placeholder for selective test running
    # run_tests = [test_008, test_009]
    # for t in run_tests:
    #     if callable(t):
    #         Scenario(test=t)()
    #     else:
    #         Scenario(test=t[0], args=t[1])()

    # define values for Operator upgrade test (test_009)
<<<<<<< HEAD

    with Pool(3) as pool:
        for scenario in loads(current_module(), Scenario, Suite):
            if not (hasattr(scenario, "tags") and ("NO_PARALLEL" in scenario.tags)):
                Scenario(run=scenario, parallel=True, executor=pool)
        join()
=======
    self.context.test_009_version_from = "0.21.0"
    self.context.test_009_version_to = settings.operator_version
>>>>>>> 0d98e564

    for scenario in loads(current_module(), Scenario, Suite):
        if hasattr(scenario, "tags") and ("NO_PARALLEL" in scenario.tags):
            Scenario(run=scenario)<|MERGE_RESOLUTION|>--- conflicted
+++ resolved
@@ -3549,7 +3549,44 @@
 
     test_039(step=4, delete_chi=1)
 
-<<<<<<< HEAD
+
+@TestScenario
+@Name("test_040. Inject a startup probe using an auto template")
+def test_040(self):
+
+    create_shell_namespace_clickhouse_template()
+
+    manifest = "manifests/chi/test-005-acm.yaml"
+    chi = yaml_manifest.get_chi_name(util.get_full_path(manifest))
+
+    with Given("Auto template with a startup probe is deployed"):
+        kubectl.apply(util.get_full_path("manifests/chit/tpl-startup-probe.yaml"))
+
+    kubectl.create_and_check(
+        manifest="manifests/chi/test-005-acm.yaml",
+        check={
+            "pod_count": 1,
+            "pod_volumes": {
+                "/var/lib/clickhouse",
+            },
+            "pod_image": "clickhouse/clickhouse-server:22.8",
+            "do_not_delete": 1,
+            "chi_status": "InProgress",
+        },
+    )
+
+    with Then("Startup probe should be defined"):
+        assert "startupProbe" in kubectl.get_pod_spec(chi)["containers"][0]
+
+    kubectl.wait_chi_status(chi, "Completed")
+
+    with Then("uptime() should be more than 120 seconds as defined by a probe"):
+        out = clickhouse.query(chi, "select uptime()")
+        assert int(out) > 120
+
+    kubectl.delete_chi(chi)
+    kubectl.delete(util.get_full_path("manifests/chit/tpl-startup-probe.yaml"))
+
 
 @TestScenario
 @Requirements()#todo
@@ -3610,41 +3647,6 @@
             assert "<secure>1</secure>" in r
 
     kubectl.delete_chi(chi)
-=======
-@TestScenario
-@Name("test_040. Inject a startup probe using an auto template")
-def test_040(self):
-    manifest = "manifests/chi/test-005-acm.yaml"
-    chi = yaml_manifest.get_chi_name(util.get_full_path(manifest))
-
-    with Given("Auto template with a startup probe is deployed"):
-        kubectl.apply(util.get_full_path("manifests/chit/tpl-startup-probe.yaml"))
-
-    kubectl.create_and_check(
-        manifest="manifests/chi/test-005-acm.yaml",
-        check={
-            "pod_count": 1,
-            "pod_volumes": {
-                "/var/lib/clickhouse",
-            },
-            "pod_image": "clickhouse/clickhouse-server:22.8",
-            "do_not_delete": 1,
-            "chi_status": "InProgress",
-        },
-    )
-
-    with Then("Startup probe should be defined"):
-        assert "startupProbe" in kubectl.get_pod_spec(chi)["containers"][0]
-
-    kubectl.wait_chi_status(chi, "Completed")
-
-    with Then("uptime() should be more than 120 seconds as defined by a probe"):
-        out = clickhouse.query(chi, "select uptime()")
-        assert int(out) > 120
-
-    kubectl.delete_chi(chi)
-    kubectl.delete(util.get_full_path("manifests/chit/tpl-startup-probe.yaml"))
->>>>>>> 0d98e564
 
 
 @TestModule
@@ -3675,17 +3677,12 @@
     #         Scenario(test=t[0], args=t[1])()
 
     # define values for Operator upgrade test (test_009)
-<<<<<<< HEAD
 
     with Pool(3) as pool:
         for scenario in loads(current_module(), Scenario, Suite):
             if not (hasattr(scenario, "tags") and ("NO_PARALLEL" in scenario.tags)):
                 Scenario(run=scenario, parallel=True, executor=pool)
         join()
-=======
-    self.context.test_009_version_from = "0.21.0"
-    self.context.test_009_version_to = settings.operator_version
->>>>>>> 0d98e564
 
     for scenario in loads(current_module(), Scenario, Suite):
         if hasattr(scenario, "tags") and ("NO_PARALLEL" in scenario.tags):
