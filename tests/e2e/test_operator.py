--- conflicted
+++ resolved
@@ -871,14 +871,10 @@
         "CREATE TABLE test_buffer_014(a Int8) Engine = Buffer(default, test_local_014, 16, 10, 100, 10000, 1000000, 10000000, 100000000)",
         "CREATE DATABASE test_atomic_014 ON CLUSTER '{cluster}' Engine = Atomic",
         "CREATE TABLE test_atomic_014.test_local2_014 ON CLUSTER '{cluster}' (a Int8) Engine = ReplicatedMergeTree('/clickhouse/{cluster}/tables/{shard}/{database}/{table}', '{replica}') ORDER BY tuple()",
-<<<<<<< HEAD
-        "CREATE TABLE test_atomic_014.test_local_uuid_014 ON CLUSTER '{cluster}' (a Int8) Engine = ReplicatedMergeTree('/clickhouse/{cluster}/tables/{shard}/{uuid}', '{replica}') ORDER BY tuple()",
-        "CREATE TABLE test_atomic_014.test_uuid_014 ON CLUSTER '{cluster}' (a Int8) Engine = Distributed('{cluster}', test_atomic_014, test_local_uuid_014, rand())"
-=======
-        "CREATE TABLE test_atomic_014.test_local_uuid_014 ON CLUSTER '{cluster}' (a Int8) Engine = ReplicatedMergeTree ORDER BY tuple()",
+        "CREATE TABLE test_atomic_014.test_local_uuid_014 ON CLUSTER '{cluster}' (a Int8) Engine = ReplicatedMergeTree('/clickhouse/{cluster}/tables/{shard}/{database}/{table}/{uuid}', '{replica}') ORDER BY tuple()",
         "CREATE TABLE test_atomic_014.test_uuid_014 ON CLUSTER '{cluster}' (a Int8) Engine = Distributed('{cluster}', test_atomic_014, test_local_uuid_014, rand())",
         "CREATE MATERIALIZED VIEW test_atomic_014.test_mv2_014 ON CLUSTER '{cluster}' Engine = ReplicatedMergeTree ORDER BY tuple() PARTITION BY tuple() as SELECT * from test_atomic_014.test_local2_014"
->>>>>>> d7e654a3
+        
     ]
     with Given("Create schema objects"):
         for q in create_ddls:
@@ -2342,7 +2338,7 @@
                 out = kubectl.launch(
                     f"exec {operator_pod} -c metrics-exporter -- {url_cmd}",
                     ns=operator_namespace
-                )                
+                )
                 rx = re.compile(expect_pattern,re.MULTILINE)
                 matches = rx.findall(out)
                 expected_pattern_found = False
@@ -2382,7 +2378,7 @@
             },
             timeout=600,
         )
-        
+
         kubectl.wait_jsonpath("pod", "chi-test-operator-http-connection-default-0-0-0", "{.status.containerStatuses[0].ready}", "true",
                             ns=kubectl.namespace)
 
@@ -2440,7 +2436,7 @@
         },
         timeout=1200,
         )
-        
+
         kubectl.wait_jsonpath("pod", "chi-test-operator-https-connection-t1-0-0-0", "{.status.containerStatuses[0].ready}", "true",
                             ns=kubectl.namespace)
 
@@ -2451,7 +2447,7 @@
         util.restart_operator()
         out = kubectl.launch("get pods -l app=clickhouse-operator", ns=settings.operator_namespace).splitlines()[1]
         operator_pod = re.split(r'[\t\r\n\s]+', out)[0]
-    
+
     with Then("check for `chi_clickhouse_metric_fetch_errors` string with zero value at the end"):
         check_metrics_monitoring(operator_namespace, operator_pod, expect_pattern="^chi_clickhouse_metric_fetch_errors{(.*?)} 0$")
 
@@ -2473,7 +2469,7 @@
 @Name("test_034. Check CHI HTTPS connection from local client")
 def test_034(self):
     """Check ClickHouse server can be deployed by ClickHouse Operator with the support for `HTTPS` connection
-    by creating a ClickHouse installation with HTTPS enabled and executing a simple query from a local ClickHouse client 
+    by creating a ClickHouse installation with HTTPS enabled and executing a simple query from a local ClickHouse client
     with the`--secure` option when port forwarding is enabled.
     """
     self.context.shell = Shell()
@@ -2516,7 +2512,7 @@
             },
             timeout=1200,
             )
-            
+
             kubectl.wait_jsonpath("pod", "chi-test-operator-https-connection-t1-0-0-0", "{.status.containerStatuses[0].ready}", "true",
                                 ns=kubectl.namespace)
 
@@ -2534,7 +2530,7 @@
             kubectl.delete_chi(chi)
 
     finally:
-        with Finally("I remove the port forwarding and close the shell"): 
+        with Finally("I remove the port forwarding and close the shell"):
             self.context.shell("pkill -f 'port-forward'", timeout=5)
             self.context.shell.close()
 
