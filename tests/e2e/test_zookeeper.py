import time

import e2e.clickhouse as clickhouse
import e2e.kubectl as kubectl
import e2e.settings as settings
import e2e.util as util

from testflows.core import *


def wait_zookeeper_ready(svc_name='zookeeper', pod_count=3, retries=10):
    for i in range(retries):
        ready_pods = kubectl.launch(f"get pods | grep {svc_name} | grep Running | grep '1/1' | wc -l")
        ready_endpoints = "0"
        if ready_pods == str(pod_count):
            ready_endpoints = kubectl.launch(f"get endpoints {svc_name} -o json | jq '.subsets[].addresses[].ip' | wc -l")
            if ready_endpoints == str(pod_count):
                break
        else:
            with Then(
                f"Zookeeper Not ready yet ready_endpoints={ready_endpoints} ready_pods={ready_pods}, expected pod_count={pod_count}. "
                f"Wait for {i*3} seconds"
            ):
                time.sleep(i*3)
        if i == retries - 1:
            Fail(f"Zookeeper failed, ready_endpoints={ready_endpoints} ready_pods={ready_pods}, expected pod_count={pod_count}")


def wait_clickhouse_no_readonly_replicas(chi, retries=10):
    expected_replicas = chi["spec"]["configuration"]["clusters"][0]["layout"]["replicasCount"]
    expected_replicas = "[" + ",".join(["0"] * expected_replicas) + "]"
    for i in range(retries):
        readonly_replicas=clickhouse.query(
            chi['metadata']['name'],
            "SELECT groupArray(value) FROM cluster('all-sharded',system.metrics) WHERE metric='ReadonlyReplica'"
        )
        if readonly_replicas == expected_replicas:
            break
        else:
            with Then(f"Clickhouse have readonly_replicas={readonly_replicas}, expected={expected_replicas}, Wait for {i*3} seconds"):
                time.sleep(i*3)
        if i == retries - 1:
            Fail(f"ClickHouse ZK failed, readonly_replicas={readonly_replicas}, expected={expected_replicas}")


@TestScenario
@Name("test_zookeeper_rescale. Check ZK scale-up / scale-down cases")
def test_zookeeper_rescale(self):
    """
    test scenario for ZK

    CH 1 -> 2 wait complete + ZK 1 -> 3 nowait
    CH 2 -> 1 wait complete + ZK 3 -> 1 nowait
    CH 1 -> 2 wait complete + ZK 1 -> 3 nowait
    """
    def insert_replicated_data(chi, create_tables, insert_tables):
        with When(f'create if not exists replicated tables {create_tables}'):
            for table in create_tables:
                clickhouse.create_table_on_cluster(
                    chi, 'all-sharded', f'default.{table}',
                    f'(id UInt64) ENGINE=ReplicatedMergeTree(\'/clickhouse/tables/default.{table}/{{shard}}\',\'{{replica}}\') ORDER BY (id)',
                    if_not_exists=True,
                )
        with When(f'insert tables data {insert_tables}'):
            for table in insert_tables:
                clickhouse.query(
                    chi['metadata']['name'], f'INSERT INTO default.{table} SELECT rand()+number FROM numbers(1000)',
                    pod="chi-test-cluster-for-zk-default-0-1-0"
                )

    def check_zk_root_znode(chi, pod_count, zk_retry=3):
        for pod_num in range(pod_count):
            out = ""
            for i in range(zk_retry):
                out = kubectl.launch(f"exec zookeeper-{pod_num} -- bash -ce './bin/zkCli.sh ls /'", ns=settings.test_namespace, ok_to_fail=True)
                if "[clickhouse, zookeeper]" in out:
                    break
                else:
                    with Then(f"Zookeeper ROOT NODE not ready, wait {i*3} sec"):
                        time.sleep(i*3)
            assert "[clickhouse, zookeeper]" in out, "Unexpected `zkCli.sh ls /` output"

        out = clickhouse.query(chi["metadata"]["name"], "SELECT count() FROM system.zookeeper WHERE path='/'")
        assert "2" == out.strip(" \t\r\n"), f"Unexpected `SELECT count() FROM system.zookeeper WHERE path='/'` output {out}"

    def rescale_zk_and_clickhouse(ch_node_count, zk_node_count, first_install=False):
        zk_manifest = 'zookeeper-1-node-1GB-for-tests-only.yaml' if zk_node_count == 1 else 'zookeeper-3-nodes-1GB-for-tests-only.yaml'
        _, chi = util.install_clickhouse_and_zookeeper(
            chi_file=f'configs/test-cluster-for-zookeeper-{ch_node_count}.yaml',
            chi_template_file='templates/tpl-clickhouse-latest.yaml',
            chi_name='test-cluster-for-zk',
            zk_manifest=zk_manifest,
            clean_ns=False,
            force_zk_install=True,
            zk_install_first=first_install,
            make_object_count=False,
        )
        return chi

    with When("Clean exists ClickHouse and Zookeeper"):
        kubectl.delete_all_zookeeper(settings.test_namespace)
        kubectl.delete_all_chi(settings.test_namespace)

    with When("Install CH 1 node ZK 1 node"):
        chi = rescale_zk_and_clickhouse(ch_node_count=1, zk_node_count=1, first_install=True)
        util.wait_clickhouse_cluster_ready(chi)
        wait_zookeeper_ready(pod_count=1)
        check_zk_root_znode(chi, pod_count=1)

        util.wait_clickhouse_cluster_ready(chi)
        wait_clickhouse_no_readonly_replicas(chi)
        insert_replicated_data(chi, create_tables=['test_repl1'], insert_tables=['test_repl1'])

    total_iterations = 5
    for iteration in range(total_iterations):
        with When(f"ITERATION {iteration}"):
            with Then("CH 1 -> 2 wait complete + ZK 1 -> 3 nowait"):
                chi = rescale_zk_and_clickhouse(ch_node_count=2, zk_node_count=3)
                wait_zookeeper_ready(pod_count=3)
                check_zk_root_znode(chi, pod_count=3)

                util.wait_clickhouse_cluster_ready(chi)
                insert_replicated_data(chi, create_tables=['test_repl2'], insert_tables=['test_repl1', 'test_repl2'])

            with Then("CH 2 -> 1 wait complete + ZK 3 -> 1 nowait"):
                chi = rescale_zk_and_clickhouse(ch_node_count=1, zk_node_count=1)
                wait_zookeeper_ready(pod_count=1)
                check_zk_root_znode(chi, pod_count=1)

                util.wait_clickhouse_cluster_ready(chi)
                insert_replicated_data(chi, create_tables=['test_repl3'], insert_tables=['test_repl1', 'test_repl2', 'test_repl3'])

    with When("CH 1 -> 2 wait complete + ZK 1 -> 3 nowait"):
        chi = rescale_zk_and_clickhouse(ch_node_count=2, zk_node_count=3)
        check_zk_root_znode(chi, pod_count=3)

    with Then('check data in tables'):
        for table, exptected_rows in {"test_repl1": str(1000 + 2000 * total_iterations) , "test_repl2": str(2000*total_iterations), "test_repl3": str(1000*total_iterations)}.items():
            actual_rows = clickhouse.query(
                chi['metadata']['name'], f'SELECT count() FROM default.{table}', pod="chi-test-cluster-for-zk-default-0-1-0"
            )
            assert actual_rows == exptected_rows, f"Invalid rows counter after inserts {table} expected={exptected_rows} actual={actual_rows}"

    with Then('drop all created tables'):
        for i in range(3):
            clickhouse.drop_table_on_cluster(chi, 'all-sharded', f'default.test_repl{i+1}')


@TestModule
@Name("e2e.test_zookeeper")
def test(self):
<<<<<<< HEAD
=======
    """
    Perform test for zookeeper scale-up / scale-down scenarios
    """
    _, chi = util.install_clickhouse_and_zookeeper(
        chi_file='tests/test-cluster-for-zookeeper.yaml',
        chi_template_file='templates/tpl-clickhouse-latest.yaml',
        chi_name='test-cluster-for-zk',
    )
    util.wait_clickhouse_cluster_ready(chi)

>>>>>>> b806cf5f
    all_tests = [
        test_zookeeper_rescale
    ]

    for t in all_tests:
        Scenario(test=t)()<|MERGE_RESOLUTION|>--- conflicted
+++ resolved
@@ -68,7 +68,7 @@
                     pod="chi-test-cluster-for-zk-default-0-1-0"
                 )
 
-    def check_zk_root_znode(chi, pod_count, zk_retry=3):
+    def check_zk_root_znode(chi, pod_count, zk_retry=5):
         for pod_num in range(pod_count):
             out = ""
             for i in range(zk_retry):
@@ -76,8 +76,8 @@
                 if "[clickhouse, zookeeper]" in out:
                     break
                 else:
-                    with Then(f"Zookeeper ROOT NODE not ready, wait {i*3} sec"):
-                        time.sleep(i*3)
+                    with Then(f"Zookeeper ROOT NODE not ready, wait { (i+1)*3} sec"):
+                        time.sleep((i+1)*3)
             assert "[clickhouse, zookeeper]" in out, "Unexpected `zkCli.sh ls /` output"
 
         out = clickhouse.query(chi["metadata"]["name"], "SELECT count() FROM system.zookeeper WHERE path='/'")
@@ -86,11 +86,11 @@
     def rescale_zk_and_clickhouse(ch_node_count, zk_node_count, first_install=False):
         zk_manifest = 'zookeeper-1-node-1GB-for-tests-only.yaml' if zk_node_count == 1 else 'zookeeper-3-nodes-1GB-for-tests-only.yaml'
         _, chi = util.install_clickhouse_and_zookeeper(
-            chi_file=f'configs/test-cluster-for-zookeeper-{ch_node_count}.yaml',
+            chi_file=f'tests/test-cluster-for-zookeeper-{ch_node_count}.yaml',
             chi_template_file='templates/tpl-clickhouse-latest.yaml',
             chi_name='test-cluster-for-zk',
             zk_manifest=zk_manifest,
-            clean_ns=False,
+            clean_ns=first_install,
             force_zk_install=True,
             zk_install_first=first_install,
             make_object_count=False,
@@ -149,19 +149,6 @@
 @TestModule
 @Name("e2e.test_zookeeper")
 def test(self):
-<<<<<<< HEAD
-=======
-    """
-    Perform test for zookeeper scale-up / scale-down scenarios
-    """
-    _, chi = util.install_clickhouse_and_zookeeper(
-        chi_file='tests/test-cluster-for-zookeeper.yaml',
-        chi_template_file='templates/tpl-clickhouse-latest.yaml',
-        chi_name='test-cluster-for-zk',
-    )
-    util.wait_clickhouse_cluster_ready(chi)
-
->>>>>>> b806cf5f
     all_tests = [
         test_zookeeper_rescale
     ]
