apiVersion: "clickhouse.altinity.com/v1"
kind: "ClickHouseInstallationTemplate"

metadata:
  name: clickhouse-version
spec:
  defaults:
    templates:
      podTemplate: default
  templates:
    podTemplates:
      - name: default
        spec:
          containers:
<<<<<<< HEAD
            - name: clickhouse-pod
              image: yandex/clickhouse-server:20.4
=======
            - name: clickhouse
              image: yandex/clickhouse-server:20.5
>>>>>>> 581cf315
<|MERGE_RESOLUTION|>--- conflicted
+++ resolved
@@ -12,10 +12,5 @@
       - name: default
         spec:
           containers:
-<<<<<<< HEAD
             - name: clickhouse-pod
-              image: yandex/clickhouse-server:20.4
-=======
-            - name: clickhouse
-              image: yandex/clickhouse-server:20.5
->>>>>>> 581cf315
+              image: yandex/clickhouse-server:20.5