--- conflicted
+++ resolved
@@ -11,13 +11,8 @@
 
 @TestScenario
 @Name("test_ch_001. Insert quorum")
-<<<<<<< HEAD
-def test_ch_001():
+def test_ch_001(self):
     util.require_zookeeper()
-=======
-def test_ch_001(self):
-    require_zookeeper()
->>>>>>> 9242677c
 
     kubectl.create_and_check(
         "configs/test-ch-001-insert-quorum.yaml",
@@ -121,13 +116,8 @@
 
 @TestScenario
 @Name("test_ch_002. Row-level security")
-<<<<<<< HEAD
-def test_ch_002():
+def test_ch_002(self):
     kubectl.create_and_check(
-=======
-def test_ch_002(self):
-    create_and_check(
->>>>>>> 9242677c
         "configs/test-ch-002-row-level.yaml",
         {
             "apply_templates": {"templates/tpl-clickhouse-20.3.yaml"},
