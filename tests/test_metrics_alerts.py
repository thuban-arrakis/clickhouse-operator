import re
import time
import json
import random

from testflows.core import TestScenario, Name, When, Then, Given, And, main, run, Module
from testflows.asserts import error

import settings
import kubectl
import clickhouse

from test_operator import set_operator_version, require_zookeeper
from test_metrics_exporter import set_metrics_exporter_version

prometheus_operator_spec = None
alertmanager_spec = None
prometheus_spec = None

clickhouse_operator_spec = None
chi = None


def check_alert_state(alert_name, alert_state="firing", labels=None, time_range="10s"):
    with Then(f"check {alert_name} for state {alert_state} and {labels} labels in {time_range}"):
        prometheus_pod = prometheus_spec["items"][0]["metadata"]["name"]
        cmd = f"exec -n {settings.prometheus_namespace} {prometheus_pod} -c prometheus -- "
        cmd += "wget -qO- 'http://127.0.0.1:9090/api/v1/query?query=ALERTS{"
        if labels is None:
            labels = {}
        assert isinstance(labels, dict), error()

        labels.update({"alertname": alert_name, "alertstate": alert_state})
        cmd += ",".join([f"{name}=\"{value}\"" for name, value in labels.items()])
        cmd += f"}}[{time_range}]' 2>/dev/null"
        out = kubectl.launch(cmd)
        out = json.loads(out)
        assert "status" in out and out["status"] == "success", error("wrong response from prometheus query API")
        if len(out["data"]["result"]) == 0:
            with And("not present, empty result"):
                return False
        result_labels = out["data"]["result"][0]["metric"].items()
        exists = all(item in result_labels for item in labels.items())
        with And("got result and contains labels" if exists else "got result, but doesn't contain labels"):
            return exists


def wait_alert_state(alert_name, alert_state, expected_state, labels=None, callback=None, max_try=20, sleep_time=10,
                     time_range="10s"):
    catched = False
    for i in range(max_try):
        if not callback is None:
            callback()
        if expected_state == check_alert_state(alert_name, alert_state, labels, time_range):
            catched = True
            break
        with And(f"not ready, wait {sleep_time}s"):
            time.sleep(sleep_time)
    return catched


def random_pod_choice_for_callbacks():
    first_idx = random.randint(0, 1)
    first_pod = chi["status"]["pods"][first_idx]
    first_svc = chi["status"]["fqdns"][first_idx]
    second_idx = 0 if first_idx == 1 else 1
    second_pod = chi["status"]["pods"][second_idx]
    second_svc = chi["status"]["fqdns"][second_idx]
    return second_pod, second_svc, first_pod, first_svc


<<<<<<< HEAD
def drop_table_on_cluster(cluster_name='all-sharded', table='default.test'):
    drop_local_sql = f'DROP TABLE {table} ON CLUSTER \\\"{cluster_name}\\\"'
    clickhouse.clickhouse_query(chi["metadata"]["name"], drop_local_sql, timeout=120)


def create_table_on_cluster(cluster_name='all-sharded', table='default.test',
                            create_definition='(event_time DateTime, test UInt64) ENGINE MergeTree() ORDER BY tuple()'):
    create_local_sql = f'CREATE TABLE {table} ON CLUSTER \\\"{cluster_name}\\\" {create_definition}'
    clickhouse.clickhouse_query(chi["metadata"]["name"], create_local_sql, timeout=120)


def drop_distributed_table_on_cluster(cluster_name='all-sharded', distr_table='default.test_distr', local_table='default.test'):
    drop_distr_sql = f'DROP TABLE {distr_table} ON CLUSTER \\\"{cluster_name}\\\"'
    clickhouse.clickhouse_query(chi["metadata"]["name"], drop_distr_sql, timeout=120)
    drop_table_on_cluster(cluster_name, local_table)


def create_distributed_table_on_cluster(cluster_name='all-sharded', distr_table='default.test_distr', local_table='default.test',
                                        fields_definition='(event_time DateTime, test UInt64)',
                                        local_engine='ENGINE MergeTree() ORDER BY tuple()',
                                        distr_engine='ENGINE Distributed("all-sharded",default, test, test)'):
    create_table_on_cluster(cluster_name, local_table, fields_definition + ' ' + local_engine)
    create_distr_sql = f'CREATE TABLE {distr_table} ON CLUSTER \\\"{cluster_name}\\\" {fields_definition} {distr_engine}'
    clickhouse.clickhouse_query(chi["metadata"]["name"], create_distr_sql, timeout=120)


=======
def drop_mergetree_table_on_cluster(cluster_name='all-sharded'):
    drop_local_sql = 'DROP TABLE default.test ON CLUSTER \\\"' + cluster_name + '\\\"'
    clickhouse.query(chi["metadata"]["name"], drop_local_sql, timeout=120)


def create_mergetree_table_on_cluster(cluster_name='all-sharded'):
    create_local_sql = 'CREATE TABLE default.test ON CLUSTER \\\"' + cluster_name + '\\\" (event_time DateTime, test UInt64) ENGINE MergeTree() ORDER BY tuple()'
    clickhouse.query(chi["metadata"]["name"], create_local_sql, timeout=120)


def drop_distributed_table_on_cluster(cluster_name='all-sharded'):
    drop_distr_sql = 'DROP TABLE default.test_distr ON CLUSTER \\\"' + cluster_name + '\\\"'
    clickhouse.query(chi["metadata"]["name"], drop_distr_sql, timeout=120)
    drop_mergetree_table_on_cluster(cluster_name)


def create_distributed_table_on_cluster(cluster_name='all-sharded'):
    create_mergetree_table_on_cluster(cluster_name)
    create_distr_sql = 'CREATE TABLE default.test_distr ON CLUSTER \\\"' + cluster_name + '\\\" (event_time DateTime, test UInt64) ENGINE Distributed("all-sharded",default, test, test)'
    clickhouse.query(chi["metadata"]["name"], create_distr_sql, timeout=120)


def drop_replicated_table_on_cluster(cluster_name='all-replicated'):
    drop_repl_sql = 'DROP TABLE default.test_repl ON CLUSTER \\\"' + cluster_name + '\\\"'
    clickhouse.query(chi["metadata"]["name"], drop_repl_sql, timeout=120)


def create_replicated_table_on_cluster(cluster_name='all-replicated'):
    create_local_sql = 'CREATE TABLE default.test_repl ON CLUSTER \\\"' + cluster_name + '\\\" (event_time DateTime, test UInt64) ENGINE ReplicatedMergeTree(\'/clickhouse/tables/{installation}-{shard}/test_repl\', \'{replica}\') ORDER BY tuple()'
    clickhouse.query(chi["metadata"]["name"], create_local_sql, timeout=120)

>>>>>>> 6d0a39d5
@TestScenario
@Name("Check clickhouse-operator/prometheus/alertmanager setup")
def test_prometheus_setup():
    with Given("clickhouse-operator is installed"):
        assert kubectl.get_count("pod", ns=settings.operator_namespace,
                                 label="-l app=clickhouse-operator") > 0, error(
            "please run deploy/operator/clickhouse-operator-install.sh before run test")
        set_operator_version(settings.operator_version)
        set_metrics_exporter_version(settings.operator_version)

    with Given("prometheus-operator is installed"):
        assert kubectl.get_count("pod", ns=settings.prometheus_namespace,
                                 label="-l app.kubernetes.io/component=controller,app.kubernetes.io/name=prometheus-operator") > 0, error(
            "please run deploy/promehteus/create_prometheus.sh before test run")
        assert kubectl.get_count("pod", ns=settings.prometheus_namespace,
                                 label="-l app=prometheus,prometheus=prometheus") > 0, error(
            "please run deploy/promehteus/create_prometheus.sh before test run")
        assert kubectl.get_count("pod", ns=settings.prometheus_namespace,
                                 label="-l app=alertmanager,alertmanager=alertmanager") > 0, error(
            "please run deploy/promehteus/create_prometheus.sh before test run")
        prometheus_operator_exptected_version = f"quay.io/coreos/prometheus-operator:v{settings.prometheus_operator_version}"
        assert prometheus_operator_exptected_version in prometheus_operator_spec["items"][0]["spec"]["containers"][0]["image"], error(
            f"require {prometheus_operator_exptected_version} image")


@TestScenario
@Name("Check ClickHouseMetricsExporterDown")
def test_metrics_exporter_down():
    def reboot_metrics_exporter():
        clickhouse_operator_pod = clickhouse_operator_spec["items"][0]["metadata"]["name"]
        kubectl.launch(
            f"exec -n {settings.operator_namespace} {clickhouse_operator_pod} -c metrics-exporter -- reboot",
            ok_to_fail=True,
        )

    with When("reboot metrics exporter"):
        fired = wait_alert_state("ClickHouseMetricsExporterDown", "firing", expected_state=True, callback=reboot_metrics_exporter,
                                 time_range='30s')
        assert fired, error("can't get ClickHouseMetricsExporterDown alert in firing state")

    with Then("check ClickHouseMetricsExporterDown gone away"):
        resolved = wait_alert_state("ClickHouseMetricsExporterDown", "firing", expected_state=False, sleep_time=5)
        assert resolved, error("can't get ClickHouseMetricsExporterDown alert is gone away")


@TestScenario
@Name("Check ClickHouseServerDown, ClickHouseServerRestartRecently")
def test_clickhouse_server_reboot():
    random_idx = random.randint(0, 1)
    clickhouse_pod = chi["status"]["pods"][random_idx]
    clickhouse_svc = chi["status"]["fqdns"][random_idx]

    def reboot_clickhouse_server():
        kubectl.launch(
            f"exec -n {kubectl.namespace} {clickhouse_pod} -c clickhouse -- kill 1",
            ok_to_fail=True,
        )

    with When("reboot clickhouse-server pod"):
        fired = wait_alert_state("ClickHouseServerDown", "firing", True,
                                 labels={"hostname": clickhouse_svc, "chi": chi["metadata"]["name"]},
                                 callback=reboot_clickhouse_server,
                                 sleep_time=5, time_range='30s', max_try=30,
                                 )
        assert fired, error("can't get ClickHouseServerDown alert in firing state")

    with Then("check ClickHouseServerDown gone away"):
        resolved = wait_alert_state("ClickHouseServerDown", "firing", False, labels={"hostname": clickhouse_svc}, time_range='5s',
                                    sleep_time=5)
        assert resolved, error("can't check ClickHouseServerDown alert is gone away")

    with Then("check ClickHouseServerRestartRecently firing and gone away"):
        fired = wait_alert_state("ClickHouseServerRestartRecently", "firing", True,
                                 labels={"hostname": clickhouse_svc, "chi": chi["metadata"]["name"]}, time_range="30s")
        assert fired, error("after ClickHouseServerDown gone away, ClickHouseServerRestartRecently shall firing")

        resolved = wait_alert_state("ClickHouseServerRestartRecently", "firing", False,
                                    labels={"hostname": clickhouse_svc})
        assert resolved, error("can't check ClickHouseServerRestartRecently alert is gone away")


@TestScenario
@Name("Check ClickHouseDNSErrors")
def test_clickhouse_dns_errors():
    random_idx = random.randint(0, 1)
    clickhouse_pod = chi["status"]["pods"][random_idx]
    clickhouse_svc = chi["status"]["fqdns"][random_idx]

    old_dns = kubectl.launch(
        f"exec -n {kubectl.namespace} {clickhouse_pod} -c clickhouse -- cat /etc/resolv.conf",
        ok_to_fail=False,
    )
    new_dns = re.sub(r'^nameserver (.+)', 'nameserver 1.1.1.1', old_dns)

    def rewrite_dns_on_clickhouse_server(write_new=True):
        dns = new_dns if write_new else old_dns
        kubectl.launch(
            f"exec -n {kubectl.namespace} {clickhouse_pod} -c clickhouse -- bash -c \"printf \\\"{dns}\\\" > /etc/resolv.conf\"",
            ok_to_fail=False,
        )
        kubectl.launch(
            f"exec -n {kubectl.namespace} {clickhouse_pod} -c clickhouse -- clickhouse-client --echo -mn -q \"SYSTEM DROP DNS CACHE; SELECT count() FROM cluster('all-sharded',system,metrics)\"",
            ok_to_fail=True,
        )

    with When("rewrite /etc/resolv.conf in clickhouse-server pod"):
        fired = wait_alert_state("ClickHouseDNSErrors", "firing", True, labels={"hostname": clickhouse_svc},
                                 time_range='20s', callback=rewrite_dns_on_clickhouse_server, sleep_time=5)
        assert fired, error("can't get ClickHouseDNSErrors alert in firing state")

    with Then("check ClickHouseDNSErrors gone away"):
        rewrite_dns_on_clickhouse_server(write_new=False)
        resolved = wait_alert_state("ClickHouseDNSErrors", "firing", False, labels={"hostname": clickhouse_svc})
        assert resolved, error("can't check ClickHouseDNSErrors alert is gone away")


@TestScenario
@Name("Check ClickHouseDistributedFilesToInsertHigh")
def test_distributed_files_to_insert():
    delayed_pod, delayed_svc, restarted_pod, restarted_svc = random_pod_choice_for_callbacks()
    create_distributed_table_on_cluster()

    insert_sql = 'INSERT INTO default.test_distr(event_time, test) SELECT now(), number FROM system.numbers LIMIT 1000'
    clickhouse.clickhouse_query(
        chi["metadata"]["name"], 'SYSTEM STOP DISTRIBUTED SENDS default.test_distr',
        pod=delayed_pod, ns=kubectl.namespace
    )

    files_to_insert_from_metrics = 0
    files_to_insert_from_disk = 0
    tries = 0
<<<<<<< HEAD
    # we need more than 50 delayed files for catch
    while files_to_insert_from_disk <= 55 and files_to_insert_from_metrics <= 55 and tries < 500:
        kubectl.kubectl(
            f"exec -n {kubectl.namespace} {restarted_pod} -c clickhouse -- kill 1",
            ok_to_fail=True,
        )
        clickhouse.clickhouse_query(chi["metadata"]["name"], insert_sql, pod=delayed_pod, host=delayed_pod, ns=kubectl.namespace)
        files_to_insert_from_metrics = clickhouse.clickhouse_query(
=======
    while files_to_insert_from_disk < 50 and tries < 500:
        kubectl.launch(
            f"exec -n {kubectl.namespace} {restarted_pod} -c clickhouse -- kill 1",
            ok_to_fail=True,
        )
        clickhouse.query(chi["metadata"]["name"], insert_sql, host=delayed_svc, ns=kubectl.namespace)
        files_to_insert_from_metrics = clickhouse.query(
>>>>>>> 6d0a39d5
            chi["metadata"]["name"], "SELECT value FROM system.metrics WHERE metric='DistributedFilesToInsert'",
            pod=delayed_pod, ns=kubectl.namespace
        )
        files_to_insert_from_metrics = int(files_to_insert_from_metrics)

        files_to_insert_from_disk = int(kubectl.launch(
            f"exec -n {kubectl.namespace} {delayed_pod} -c clickhouse -- bash -c 'ls -la /var/lib/clickhouse/data/default/test_distr/*/*.bin 2>/dev/null | wc -l'",
            ok_to_fail=False,
        ))

    with When("reboot clickhouse-server pod"):
        fired = wait_alert_state("ClickHouseDistributedFilesToInsertHigh", "firing", True,
                                 labels={"hostname": delayed_svc, "chi": chi["metadata"]["name"]})
        assert fired, error("can't get ClickHouseDistributedFilesToInsertHigh alert in firing state")
<<<<<<< HEAD

    kubectl.kube_wait_pod_status(restarted_pod, "Running", ns=kubectl.namespace)
=======
    # @TODO remove it when  https://github.com/ClickHouse/ClickHouse/pull/11220 will merged to docker latest image
    kubectl.wait_pod_status(restarted_pod, "Running", ns=kubectl.namespace)
>>>>>>> 6d0a39d5

    clickhouse.clickhouse_query(
        chi["metadata"]["name"], 'SYSTEM START DISTRIBUTED SENDS default.test_distr',
        pod=delayed_pod, ns=kubectl.namespace
    )

    with Then("check ClickHouseDistributedFilesToInsertHigh gone away"):
        resolved = wait_alert_state("ClickHouseDistributedFilesToInsertHigh", "firing", False, labels={"hostname": delayed_svc})
        assert resolved, error("can't check ClickHouseDistributedFilesToInsertHigh alert is gone away")

    drop_distributed_table_on_cluster()


@TestScenario
@Name("Check ClickHouseDistributedConnectionExceptions")
def test_distributed_connection_exceptions():
    delayed_pod, delayed_svc, restarted_pod, restarted_svc = random_pod_choice_for_callbacks()
    create_distributed_table_on_cluster()

    def reboot_clickhouse_and_distributed_exection():
        # we need 70 delayed files for catch
        insert_sql = 'INSERT INTO default.test_distr(event_time, test) SELECT now(), number FROM system.numbers LIMIT 10000'
        select_sql = 'SELECT count() FROM default.test_distr'
        with Then("reboot clickhouse-server pod"):
            kubectl.launch(
                f"exec -n {kubectl.namespace} {restarted_pod} -c clickhouse -- kill 1",
                ok_to_fail=True,
            )
            with And("Insert to distributed table"):
                clickhouse.query(chi["metadata"]["name"], insert_sql, host=delayed_pod, ns=kubectl.namespace)

            with And("Select from distributed table"):
                clickhouse.query_with_error(chi["metadata"]["name"], select_sql, host=delayed_pod,
                                            ns=kubectl.namespace)

    with When("check ClickHouseDistributedConnectionExceptions firing"):
        fired = wait_alert_state("ClickHouseDistributedConnectionExceptions", "firing", True,
                                 labels={"hostname": delayed_svc, "chi": chi["metadata"]["name"]}, time_range='30s',
                                 callback=reboot_clickhouse_and_distributed_exection)
        assert fired, error("can't get ClickHouseDistributedConnectionExceptions alert in firing state")

    with Then("check DistributedConnectionExpections gone away"):
        resolved = wait_alert_state("ClickHouseDistributedConnectionExceptions", "firing", False,
                                    labels={"hostname": delayed_svc})
        assert resolved, error("can't check ClickHouseDistributedConnectionExceptions alert is gone away")
    kubectl.wait_pod_status(restarted_pod, "Running", ns=kubectl.namespace)
    kubectl.wait_jsonpath("pod", restarted_pod, "{.status.containerStatuses[0].ready}", "true",
                          ns=kubectl.namespace)
    drop_distributed_table_on_cluster()


@TestScenario
@Name("Check ClickHouseRejectedInsert, ClickHouseDelayedInsertThrottling, ClickHouseMaxPartCountForPartition, ClickHouseLowInsertedRowsPerQuery")
def test_delayed_and_rejected_insert_and_max_part_count_for_partition_and_low_inserted_rows_per_query():
    create_table_on_cluster()
    delayed_pod, delayed_svc, rejected_pod, rejected_svc = random_pod_choice_for_callbacks()

    prometheus_scrape_interval = 15
    # default values in system.merge_tree_settings
    parts_to_throw_insert = 300
    parts_to_delay_insert = 150
    chi_name = chi["metadata"]["name"]

    parts_limits = parts_to_delay_insert
    selected_svc = delayed_svc

    def insert_many_parts_to_clickhouse():
        stop_merges = "SYSTEM STOP MERGES default.test;"
        min_block = "SET max_block_size=1; SET max_insert_block_size=1; SET min_insert_block_size_rows=1;"
        with When(f"Insert to MergeTree table {parts_limits} parts"):
            r = parts_limits
            sql = stop_merges + min_block + \
                  "INSERT INTO default.test(event_time, test) SELECT now(), number FROM system.numbers LIMIT %d;" % r
            clickhouse.query(chi_name, sql, host=selected_svc, ns=kubectl.namespace)

            # @TODO we need only one query after resolve https://github.com/ClickHouse/ClickHouse/issues/11384
            sql = min_block + "INSERT INTO default.test(event_time, test) SELECT now(), number FROM system.numbers LIMIT 1;"
<<<<<<< HEAD
            clickhouse.clickhouse_query_with_error(chi_name, sql, host=selected_svc, ns=kubectl.namespace)
            with And(f"wait prometheus_scrape_interval={prometheus_scrape_interval}*2 sec"):
=======
            clickhouse.query_with_error(chi_name, sql, host=selected_svc, ns=kubectl.namespace)
            with And(f"wait prometheus_scrape_interval={prometheus_scrape_interval}*2 seconds"):
>>>>>>> 6d0a39d5
                time.sleep(prometheus_scrape_interval * 2)

            sql = min_block + "INSERT INTO default.test(event_time, test) SELECT now(), number FROM system.numbers LIMIT 1;"
            clickhouse.query_with_error(chi_name, sql, host=selected_svc, ns=kubectl.namespace)

    insert_many_parts_to_clickhouse()
    with Then("check ClickHouseDelayedInsertThrottling firing"):
        fired = wait_alert_state("ClickHouseDelayedInsertThrottling", "firing", True, labels={"hostname": delayed_svc}, time_range="30s",
                                 sleep_time=5)
        assert fired, error("can't get ClickHouseDelayedInsertThrottling alert in firing state")
    with Then("check ClickHouseMaxPartCountForPartition firing"):
        fired = wait_alert_state("ClickHouseMaxPartCountForPartition", "firing", True, labels={"hostname": delayed_svc}, time_range="45s",
                                 sleep_time=5)
        assert fired, error("can't get ClickHouseMaxPartCountForPartition alert in firing state")
    with Then("check ClickHouseLowInsertedRowsPerQuery firing"):
        fired = wait_alert_state("ClickHouseLowInsertedRowsPerQuery", "firing", True, labels={"hostname": delayed_svc}, time_range="60s",
                                 sleep_time=5)
        assert fired, error("can't get ClickHouseLowInsertedRowsPerQuery alert in firing state")

    clickhouse.query(chi_name, "SYSTEM START MERGES default.test", host=selected_svc, ns=kubectl.namespace)

    with Then("check ClickHouseDelayedInsertThrottling gone away"):
        resolved = wait_alert_state("ClickHouseDelayedInsertThrottling", "firing", False, labels={"hostname": delayed_svc}, sleep_time=5)
        assert resolved, error("can't check ClickHouseDelayedInsertThrottling alert is gone away")
    with Then("check ClickHouseMaxPartCountForPartition gone away"):
        resolved = wait_alert_state("ClickHouseMaxPartCountForPartition", "firing", False, labels={"hostname": delayed_svc}, sleep_time=5)
        assert resolved, error("can't check ClickHouseMaxPartCountForPartition alert is gone away")
    with Then("check ClickHouseLowInsertedRowsPerQuery gone away"):
        resolved = wait_alert_state("ClickHouseLowInsertedRowsPerQuery", "firing", False, labels={"hostname": delayed_svc}, sleep_time=5)
        assert resolved, error("can't check ClickHouseLowInsertedRowsPerQuery alert is gone away")

    parts_limits = parts_to_throw_insert
    selected_svc = rejected_svc
    insert_many_parts_to_clickhouse()
    with Then("check ClickHouseRejectedInsert firing"):
        fired = wait_alert_state("ClickHouseRejectedInsert", "firing", True, labels={"hostname": rejected_svc}, time_range="30s",
                                 sleep_time=5)
        assert fired, error("can't get ClickHouseRejectedInsert alert in firing state")

    with Then("check ClickHouseRejectedInsert gone away"):
        resolved = wait_alert_state("ClickHouseRejectedInsert", "firing", False, labels={"hostname": rejected_svc}, sleep_time=5)
        assert resolved, error("can't check ClickHouseRejectedInsert alert is gone away")

<<<<<<< HEAD
    clickhouse.clickhouse_query(chi_name, "SYSTEM START MERGES default.test", host=selected_svc, ns=kubectl.namespace)
    drop_table_on_cluster()

=======
    clickhouse.query(chi_name, "SYSTEM START MERGES default.test", host=selected_svc, ns=kubectl.namespace)
    drop_mergetree_table_on_cluster()
>>>>>>> 6d0a39d5

@TestScenario
@Name("Check ClickHouseLongestRunningQuery")
def test_longest_running_query():
    long_running_pod, long_running_svc, _, _ = random_pod_choice_for_callbacks()
    # 600s trigger + 2*30s - double prometheus scraping interval
    clickhouse.query(chi["metadata"]["name"], "SELECT now(),sleepEachRow(1),number FROM system.numbers LIMIT 660",
                     host=long_running_svc, timeout=670)
    with Then("check ClickHouseLongestRunningQuery firing"):
        fired = wait_alert_state("ClickHouseLongestRunningQuery", "firing", True, labels={"hostname": long_running_svc},
                                 time_range='30s', sleep_time=5)
        assert fired, error("can't get ClickHouseLongestRunningQuery alert in firing state")
    with Then("check ClickHouseLongestRunningQuery gone away"):
        resolved = wait_alert_state("ClickHouseLongestRunningQuery", "firing", False, labels={"hostname": long_running_svc})
        assert resolved, error("can't check ClickHouseLongestRunningQuery alert is gone away")


@TestScenario
@Name("Check ClickHouseQueryPreempted")
def test_query_preempted():
    priority_pod, priority_svc, _, _ = random_pod_choice_for_callbacks()

    def run_queries_with_priority():
        sql = ""
        for i in range(50):
            sql += f"SET priority={i % 20};SELECT uniq(number) FROM numbers(20000000):"
        cmd = f"echo \\\"{sql} SELECT 1\\\" | xargs -i'{{}}' --no-run-if-empty -d ':' -P 20 clickhouse-client --time -m -n -q \\\"{{}}\\\""
        kubectl.launch(f"exec {priority_pod} -- bash -c \"{cmd}\"", timeout=120)
        clickhouse.query(
            chi["metadata"]["name"],
            "SELECT event_time, CurrentMetric_QueryPreempted FROM system.metric_log WHERE CurrentMetric_QueryPreempted > 0",
            host=priority_svc,
        )

    with Then("check ClickHouseQueryPreempted firing"):
        fired = wait_alert_state("ClickHouseQueryPreempted", "firing", True, labels={"hostname": priority_svc},
                                 time_range='30s', sleep_time=5, callback=run_queries_with_priority)
        assert fired, error("can't get ClickHouseQueryPreempted alert in firing state")
    with Then("check ClickHouseQueryPreempted gone away"):
        resolved = wait_alert_state("ClickHouseQueryPreempted", "firing", False, labels={"hostname": priority_svc})
        assert resolved, error("can't check ClickHouseQueryPreempted alert is gone away")


@TestScenario
@Name("Check ClickHouseReadonlyReplica")
def test_read_only_replica():
    read_only_pod, read_only_svc, other_pod, other_svc = random_pod_choice_for_callbacks()
    chi_name = chi["metadata"]["name"]
    create_table_on_cluster('all-replicated', 'default.test_repl',
                            '(event_time DateTime, test UInt64) ENGINE ReplicatedMergeTree(\'/clickhouse/tables/{installation}-{shard}/test_repl\', \'{replica}\') ORDER BY tuple()')

    def restart_zookeeper():
        kubectl.launch(
            f"exec -n {kubectl.namespace} zookeeper-0 -- sh -c \"kill 1\"",
            ok_to_fail=True,
        )
        clickhouse.query_with_error(chi_name, "INSERT INTO default.test_repl VALUES(now(),rand())", host=read_only_svc)

    with Then("check ClickHouseReadonlyReplica firing"):
        fired = wait_alert_state("ClickHouseReadonlyReplica", "firing", True, labels={"hostname": read_only_svc},
                                 time_range='30s', sleep_time=5, callback=restart_zookeeper)
        assert fired, error("can't get ClickHouseReadonlyReplica alert in firing state")
    with Then("check ClickHouseReadonlyReplica gone away"):
        resolved = wait_alert_state("ClickHouseReadonlyReplica", "firing", False, labels={"hostname": read_only_svc})
        assert resolved, error("can't check ClickHouseReadonlyReplica alert is gone away")

    kubectl.wait_pod_status("zookeeper-0", "Running", ns=kubectl.namespace)
    kubectl.wait_jsonpath("pod", "zookeeper-0", "{.status.containerStatuses[0].ready}", "true",
                          ns=kubectl.namespace)

    clickhouse.query_with_error(
        chi_name, "SYSTEM RESTART REPLICAS; SYSTEM SYNC REPLICA default.test_repl",
        host=read_only_svc, timeout=240
    )
    clickhouse.query_with_error(
        chi_name, "SYSTEM RESTART REPLICAS; SYSTEM SYNC REPLICA default.test_repl",
        host=other_svc, timeout=240
    )

    drop_table_on_cluster('all-replicated', 'default.test_repl')


@TestScenario
@Name("Check ClickHouseReplicasMaxAbsoluteDelay")
def test_replicas_max_abosulute_delay():
    stop_replica_pod, stop_replica_svc, insert_pod, insert_svc = random_pod_choice_for_callbacks()
    create_table_on_cluster('all-replicated', 'default.test_repl',
                            '(event_time DateTime, test UInt64) ENGINE ReplicatedMergeTree(\'/clickhouse/tables/{installation}-{shard}/test_repl\', \'{replica}\') ORDER BY tuple()')
    prometheus_scrape_interval = 15

    def restart_clickhouse_and_insert_to_replicated_table():
        with When(f"stop replica fetches on {stop_replica_svc}"):
            sql = "SYSTEM STOP FETCHES default.test_repl"
            kubectl.launch(
                f"exec -n {kubectl.namespace} {stop_replica_pod} -c clickhouse -- clickhouse-client -q \"{sql}\"",
                ok_to_fail=True,
            )
            sql = "INSERT INTO default.test_repl SELECT now(), number FROM numbers(100000)"
            kubectl.launch(
                f"exec -n {kubectl.namespace} {insert_pod} -c clickhouse -- clickhouse-client -q \"{sql}\"",
            )

    with Then("check ClickHouseReplicasMaxAbsoluteDelay firing"):
        fired = wait_alert_state("ClickHouseReplicasMaxAbsoluteDelay", "firing", True, labels={"hostname": stop_replica_svc},
                                 time_range='60s', sleep_time=prometheus_scrape_interval * 2,
                                 callback=restart_clickhouse_and_insert_to_replicated_table)
        assert fired, error("can't get ClickHouseReadonlyReplica alert in firing state")

    clickhouse.query(
        chi["metadata"]["name"],
        "SYSTEM START FETCHES; SYSTEM RESTART REPLICAS; SYSTEM SYNC REPLICA default.test_repl",
        host=stop_replica_svc, timeout=240
    )
    with Then("check ClickHouseReplicasMaxAbsoluteDelay gone away"):
        resolved = wait_alert_state("ClickHouseReplicasMaxAbsoluteDelay", "firing", False, labels={"hostname": stop_replica_svc})
        assert resolved, error("can't check ClickHouseReplicasMaxAbsoluteDelay alert is gone away")

    drop_table_on_cluster('all-replicated', 'default.test_repl')


@TestScenario
@Name("Check ClickHouseTooManyConnections")
def test_too_many_connections():
    too_many_connection_pod, too_many_connection_svc, _, _ = random_pod_choice_for_callbacks()
<<<<<<< HEAD
    cmd = "export DEBIAN_FRONTEND=noninteractive; apt-get update; apt-get install -y netcat mysql-client"
    kubectl.kubectl(
=======
    cmd = "export DEBIAN_FRONTEND=noninteractive; apt-get update; apt-get install -y netcat"
    kubectl.launch(
>>>>>>> 6d0a39d5
        f"exec -n {kubectl.namespace} {too_many_connection_pod} -c clickhouse -- bash -c  \"{cmd}\"",
    )

    def make_too_many_connection():
        long_cmd = ""
        for _ in range(120):
            port = random.choice(["8123", "3306", "9000"])
            if port == "8123":
                # HTTPConnection metric increase after full parsing of HTTP Request, we can't provide pause between CONNECT and QUERY running
                # long_cmd += f"nc -vv 127.0.0.1 {port} <( printf \"POST / HTTP/1.1\\r\\nHost: 127.0.0.1:8123\\r\\nContent-Length: 34\\r\\n\\r\\nTEST\\r\\nTEST\\r\\nTEST\\r\\nTEST\\r\\nTEST\\r\\nTEST\");"
                long_cmd += 'wget -qO- "http://127.0.0.1:8123?query=SELECT sleepEachRow(1),number,now() FROM numbers(30)";'
            elif port == "9000":
                long_cmd += 'clickhouse-client --idle_connection_timeout 70 --receive_timeout 70 -q "SELECT sleepEachRow(1),number,now() FROM numbers(30)";'
            # elif port == "3306":
            #     long_cmd += 'mysql -u default -h 127.0.0.1 -e "SELECT sleepEachRow(1),number, now() FROM numbers(30)";'
            else:
                long_cmd += f"printf \"1\\n1\" | nc -q 5 -i 30 -vv 127.0.0.1 {port};"

        nc_cmd = f"echo '{long_cmd} exit 0' | xargs --verbose -i'{{}}' --no-run-if-empty -d ';' -P 120 bash -c '{{}}' 1>/dev/null"
        with open("/tmp/nc_cmd.sh", "w") as f:
            f.write(nc_cmd)

        kubectl.launch(
            f"cp /tmp/nc_cmd.sh {too_many_connection_pod}:/tmp/nc_cmd.sh -c clickhouse"
        )

        kubectl.launch(
            f"exec -n {kubectl.namespace} {too_many_connection_pod} -c clickhouse -- bash /tmp/nc_cmd.sh",
            timeout=600,
        )

    with Then("check ClickHouseTooManyConnections firing"):
        fired = wait_alert_state("ClickHouseTooManyConnections", "firing", True, labels={"hostname": too_many_connection_svc},
                                 time_range='90s', callback=make_too_many_connection)
        assert fired, error("can't get ClickHouseTooManyConnections alert in firing state")

    with Then("check ClickHouseTooManyConnections gone away"):
        resolved = wait_alert_state("ClickHouseTooManyConnections", "firing", False, labels={"hostname": too_many_connection_svc})
        assert resolved, error("can't check ClickHouseTooManyConnections alert is gone away")


@TestScenario
@Name("Check ClickHouseTooMuchRunningQueries")
def test_too_much_running_queries():
    _, _, too_many_queries_pod, too_many_queries_svc = random_pod_choice_for_callbacks()
    cmd = "export DEBIAN_FRONTEND=noninteractive; apt-get update; apt-get install -y mysql-client"
    kubectl.launch(
        f"exec -n {kubectl.namespace} {too_many_queries_pod} -c clickhouse -- bash -c  \"{cmd}\"",
        ok_to_fail=True,
    )

    def make_too_many_queries():
        long_cmd = ""
        for _ in range(90):
            port = random.choice(["8123", "3306", "9000"])
            if port == "9000":
                long_cmd += 'clickhouse-client -q "SELECT sleepEachRow(1),now() FROM numbers(60)";'
            if port == "3306":
                long_cmd += 'mysql -h 127.0.0.1 -P 3306 -u default -e "SELECT sleepEachRow(1),now() FROM numbers(60)";'
            if port == "8123":
                long_cmd += 'wget -qO- "http://127.0.0.1:8123?query=SELECT sleepEachRow(1),now() FROM numbers(60)";'

        long_cmd = f"echo '{long_cmd}' | xargs --verbose -i'{{}}' --no-run-if-empty -d ';' -P 100 bash -c '{{}}' 1>/dev/null"
        with open("/tmp/long_cmd.sh", "w") as f:
            f.write(long_cmd)

        kubectl.launch(
            f"cp /tmp/long_cmd.sh {too_many_queries_pod}:/tmp/long_cmd.sh -c clickhouse"
        )
        kubectl.launch(
            f"exec -n {kubectl.namespace} {too_many_queries_pod} -c clickhouse -- bash /tmp/long_cmd.sh",
            timeout=70,
        )

    with Then("check ClickHouseTooMuchRunningQueries firing"):
        fired = wait_alert_state("ClickHouseTooMuchRunningQueries", "firing", True, labels={"hostname": too_many_queries_svc},
                                 callback=make_too_many_queries, time_range="30s", sleep_time=5)
        assert fired, error("can't get ClickHouseTooManyConnections alert in firing state")

    with Then("check ClickHouseTooManyConnections gone away"):
        resolved = wait_alert_state("ClickHouseTooMuchRunningQueries", "firing", False, labels={"hostname": too_many_queries_svc},
                                    sleep_time=5)
        assert resolved, error("can't check ClickHouseTooManyConnections alert is gone away")


@TestScenario
@Name("Check ClickHouseSystemSettingsChanged")
def test_system_settings_changed():
    changed_pod, changed_svc, _, _ = random_pod_choice_for_callbacks()

    with When("apply changed settings"):
        kubectl.create_and_check(
            config="configs/test-cluster-for-alerts-changed-settings.yaml",
            check={
                "apply_templates": [
                    "templates/tpl-clickhouse-latest.yaml",
                    "templates/tpl-persistent-volume-100Mi.yaml"
                ],
                "object_counts": {
                    "statefulset": 2,
                    "pod": 2,
                    "service": 3,
                },
                "do_not_delete": 1
            }
        )

    with Then("check ClickHouseSystemSettingsChanged firing"):
        fired = wait_alert_state("ClickHouseSystemSettingsChanged", "firing", True, labels={"hostname": changed_svc},
                                 time_range="30s", sleep_time=5)
        assert fired, error("can't get ClickHouseTooManyConnections alert in firing state")

    with When("rollback changed settings"):
        kubectl.create_and_check(
            config="configs/test-cluster-for-alerts.yaml",
            check={
                "apply_templates": [
                    "templates/tpl-clickhouse-latest.yaml",
                    "templates/tpl-persistent-volume-100Mi.yaml"
                ],
                "object_counts": {
                    "statefulset": 2,
                    "pod": 2,
                    "service": 3,
                },
                "do_not_delete": 1
            }
        )

    with Then("check ClickHouseSystemSettingsChanged gone away"):
        resolved = wait_alert_state("ClickHouseSystemSettingsChanged", "firing", False, labels={"hostname": changed_svc}, sleep_time=30)
        assert resolved, error("can't check ClickHouseTooManyConnections alert is gone away")


@TestScenario
@Name("Check ClickHouseVersionChanged")
def test_version_changed():
    changed_pod, changed_svc, _, _ = random_pod_choice_for_callbacks()

    with When("apply changed settings"):
        kubectl.create_and_check(
            config="configs/test-cluster-for-alerts-changed-settings.yaml",
            check={
                "apply_templates": [
                    "templates/tpl-clickhouse-20.7.yaml",
                    "templates/tpl-persistent-volume-100Mi.yaml"
                ],
                "object_counts": [2, 2, 3],
                "do_not_delete": 1
            }
        )
        prometheus_scrape_interval = 15
        with And(f"wait prometheus_scrape_interval={prometheus_scrape_interval}*2 sec"):
            time.sleep(prometheus_scrape_interval * 2)

    with Then("check ClickHouseVersionChanged firing"):
        fired = wait_alert_state("ClickHouseVersionChanged", "firing", True, labels={"hostname": changed_svc},
                                 time_range="30s", sleep_time=5)
        assert fired, error("can't get ClickHouseVersionChanged alert in firing state")

    with When("rollback changed settings"):
        kubectl.create_and_check(
            config="configs/test-cluster-for-alerts.yaml",
            check={
                "apply_templates": [
                    "templates/tpl-clickhouse-latest.yaml",
                    "templates/tpl-persistent-volume-100Mi.yaml"
                ],
                "object_counts": [2, 2, 3],
                "do_not_delete": 1
            }
        )

    with Then("check ClickHouseVersionChanged gone away"):
        resolved = wait_alert_state("ClickHouseVersionChanged", "firing", False, labels={"hostname": changed_svc}, sleep_time=30)
        assert resolved, error("can't check ClickHouseVersionChanged alert is gone away")


@TestScenario
@Name("Check ClickHouseZooKeeperHardwareExceptions")
def test_zookeeper_hardware_exceptions():
    pod1, svc1, pod2, svc2 = random_pod_choice_for_callbacks()
    chi_name = chi["metadata"]["name"]

    def restart_zookeeper():
        kubectl.launch(
            f"exec -n {kubectl.namespace} zookeeper-0 -- sh -c \"kill 1\"",
            ok_to_fail=True,
        )
        clickhouse.query_with_error(chi_name, "SELECT name, path FROM system.zookeeper WHERE path='/'", host=svc1)
        clickhouse.query_with_error(chi_name, "SELECT name, path FROM system.zookeeper WHERE path='/'", host=svc2)

    with Then("check ClickHouseZooKeeperHardwareExceptions firing"):
        for svc in (svc1, svc2):
            fired = wait_alert_state("ClickHouseZooKeeperHardwareExceptions", "firing", True, labels={"hostname": svc},
                                     time_range='40s', sleep_time=5, callback=restart_zookeeper)
            assert fired, error("can't get ClickHouseZooKeeperHardwareExceptions alert in firing state")

    kubectl.wait_pod_status("zookeeper-0", "Running", ns=kubectl.namespace)
    kubectl.wait_jsonpath("pod", "zookeeper-0", "{.status.containerStatuses[0].ready}", "true",
                          ns=kubectl.namespace)

    with Then("check ClickHouseZooKeeperHardwareExceptions gone away"):
        for svc in (svc1, svc2):
            resolved = wait_alert_state("ClickHouseZooKeeperHardwareExceptions", "firing", False, labels={"hostname": svc})
            assert resolved, error("can't check ClickHouseZooKeeperHardwareExceptions alert is gone away")


@TestScenario
@Name("Check ClickHouseDistributedSyncInsertionTimeoutExceeded")
def test_distributed_sync_insertion_timeout():
    sync_pod, sync_svc, restarted_pod, restarted_svc = random_pod_choice_for_callbacks()
    create_distributed_table_on_cluster(local_engine='ENGINE Null()')

    def insert_distributed_sync():
        with When("Insert to distributed table SYNC"):
            # look to https://github.com/ClickHouse/ClickHouse/pull/14260#issuecomment-683616862
            insert_sql = 'INSERT INTO default.test_distr SELECT now(), number FROM numbers(toUInt64(5e9))'
            insert_params = '--insert_distributed_timeout=1 --insert_distributed_sync=1'
            error = clickhouse.clickhouse_query_with_error(
                chi["metadata"]["name"], insert_sql,
                host=sync_pod, ns=kubectl.namespace, advanced_params=insert_params
            )
            assert 'Code: 159' in error

    with When("check ClickHouseDistributedSyncInsertionTimeoutExceeded firing"):
        fired = wait_alert_state("ClickHouseDistributedSyncInsertionTimeoutExceeded", "firing", True,
                                 labels={"hostname": sync_svc, "chi": chi["metadata"]["name"]}, time_range='30s',
                                 callback=insert_distributed_sync)
        assert fired, error("can't get ClickHouseDistributedSyncInsertionTimeoutExceeded alert in firing state")

    with Then("check ClickHouseDistributedSyncInsertionTimeoutExceeded gone away"):
        resolved = wait_alert_state("ClickHouseDistributedSyncInsertionTimeoutExceeded", "firing", False,
                                    labels={"hostname": sync_svc})
        assert resolved, error("can't check ClickHouseDistributedSyncInsertionTimeoutExceeded alert is gone away")

    drop_distributed_table_on_cluster()


@TestScenario
@Name("Check ZookeeperDown, ZookeeperRestartRecently")
def test_zookeeper_alerts():
    zookeeper_spec = kubectl.kube_get("endpoints", "zookeeper")
    zookeeper_pod = random.choice(zookeeper_spec["subsets"][0]["addresses"])["targetRef"]["name"]

    def restart_zookeeper():
        kubectl.kubectl(
            f"exec -n {kubectl.namespace} {zookeeper_pod} -- sh -c \"kill 1\"",
            ok_to_fail=True,
        )

    def wait_when_zookeeper_up():
        kubectl.kube_wait_pod_status(zookeeper_pod, "Running", ns=kubectl.namespace)
        kubectl.kube_wait_jsonpath("pod", zookeeper_pod, "{.status.containerStatuses[0].ready}", "true",
                                   ns=kubectl.namespace)

    with Then("check ZookeeperDown firing"):
        fired = wait_alert_state("ZookeeperDown", "firing", True, labels={"pod": zookeeper_pod},
                                 time_range='1m', sleep_time=5, callback=restart_zookeeper)
        assert fired, error("can't get ZookeeperDown alert in firing state")

    wait_when_zookeeper_up()

    with Then("check ZookeeperDown gone away"):
        resolved = wait_alert_state("ZookeeperDown", "firing", False, labels={"pod": zookeeper_pod})
        assert resolved, error("can't check ZookeeperDown alert is gone away")


    restart_zookeeper()

    with Then("check ZookeeperRestartRecently firing"):
        fired = wait_alert_state("ZookeeperRestartRecently", "firing", True, labels={"pod": zookeeper_pod},
                                 time_range='30s', sleep_time=5)
        assert fired, error("can't get ZookeeperRestartRecently alert in firing state")

    wait_when_zookeeper_up()

    with Then("check ZookeeperRestartRecently gone away"):
        resolved = wait_alert_state("ZookeeperRestartRecently", "firing", False, labels={"pod": zookeeper_pod})
        assert resolved, error("can't check ZookeeperRestartRecently alert is gone away")


if main():
    with Module("main"):
        with Given("get information about prometheus installation"):
            prometheus_operator_spec = kubectl.get(
                "pod", ns=settings.prometheus_namespace, name="",
                label="-l app.kubernetes.io/component=controller,app.kubernetes.io/name=prometheus-operator"
            )

            alertmanager_spec = kubectl.get(
                "pod", ns=settings.prometheus_namespace, name="",
                label="-l app=alertmanager,alertmanager=alertmanager"
            )

            prometheus_spec = kubectl.get(
                "pod", ns=settings.prometheus_namespace, name="",
                label="-l app=prometheus,prometheus=prometheus"
            )
            assert "items" in prometheus_spec and len(prometheus_spec["items"]) > 0 and "metadata" in prometheus_spec["items"][
                0], "invalid prometheus_spec"

        with Given("install zookeeper+clickhouse"):
            kubectl.delete_ns(kubectl.namespace)
            kubectl.create_ns(kubectl.namespace)
            require_zookeeper()
            kubectl.create_and_check(
                config="configs/test-cluster-for-alerts.yaml",
                check={
                    "apply_templates": [
                        "templates/tpl-clickhouse-latest.yaml",
                        "templates/tpl-persistent-volume-100Mi.yaml"
                    ],
                    "object_counts": {
                        "statefulset": 2,
                        "pod": 2,
                        "service": 3,
                    },
                    "do_not_delete": 1
                }
            )
            clickhouse_operator_spec = kubectl.get(
                "pod", name="", ns=settings.operator_namespace, label="-l app=clickhouse-operator"
            )
            chi = kubectl.get("chi", ns=kubectl.namespace, name="test-cluster-for-alerts")

        with Module("metrics_alerts"):
            test_cases = [
                test_prometheus_setup,
                test_read_only_replica,
                test_metrics_exporter_down,
                test_clickhouse_server_reboot,
                test_clickhouse_dns_errors,
                test_replicas_max_abosulute_delay,
                test_distributed_connection_exceptions,
                test_delayed_and_rejected_insert_and_max_part_count_for_partition_and_low_inserted_rows_per_query,
                test_too_many_connections,
                test_too_much_running_queries,
                test_longest_running_query,
                test_system_settings_changed,
                test_version_changed,
                test_zookeeper_hardware_exceptions,
                test_distributed_sync_insertion_timeout,
                test_distributed_files_to_insert,
                test_zookeeper_alerts,
            ]
            for t in test_cases:
                run(test=t)<|MERGE_RESOLUTION|>--- conflicted
+++ resolved
@@ -69,21 +69,20 @@
     return second_pod, second_svc, first_pod, first_svc
 
 
-<<<<<<< HEAD
 def drop_table_on_cluster(cluster_name='all-sharded', table='default.test'):
     drop_local_sql = f'DROP TABLE {table} ON CLUSTER \\\"{cluster_name}\\\"'
-    clickhouse.clickhouse_query(chi["metadata"]["name"], drop_local_sql, timeout=120)
+    clickhouse.query(chi["metadata"]["name"], drop_local_sql, timeout=120)
 
 
 def create_table_on_cluster(cluster_name='all-sharded', table='default.test',
                             create_definition='(event_time DateTime, test UInt64) ENGINE MergeTree() ORDER BY tuple()'):
     create_local_sql = f'CREATE TABLE {table} ON CLUSTER \\\"{cluster_name}\\\" {create_definition}'
-    clickhouse.clickhouse_query(chi["metadata"]["name"], create_local_sql, timeout=120)
+    clickhouse.query(chi["metadata"]["name"], create_local_sql, timeout=120)
 
 
 def drop_distributed_table_on_cluster(cluster_name='all-sharded', distr_table='default.test_distr', local_table='default.test'):
     drop_distr_sql = f'DROP TABLE {distr_table} ON CLUSTER \\\"{cluster_name}\\\"'
-    clickhouse.clickhouse_query(chi["metadata"]["name"], drop_distr_sql, timeout=120)
+    clickhouse.query(chi["metadata"]["name"], drop_distr_sql, timeout=120)
     drop_table_on_cluster(cluster_name, local_table)
 
 
@@ -93,42 +92,9 @@
                                         distr_engine='ENGINE Distributed("all-sharded",default, test, test)'):
     create_table_on_cluster(cluster_name, local_table, fields_definition + ' ' + local_engine)
     create_distr_sql = f'CREATE TABLE {distr_table} ON CLUSTER \\\"{cluster_name}\\\" {fields_definition} {distr_engine}'
-    clickhouse.clickhouse_query(chi["metadata"]["name"], create_distr_sql, timeout=120)
-
-
-=======
-def drop_mergetree_table_on_cluster(cluster_name='all-sharded'):
-    drop_local_sql = 'DROP TABLE default.test ON CLUSTER \\\"' + cluster_name + '\\\"'
-    clickhouse.query(chi["metadata"]["name"], drop_local_sql, timeout=120)
-
-
-def create_mergetree_table_on_cluster(cluster_name='all-sharded'):
-    create_local_sql = 'CREATE TABLE default.test ON CLUSTER \\\"' + cluster_name + '\\\" (event_time DateTime, test UInt64) ENGINE MergeTree() ORDER BY tuple()'
-    clickhouse.query(chi["metadata"]["name"], create_local_sql, timeout=120)
-
-
-def drop_distributed_table_on_cluster(cluster_name='all-sharded'):
-    drop_distr_sql = 'DROP TABLE default.test_distr ON CLUSTER \\\"' + cluster_name + '\\\"'
-    clickhouse.query(chi["metadata"]["name"], drop_distr_sql, timeout=120)
-    drop_mergetree_table_on_cluster(cluster_name)
-
-
-def create_distributed_table_on_cluster(cluster_name='all-sharded'):
-    create_mergetree_table_on_cluster(cluster_name)
-    create_distr_sql = 'CREATE TABLE default.test_distr ON CLUSTER \\\"' + cluster_name + '\\\" (event_time DateTime, test UInt64) ENGINE Distributed("all-sharded",default, test, test)'
     clickhouse.query(chi["metadata"]["name"], create_distr_sql, timeout=120)
 
 
-def drop_replicated_table_on_cluster(cluster_name='all-replicated'):
-    drop_repl_sql = 'DROP TABLE default.test_repl ON CLUSTER \\\"' + cluster_name + '\\\"'
-    clickhouse.query(chi["metadata"]["name"], drop_repl_sql, timeout=120)
-
-
-def create_replicated_table_on_cluster(cluster_name='all-replicated'):
-    create_local_sql = 'CREATE TABLE default.test_repl ON CLUSTER \\\"' + cluster_name + '\\\" (event_time DateTime, test UInt64) ENGINE ReplicatedMergeTree(\'/clickhouse/tables/{installation}-{shard}/test_repl\', \'{replica}\') ORDER BY tuple()'
-    clickhouse.query(chi["metadata"]["name"], create_local_sql, timeout=120)
-
->>>>>>> 6d0a39d5
 @TestScenario
 @Name("Check clickhouse-operator/prometheus/alertmanager setup")
 def test_prometheus_setup():
@@ -150,8 +116,7 @@
                                  label="-l app=alertmanager,alertmanager=alertmanager") > 0, error(
             "please run deploy/promehteus/create_prometheus.sh before test run")
         prometheus_operator_exptected_version = f"quay.io/coreos/prometheus-operator:v{settings.prometheus_operator_version}"
-        assert prometheus_operator_exptected_version in prometheus_operator_spec["items"][0]["spec"]["containers"][0]["image"], error(
-            f"require {prometheus_operator_exptected_version} image")
+        assert prometheus_operator_exptected_version in prometheus_operator_spec["items"][0]["spec"]["containers"][0]["image"], error(f"require {prometheus_operator_exptected_version} image")
 
 
 @TestScenario
@@ -260,24 +225,14 @@
     files_to_insert_from_metrics = 0
     files_to_insert_from_disk = 0
     tries = 0
-<<<<<<< HEAD
     # we need more than 50 delayed files for catch
     while files_to_insert_from_disk <= 55 and files_to_insert_from_metrics <= 55 and tries < 500:
-        kubectl.kubectl(
+        kubectl.launch(
             f"exec -n {kubectl.namespace} {restarted_pod} -c clickhouse -- kill 1",
             ok_to_fail=True,
         )
-        clickhouse.clickhouse_query(chi["metadata"]["name"], insert_sql, pod=delayed_pod, host=delayed_pod, ns=kubectl.namespace)
-        files_to_insert_from_metrics = clickhouse.clickhouse_query(
-=======
-    while files_to_insert_from_disk < 50 and tries < 500:
-        kubectl.launch(
-            f"exec -n {kubectl.namespace} {restarted_pod} -c clickhouse -- kill 1",
-            ok_to_fail=True,
-        )
-        clickhouse.query(chi["metadata"]["name"], insert_sql, host=delayed_svc, ns=kubectl.namespace)
+        clickhouse.query(chi["metadata"]["name"], insert_sql, pod=delayed_pod, host=delayed_pod, ns=kubectl.namespace)
         files_to_insert_from_metrics = clickhouse.query(
->>>>>>> 6d0a39d5
             chi["metadata"]["name"], "SELECT value FROM system.metrics WHERE metric='DistributedFilesToInsert'",
             pod=delayed_pod, ns=kubectl.namespace
         )
@@ -292,15 +247,10 @@
         fired = wait_alert_state("ClickHouseDistributedFilesToInsertHigh", "firing", True,
                                  labels={"hostname": delayed_svc, "chi": chi["metadata"]["name"]})
         assert fired, error("can't get ClickHouseDistributedFilesToInsertHigh alert in firing state")
-<<<<<<< HEAD
-
-    kubectl.kube_wait_pod_status(restarted_pod, "Running", ns=kubectl.namespace)
-=======
-    # @TODO remove it when  https://github.com/ClickHouse/ClickHouse/pull/11220 will merged to docker latest image
+
     kubectl.wait_pod_status(restarted_pod, "Running", ns=kubectl.namespace)
->>>>>>> 6d0a39d5
-
-    clickhouse.clickhouse_query(
+
+    clickhouse.query(
         chi["metadata"]["name"], 'SYSTEM START DISTRIBUTED SENDS default.test_distr',
         pod=delayed_pod, ns=kubectl.namespace
     )
@@ -376,13 +326,8 @@
 
             # @TODO we need only one query after resolve https://github.com/ClickHouse/ClickHouse/issues/11384
             sql = min_block + "INSERT INTO default.test(event_time, test) SELECT now(), number FROM system.numbers LIMIT 1;"
-<<<<<<< HEAD
-            clickhouse.clickhouse_query_with_error(chi_name, sql, host=selected_svc, ns=kubectl.namespace)
+            clickhouse.query_with_error(chi_name, sql, host=selected_svc, ns=kubectl.namespace)
             with And(f"wait prometheus_scrape_interval={prometheus_scrape_interval}*2 sec"):
-=======
-            clickhouse.query_with_error(chi_name, sql, host=selected_svc, ns=kubectl.namespace)
-            with And(f"wait prometheus_scrape_interval={prometheus_scrape_interval}*2 seconds"):
->>>>>>> 6d0a39d5
                 time.sleep(prometheus_scrape_interval * 2)
 
             sql = min_block + "INSERT INTO default.test(event_time, test) SELECT now(), number FROM system.numbers LIMIT 1;"
@@ -426,14 +371,9 @@
         resolved = wait_alert_state("ClickHouseRejectedInsert", "firing", False, labels={"hostname": rejected_svc}, sleep_time=5)
         assert resolved, error("can't check ClickHouseRejectedInsert alert is gone away")
 
-<<<<<<< HEAD
-    clickhouse.clickhouse_query(chi_name, "SYSTEM START MERGES default.test", host=selected_svc, ns=kubectl.namespace)
+    clickhouse.query(chi_name, "SYSTEM START MERGES default.test", host=selected_svc, ns=kubectl.namespace)
     drop_table_on_cluster()
 
-=======
-    clickhouse.query(chi_name, "SYSTEM START MERGES default.test", host=selected_svc, ns=kubectl.namespace)
-    drop_mergetree_table_on_cluster()
->>>>>>> 6d0a39d5
 
 @TestScenario
 @Name("Check ClickHouseLongestRunningQuery")
@@ -558,13 +498,8 @@
 @Name("Check ClickHouseTooManyConnections")
 def test_too_many_connections():
     too_many_connection_pod, too_many_connection_svc, _, _ = random_pod_choice_for_callbacks()
-<<<<<<< HEAD
     cmd = "export DEBIAN_FRONTEND=noninteractive; apt-get update; apt-get install -y netcat mysql-client"
-    kubectl.kubectl(
-=======
-    cmd = "export DEBIAN_FRONTEND=noninteractive; apt-get update; apt-get install -y netcat"
     kubectl.launch(
->>>>>>> 6d0a39d5
         f"exec -n {kubectl.namespace} {too_many_connection_pod} -c clickhouse -- bash -c  \"{cmd}\"",
     )
 
@@ -784,7 +719,7 @@
             # look to https://github.com/ClickHouse/ClickHouse/pull/14260#issuecomment-683616862
             insert_sql = 'INSERT INTO default.test_distr SELECT now(), number FROM numbers(toUInt64(5e9))'
             insert_params = '--insert_distributed_timeout=1 --insert_distributed_sync=1'
-            error = clickhouse.clickhouse_query_with_error(
+            error = clickhouse.query_with_error(
                 chi["metadata"]["name"], insert_sql,
                 host=sync_pod, ns=kubectl.namespace, advanced_params=insert_params
             )
@@ -811,14 +746,14 @@
     zookeeper_pod = random.choice(zookeeper_spec["subsets"][0]["addresses"])["targetRef"]["name"]
 
     def restart_zookeeper():
-        kubectl.kubectl(
+        kubectl.launch(
             f"exec -n {kubectl.namespace} {zookeeper_pod} -- sh -c \"kill 1\"",
             ok_to_fail=True,
         )
 
     def wait_when_zookeeper_up():
-        kubectl.kube_wait_pod_status(zookeeper_pod, "Running", ns=kubectl.namespace)
-        kubectl.kube_wait_jsonpath("pod", zookeeper_pod, "{.status.containerStatuses[0].ready}", "true",
+        kubectl.wait_pod_status(zookeeper_pod, "Running", ns=kubectl.namespace)
+        kubectl.wait_jsonpath("pod", zookeeper_pod, "{.status.containerStatuses[0].ready}", "true",
                                    ns=kubectl.namespace)
 
     with Then("check ZookeeperDown firing"):
@@ -864,8 +799,7 @@
                 "pod", ns=settings.prometheus_namespace, name="",
                 label="-l app=prometheus,prometheus=prometheus"
             )
-            assert "items" in prometheus_spec and len(prometheus_spec["items"]) > 0 and "metadata" in prometheus_spec["items"][
-                0], "invalid prometheus_spec"
+            assert "items" in prometheus_spec and len(prometheus_spec["items"]) > 0 and "metadata" in prometheus_spec["items"][0], "invalid prometheus_spec"
 
         with Given("install zookeeper+clickhouse"):
             kubectl.delete_ns(kubectl.namespace)
